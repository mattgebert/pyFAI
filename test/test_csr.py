#!/usr/bin/env python

"""tests for Jon's geometry changes
FIXME : make some tests that the functions do what is expected

"""


import unittest, numpy, os, sys, time
from utilstest import UtilsTest, getLogger
logger = getLogger(__file__)
pyFAI = sys.modules["pyFAI"]
from pyFAI import opencl

from pyFAI import splitBBox
from pyFAI import splitBBoxCSR
if opencl.ocl:
    from pyFAI import ocl_azim_csr

import fabio



ai = pyFAI.load(UtilsTest.getimage("1893/Pilatus1M.poni"))
data = fabio.open(UtilsTest.getimage("1883/Pilatus1M.edf")).data
ai.xrpd_LUT(data, 1000)



class ParameterisedTestCase(unittest.TestCase):
    """ TestCase classes that want to be parameterised should
        inherit from this class.
        From Eli Bendersky's website
        http://eli.thegreenplace.net/2011/08/02/python-unit-testing-parametrized-test-cases/
    """
    def __init__(self, methodName='runTest', param=None):
        super(ParameterisedTestCase, self).__init__(methodName)
        self.param = param

    @staticmethod
    def parameterise(testcase_klass, param=None):
        """ Create a suite containing all tests taken from the given
            subclass, passing them the parameter 'param'.
        """
        testloader = unittest.TestLoader()
        testnames = testloader.getTestCaseNames(testcase_klass)
        suite = unittest.TestSuite()
        for name in testnames:
            suite.addTest(testcase_klass(name, param=param))
        return suite

class TestOpenclCSR(ParameterisedTestCase):

    def test_csr(self):
        workgroup_size, padded = self.param
        N = 1000
        out_ref = pyFAI.splitBBox.histoBBox1d(data, ai._ttha, ai._dttha, bins=N)
        if padded:
            csr = pyFAI.splitBBoxCSR.HistoBBox1d(ai._ttha, ai._dttha, bins=N, unit="2th_deg", padding=workgroup_size)
        else:
            csr = pyFAI.splitBBoxCSR.HistoBBox1d(ai._ttha, ai._dttha, bins=N, unit="2th_deg")
<<<<<<< HEAD
        try:
            ocl_csr = ocl_azim_csr.OCL_CSR_Integrator(csr.lut, data.size, "ALL",profile=True, padded=padded, block_size=workgroup_size)
            out_ocl_csr = ocl_csr.integrate(data)
        except (opencl.pyopencl.MemoryError, MemoryError):
            logger.warning("Skipping test due to memory error on device")
            skip = True
        else:
            skip = False
        out_cyt_csr = csr.integrate(data)
        cmt = "Testing ocl_csr with workgroup_size= %s  and padded= %s" % (workgroup_size, padded)
        logger.debug(cmt)
        if skip:
            for ref, cyth in zip(out_ref, out_cyt_csr):
                self.assertTrue(numpy.allclose(ref, cyth), cmt + ": hist vs csr")
        else:
=======

        if opencl.ocl:
            ocl_csr = ocl_azim_csr.OCL_CSR_Integrator(csr.lut, data.size, "ALL", profile=True, padded=padded, block_size=workgroup_size)
            out_ocl_csr = ocl_csr.integrate(data)
        out_cyt_csr = csr.integrate(data)
        cmt = "Testing ocl_csr with workgroup_size= %s  and padded= %s" % (workgroup_size, padded)
        logger.debug(cmt)
        if opencl.ocl:
>>>>>>> 610dc0b1
            for ref, ocl, cyth in zip(out_ref[1:], out_ocl_csr, out_cyt_csr[1:]):
                self.assertTrue(numpy.allclose(ref, ocl), cmt + ": hist vs ocl_csr")
                self.assertTrue(numpy.allclose(ref, cyth), cmt + ": hist vs csr")
                self.assertTrue(numpy.allclose(cyth, ocl), cmt + ": csr vs ocl_csr")
<<<<<<< HEAD
=======
        else:
            for ref, cyth in zip(out_ref, out_cyt_csr):
                self.assertTrue(numpy.allclose(ref, cyth), cmt + ": hist vs csr")
>>>>>>> 610dc0b1
        csr=None
        ocl_csr=None
        out_ocl_csr=None
        out_ref=None

TESTCASES = [
 (8, False),
 (8, True),
 (16, False),
 (16, True),
 (32, False),
 (32, True),
 (64, False),
 (64, True),
 (128, False),
 (128, True),
 (256, False),
 (256, True)
 ]


def test_suite_all_OpenCL_CSR():

    testSuite = unittest.TestSuite()
    if opencl.ocl:
        for param in TESTCASES:
            testSuite.addTest(ParameterisedTestCase.parameterise(
                    TestOpenclCSR, param))
    #if no opencl: no test
    return testSuite



if __name__ == '__main__':
    mysuite = test_suite_all_OpenCL_CSR()
    runner = unittest.TextTestRunner()
    runner.run(mysuite)<|MERGE_RESOLUTION|>--- conflicted
+++ resolved
@@ -50,24 +50,26 @@
         return suite
 
 class TestOpenclCSR(ParameterisedTestCase):
-
+        
     def test_csr(self):
-        workgroup_size, padded = self.param
+        workgroup_size, padded = self.param        
         N = 1000
         out_ref = pyFAI.splitBBox.histoBBox1d(data, ai._ttha, ai._dttha, bins=N)
         if padded:
             csr = pyFAI.splitBBoxCSR.HistoBBox1d(ai._ttha, ai._dttha, bins=N, unit="2th_deg", padding=workgroup_size)
         else:
             csr = pyFAI.splitBBoxCSR.HistoBBox1d(ai._ttha, ai._dttha, bins=N, unit="2th_deg")
-<<<<<<< HEAD
-        try:
-            ocl_csr = ocl_azim_csr.OCL_CSR_Integrator(csr.lut, data.size, "ALL",profile=True, padded=padded, block_size=workgroup_size)
-            out_ocl_csr = ocl_csr.integrate(data)
-        except (opencl.pyopencl.MemoryError, MemoryError):
-            logger.warning("Skipping test due to memory error on device")
-            skip = True
+        if not opencl.ocl:
+           skip=True
         else:
-            skip = False
+            try:
+                ocl_csr = ocl_azim_csr.OCL_CSR_Integrator(csr.lut, data.size, "ALL",profile=True, padded=padded, block_size=workgroup_size)
+                out_ocl_csr = ocl_csr.integrate(data)
+            except (opencl.pyopencl.MemoryError, MemoryError):
+                logger.warning("Skipping test due to memory error on device")
+                skip = True
+            else:
+                skip = False
         out_cyt_csr = csr.integrate(data)
         cmt = "Testing ocl_csr with workgroup_size= %s  and padded= %s" % (workgroup_size, padded)
         logger.debug(cmt)
@@ -75,26 +77,10 @@
             for ref, cyth in zip(out_ref, out_cyt_csr):
                 self.assertTrue(numpy.allclose(ref, cyth), cmt + ": hist vs csr")
         else:
-=======
-
-        if opencl.ocl:
-            ocl_csr = ocl_azim_csr.OCL_CSR_Integrator(csr.lut, data.size, "ALL", profile=True, padded=padded, block_size=workgroup_size)
-            out_ocl_csr = ocl_csr.integrate(data)
-        out_cyt_csr = csr.integrate(data)
-        cmt = "Testing ocl_csr with workgroup_size= %s  and padded= %s" % (workgroup_size, padded)
-        logger.debug(cmt)
-        if opencl.ocl:
->>>>>>> 610dc0b1
             for ref, ocl, cyth in zip(out_ref[1:], out_ocl_csr, out_cyt_csr[1:]):
                 self.assertTrue(numpy.allclose(ref, ocl), cmt + ": hist vs ocl_csr")
                 self.assertTrue(numpy.allclose(ref, cyth), cmt + ": hist vs csr")
                 self.assertTrue(numpy.allclose(cyth, ocl), cmt + ": csr vs ocl_csr")
-<<<<<<< HEAD
-=======
-        else:
-            for ref, cyth in zip(out_ref, out_cyt_csr):
-                self.assertTrue(numpy.allclose(ref, cyth), cmt + ": hist vs csr")
->>>>>>> 610dc0b1
         csr=None
         ocl_csr=None
         out_ocl_csr=None
