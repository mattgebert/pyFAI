--- conflicted
+++ resolved
@@ -30,11 +30,7 @@
 __contact__ = "valentin.valls@esrf.eu"
 __license__ = "MIT"
 __copyright__ = "European Synchrotron Radiation Facility, Grenoble, France"
-<<<<<<< HEAD
 __date__ = "16/10/2020"
-=======
-__date__ = "10/08/2020"
->>>>>>> b433a2c7
 __status__ = "development"
 
 from collections import namedtuple
