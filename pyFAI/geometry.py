# !/usr/bin/env python
# -*- coding: utf-8 -*-
#
#    Project: Azimuthal integration
#             https://github.com/silx-kit/pyFAI
#
#    Copyright (C) 2012-2018 European Synchrotron Radiation Facility, Grenoble, France
#
#    Principal author:       Jérôme Kieffer (Jerome.Kieffer@ESRF.eu)
#
# Permission is hereby granted, free of charge, to any person obtaining a copy
# of this software and associated documentation files (the "Software"), to deal
# in the Software without restriction, including without limitation the rights
# to use, copy, modify, merge, publish, distribute, sublicense, and/or sell
# copies of the Software, and to permit persons to whom the Software is
# furnished to do so, subject to the following conditions:
#
# The above copyright notice and this permission notice shall be included in
# all copies or substantial portions of the Software.
#
# THE SOFTWARE IS PROVIDED "AS IS", WITHOUT WARRANTY OF ANY KIND, EXPRESS OR
# IMPLIED, INCLUDING BUT NOT LIMITED TO THE WARRANTIES OF MERCHANTABILITY,
# FITNESS FOR A PARTICULAR PURPOSE AND NONINFRINGEMENT. IN NO EVENT SHALL THE
# AUTHORS OR COPYRIGHT HOLDERS BE LIABLE FOR ANY CLAIM, DAMAGES OR OTHER
# LIABILITY, WHETHER IN AN ACTION OF CONTRACT, TORT OR OTHERWISE, ARISING FROM,
# OUT OF OR IN CONNECTION WITH THE SOFTWARE OR THE USE OR OTHER DEALINGS IN
# THE SOFTWARE.

"""This modules contains only one (large) class in charge of:

* calculating the geometry, i.e. the position in the detector space of each pixel of the detector
* manages caches to store intermediate results

"""

from __future__ import division, print_function

__author__ = "Jerome Kieffer"
__contact__ = "Jerome.Kieffer@ESRF.eu"
__license__ = "MIT"
__copyright__ = "European Synchrotron Radiation Facility, Grenoble, France"
<<<<<<< HEAD
__date__ = "30/08/2018"
=======
__date__ = "29/08/2018"
>>>>>>> 89250923
__status__ = "production"
__docformat__ = 'restructuredtext'

import logging
from numpy import radians, degrees, arccos, arctan2, sin, cos, sqrt, pi
import numpy
import os
import threading
import time
import json
from collections import namedtuple, OrderedDict

from . import detectors
from . import units
from .utils.decorators import deprecated
from .utils import crc32
from . import utils

logger = logging.getLogger(__name__)

try:
    from .ext import _geometry
except ImportError:
    logger.debug("Backtrace", exc_info=True)
    _geometry = None

try:
    from .ext import bilinear
except ImportError:
    logger.debug("Backtrace", exc_info=True)
    bilinear = None

PolarizationArray = namedtuple("PolarizationArray", ["array", "checksum"])
PolarizationDescription = namedtuple("PolarizationDescription",
                                     ["polarization_factor", "axis_offset"])


class Geometry(object):
    """
    This class is an azimuthal integrator based on P. Boesecke's geometry and
    histogram algorithm by Manolo S. del Rio and V.A Sole

    Detector is assumed to be corrected from "raster orientation" effect.
    It is not addressed here but rather in the Detector object or at read time.
    Considering there is no tilt:

    - Detector fast dimension (dim2) is supposed to be horizontal
      (dimension X of the image)

    - Detector slow dimension (dim1) is supposed to be vertical, upwards
      (dimension Y of the image)

    - The third dimension is chose such as the referential is
      orthonormal, so dim3 is along incoming X-ray beam

    Demonstration of the equation done using Mathematica:

    .. literalinclude:: ../../mathematica/geometry.txt
        :language: mathematica
    """
    _LAST_POLARIZATION = "last_polarization"

    def __init__(self, dist=1, poni1=0, poni2=0, rot1=0, rot2=0, rot3=0,
                 pixel1=None, pixel2=None, splineFile=None, detector=None, wavelength=None):
        """
        :param dist: distance sample - detector plan (orthogonal distance, not along the beam), in meter.
        :param poni1: coordinate of the point of normal incidence along the detector's first dimension, in meter
        :param poni2: coordinate of the point of normal incidence along the detector's second dimension, in meter
        :param rot1: first rotation from sample ref to detector's ref, in radians
        :param rot2: second rotation from sample ref to detector's ref, in radians
        :param rot3: third rotation from sample ref to detector's ref, in radians
        :param pixel1: Deprecated. Pixel size of the fist dimension of the detector,  in meter.
            If both pixel1 and pixel2 are not None, detector pixel size is overwritten.
            Prefer defining the detector pixel size on the provided detector object.
            Prefer defining the detector pixel size on the provided detector
            object (``detector.pixel1 = 5e-6``).
        :type pixel1: float
        :param pixel2: Deprecated. Pixel size of the second dimension of the detector,  in meter.
            If both pixel1 and pixel2 are not None, detector pixel size is overwritten.
            Prefer defining the detector pixel size on the provided detector
            object (``detector.pixel2 = 5e-6``).
        :type pixel2: float
        :param splineFile: Deprecated. File containing the geometric distortion of the detector.
            If not None, pixel1 and pixel2 are ignored and detector spline is overwritten.
            Prefer defining the detector spline manually
            (``detector.splineFile = "file.spline"``).
        :type splineFile: str
        :param detector: name of the detector or Detector instance. String
            description is deprecated. Prefer using the result of the detector
            factory: ``pyFAI.detector_factory("eiger4m")``
        :type detector: str or pyFAI.Detector
        :param wavelength: Wave length used in meter
        :type wavelength: float
        """
        self._dist = dist
        self._poni1 = poni1
        self._poni2 = poni2
        self._rot1 = rot1
        self._rot2 = rot2
        self._rot3 = rot3
        self.param = [self._dist, self._poni1, self._poni2,
                      self._rot1, self._rot2, self._rot3]
        self.chiDiscAtPi = True  # chi discontinuity (radians), pi by default
        self._cached_array = {}  # dict for caching all arrays
        self._dssa_order = 3  # by default we correct for 1/cos(2th), fit2d corrects for 1/cos^3(2th)
        self._wavelength = wavelength
        self._oversampling = None
        self._correct_solid_angle_for_spline = True
        self._sem = threading.Semaphore()
        self._transmission_normal = None

        if detector:
            if isinstance(detector, utils.StringTypes):
                self.detector = detectors.detector_factory(detector)
            else:
                self.detector = detector
        else:
            self.detector = detectors.Detector()
        if splineFile:
            self.detector.splineFile = os.path.abspath(splineFile)
        elif pixel1 and pixel2:
            self.detector.pixel1 = pixel1
            self.detector.pixel2 = pixel2

    def __repr__(self, dist_unit="m", ang_unit="rad", wl_unit="m"):
        """Nice representation of the class

        :param dist_unit: units for distances
        :param ang_unit: units used for angles
        :param wl_unit: units used for wavelengths
        :return: nice string representing the configuration in use
        """
        dist_unit = units.to_unit(dist_unit, units.LENGTH_UNITS) or units.l_m
        ang_unit = units.to_unit(ang_unit, units.ANGLE_UNITS) or units.A_rad
        wl_unit = units.to_unit(wl_unit, units.LENGTH_UNITS) or units.l_m
        self.param = [self._dist, self._poni1, self._poni2,
                      self._rot1, self._rot2, self._rot3]
        lstTxt = [self.detector.__repr__()]
        if self._wavelength:
            lstTxt.append("Wavelength= %.6e%s" %
                          (self._wavelength * wl_unit.scale, wl_unit))
        lstTxt.append(("SampleDetDist= %.6e%s\tPONI= %.6e, %.6e%s\trot1=%.6f"
                       "  rot2= %.6f  rot3= %.6f %s") %
                      (self._dist * dist_unit.scale, dist_unit, self._poni1 * dist_unit.scale,
                       self._poni2 * dist_unit.scale, dist_unit,
                      self._rot1 * ang_unit.scale, self._rot2 * ang_unit.scale,
                      self._rot3 * ang_unit.scale, ang_unit))
        if self.detector.pixel1:
            f2d = self.getFit2D()
            lstTxt.append(("DirectBeamDist= %.3fmm\tCenter: x=%.3f, y=%.3f pix"
                           "\tTilt=%.3f deg  tiltPlanRotation= %.3f deg") %
                          (f2d["directDist"], f2d["centerX"], f2d["centerY"],
                           f2d["tilt"], f2d["tiltPlanRotation"]))
        return os.linesep.join(lstTxt)

    def _calc_cartesian_positions(self, d1, d2, poni1=None, poni2=None):
        """
        Calculate the position in cartesian coordinate (centered on the PONI)
        and in meter of a couple of coordinates.
        The half pixel offset is taken into account here !!!

        :param d1: ndarray of dimention 1/2 containing the Y pixel positions
        :param d2: ndarray of dimention 1/2 containing the X pixel positions
        :param poni1: value in the Y direction of the poni coordinate (meter)
        :param poni2: value in the X direction of the poni coordinate (meter)
        :return: 2-arrays of same shape as d1 & d2 with the position in meter

        d1 and d2 must have the same shape, returned array will have
        the same shape.
        """
        if poni1 is None:
            poni1 = self.poni1
        if poni2 is None:
            poni2 = self.poni2

        p1, p2, p3 = self.detector.calc_cartesian_positions(d1, d2)
        return p1 - poni1, p2 - poni2, p3

    def calc_pos_zyx(self, d0=None, d1=None, d2=None, param=None, corners=False, use_cython=True):
        """Calculate the position of a set of points in space in the sample's centers referential.

        This is usually used for calculating the pixel position in space.

        Nota: dim3 is the same as dim0

        :param d0: altitude on the point compared to the detector (i.e. z), may be None
        :param d1: position on the detector along the slow dimension (i.e. y)
        :param d2: position on the detector along the fastest dimension (i.e. x)
        :param corners: return positions on the corners (instead of center)
        :return: 3-tuple of nd-array, with dim0=along the beam,
                                           dim1=along slowest dimension
                                           dim2=along fastest dimension
        """
        if param is None:
            dist = self._dist
            poni1 = self._poni1
            poni2 = self._poni2
            rot1 = self._rot1
            rot2 = self._rot2
            rot3 = self._rot3
        else:
            dist, poni1, poni2, rot1, rot2, rot3 = param[:6]

        if d0 is None:
            L = dist
        else:
            L = dist + d0
        if corners:
            tmp = self.detector.get_pixel_corners()
            p1 = tmp[..., 1]
            p2 = tmp[..., 2]
            p3 = tmp[..., 0]
        else:
            p1, p2, p3 = self.detector.calc_cartesian_positions(d1, d2)
        if use_cython and (_geometry is not None):
            t3, t1, t2 = _geometry.calc_pos_zyx(L, poni1, poni2, rot1, rot2, rot3, p1, p2, p3)
        else:
            shape = p1.shape
            size = p1.size
            p1 = (p1 - poni1).ravel()
            p2 = (p2 - poni2).ravel()
            # we did make copies with the subtraction
            assert size == p2.size

            # note the change of sign in the third dimension:
            # Before the rotation we are in the detector's referential,
            # the sample position is at d3= -L <0
            # the sample detector distance is always positive.
            if p3 is None:
                p3 = numpy.zeros(size) + L
            else:
                p3 = (L + p3).ravel()
                assert size == p3.size
            coord_det = numpy.vstack((p1, p2, p3))
            coord_sample = numpy.dot(self.rotation_matrix(param), coord_det)
            t1, t2, t3 = coord_sample
            t1.shape = shape
            t2.shape = shape
            t3.shape = shape
        return (t3, t1, t2)

    def tth(self, d1, d2, param=None, path="cython"):
        """
        Calculates the 2theta value for the center of a given pixel
        (or set of pixels)

        :param d1: position(s) in pixel in first dimension (c order)
        :type d1: scalar or array of scalar
        :param d2: position(s) in pixel in second dimension (c order)
        :type d2: scalar or array of scalar
        :param path: can be "cos", "tan" or "cython"
        :return: 2theta in radians
        :rtype: float or array of floats.
        """

        if (path == "cython") and (_geometry is not None):
            if param is None:
                dist, poni1, poni2 = self._dist, self._poni1, self._poni2
                rot1, rot2, rot3 = self._rot1, self._rot2, self._rot3
            else:
                dist, poni1, poni2, rot1, rot2, rot3 = param[:6]
            p1, p2, p3 = self._calc_cartesian_positions(d1, d2, poni1, poni2)
            tmp = _geometry.calc_tth(L=dist,
                                     rot1=rot1,
                                     rot2=rot2,
                                     rot3=rot3,
                                     pos1=p1,
                                     pos2=p2,
                                     pos3=p3)
        else:
            t3, t1, t2 = self.calc_pos_zyx(d0=None, d1=d1, d2=d2, param=param)
            if path == "cos":
                tmp = arccos(t3 / sqrt(t1 ** 2 + t2 ** 2 + t3 ** 2))
            else:
                tmp = arctan2(sqrt(t1 ** 2 + t2 ** 2), t3)
        return tmp

    def qFunction(self, d1, d2, param=None, path="cython"):
        """
        Calculates the q value for the center of a given pixel (or set
        of pixels) in nm-1

        q = 4pi/lambda sin( 2theta / 2 )

        :param d1: position(s) in pixel in first dimension (c order)
        :type d1: scalar or array of scalar
        :param d2: position(s) in pixel in second dimension (c order)
        :type d2: scalar or array of scalar
        :return: q in in nm^(-1)
        :rtype: float or array of floats.
        """
        if not self.wavelength:
            raise RuntimeError(("Scattering vector q cannot be calculated"
                                " without knowing wavelength !!!"))

        if (_geometry is not None) and (path == "cython"):
            if param is None:
                dist, poni1, poni2 = self._dist, self._poni1, self._poni2
                rot1, rot2, rot3 = self._rot1, self._rot2, self._rot3
            else:
                dist, poni1, poni2, rot1, rot2, rot3 = param[:6]

            p1, p2, p3 = self._calc_cartesian_positions(d1, d2, poni1, poni2)
            out = _geometry.calc_q(L=dist,
                                   rot1=rot1,
                                   rot2=rot2,
                                   rot3=rot3,
                                   pos1=p1,
                                   pos2=p2,
                                   pos3=p3,
                                   wavelength=self.wavelength)
        else:
            out = 4.0e-9 * numpy.pi / self.wavelength * \
                numpy.sin(self.tth(d1=d1, d2=d2, param=param, path=path) / 2.0)
        return out

    def rFunction(self, d1, d2, param=None, path="cython"):
        """
        Calculates the radius value for the center of a given pixel
        (or set of pixels) in m

          r = distance to the incident beam

        :param d1: position(s) in pixel in first dimension (c order)
        :type d1: scalar or array of scalar
        :param d2: position(s) in pixel in second dimension (c order)
        :type d2: scalar or array of scalar
        :return: r in in m
        :rtype: float or array of floats.
        """

        if (_geometry is not None) and (path == "cython"):
            if param is None:
                dist, poni1, poni2 = self._dist, self._poni1, self._poni2
                rot1, rot2, rot3 = self._rot1, self._rot2, self._rot3
            else:
                dist, poni1, poni2, rot1, rot2, rot3 = param[:6]

            p1, p2, p3 = self._calc_cartesian_positions(d1, d2, poni1, poni2)
            out = _geometry.calc_r(L=dist,
                                   rot1=rot1,
                                   rot2=rot2,
                                   rot3=rot3,
                                   pos1=p1,
                                   pos2=p2,
                                   pos3=p3)
        else:
            # Before 03/2016 it was the distance at beam-center
            # cosTilt = cos(self._rot1) * cos(self._rot2)
            # directDist = self._dist / cosTilt  # in m
            # out = directDist * numpy.tan(self.tth(d1=d1, d2=d2, param=param))
            _, t1, t2 = self.calc_pos_zyx(d0=None, d1=d1, d2=d2, param=param)
            out = numpy.sqrt(t1 * t1 + t2 * t2)
        return out

    def qArray(self, shape=None):
        """
        Generate an array of the given shape with q(i,j) for all
        elements.
        """
        shape = self.get_shape(shape)
        if shape is None:
            logger.error("Shape is neither specified in the method call, "
                         "neither in the detector: %s", self.detector)
        if self._cached_array.get("q_center") is None:
            with self._sem:
                if self._cached_array.get("q_center") is None:
                    qa = numpy.fromfunction(self.qFunction, shape,
                                            dtype=numpy.float32)
                    self._cached_array["q_center"] = qa

        return self._cached_array["q_center"]

    def rArray(self, shape=None):
        """Generate an array of the given shape with r(i,j) for all elements;
        The radius r being  in meters.

        :param shape: expected shape of the detector
        :return: 2d array of the given shape with radius in m from beam center on detector.
        """
        shape = self.get_shape(shape)
        if shape is None:
            logger.error("Shape is neither specified in the method call, "
                         "neither in the detector: %s", self.detector)

        if self._cached_array.get("r_center") is None:
            with self._sem:
                if self._cached_array.get("r_center") is None:
                    self._cached_array["r_center"] = numpy.fromfunction(self.rFunction, shape,
                                                                        dtype=numpy.float32)
        return self._cached_array.get("r_center")

    def rd2Array(self, shape=None):
        """Generate an array of the given shape with (d*(i,j))^2 for all pixels.

        d*^2 is the reciprocal spacing squared in inverse nm squared

        :param shape: expected shape of the detector
        :return: 2d array of the given shape with reciprocal spacing squared
        """
        qArray = self.qArray(shape)
        if self._cached_array.get("d*2_center") is None:
            with self._sem:
                if self._cached_array.get("d*2_center") is None:
                    self._cached_array["d*2_center"] = (qArray / (2.0 * numpy.pi)) ** 2
        return self._cached_array["d*2_center"]

    @deprecated
    def qCornerFunct(self, d1, d2):
        """Calculate the q_vector for any pixel corner (in nm^-1)

        :param shape: expected shape of the detector
        """
        return self.qFunction(d1 - 0.5, d2 - 0.5)

    @deprecated
    def rCornerFunct(self, d1, d2):
        """
        Calculate the radius array for any pixel corner (in m)
        """
        return self.rFunction(d1 - 0.5, d2 - 0.5)

    @deprecated
    def tth_corner(self, d1, d2):
        """
        Calculates the 2theta value for the corner of a given pixel
        (or set of pixels)

        :param d1: position(s) in pixel in first dimension (c order)
        :type d1: scalar or array of scalar
        :param d2: position(s) in pixel in second dimension (c order)
        :type d2: scalar or array of scalar
        :return: 2theta in radians
        :rtype: floar or array of floats.
        """
        return self.tth(d1 - 0.5, d2 - 0.5)

    def twoThetaArray(self, shape=None):
        """Generate an array of two-theta(i,j) in radians for each pixel in detector

        the 2theta array values are in radians

        :param shape: shape of the detector
        :return: array of 2theta position in radians
        """
        shape = self.get_shape(shape)
        if shape is None:
            logger.error("Shape is neither specified in the method call, "
                         "neither in the detector: %s", self.detector)

        if self._cached_array.get("2th_center") is None:
            with self._sem:
                if self._cached_array.get("2th_center") is None:
                    ttha = numpy.fromfunction(self.tth,
                                              shape,
                                              dtype=numpy.float32)
                    self._cached_array["2th_center"] = ttha
        return self._cached_array["2th_center"]

    def chi(self, d1, d2, path="cython"):
        """
        Calculate the chi (azimuthal angle) for the centre of a pixel
        at coordinate d1, d2.
        Conversion to lab coordinate system is performed in calc_pos_zyx.

        :param d1: pixel coordinate along the 1st dimention (C convention)
        :type d1: float or array of them
        :param d2: pixel coordinate along the 2nd dimention (C convention)
        :type d2: float or array of them
        :param path: can be "tan" (i.e via numpy) or "cython"
        :return: chi, the azimuthal angle in rad
        """
        if (path == "cython") and (_geometry is not None):
            p1, p2, p3 = self._calc_cartesian_positions(d1, d2, self._poni1, self._poni2)
            chi = _geometry.calc_chi(L=self._dist,
                                     rot1=self._rot1, rot2=self._rot2, rot3=self._rot3,
                                     pos1=p1, pos2=p2, pos3=p3)
            chi.shape = d1.shape
        else:
            _, t1, t2 = self.calc_pos_zyx(d0=None, d1=d1, d2=d2, corners=False, use_cython=False)
            chi = numpy.arctan2(t1, t2)
        return chi

    def chi_corner(self, d1, d2):
        """
        Calculate the chi (azimuthal angle) for the corner of a pixel
        at coordinate d1,d2 which in the lab ref has coordinate:

        :param d1: pixel coordinate along the 1st dimention (C convention)
        :type d1: float or array of them
        :param d2: pixel coordinate along the 2nd dimention (C convention)
        :type d2: float or array of them
        :return: chi, the azimuthal angle in rad
        """
        return self.chi(d1 - 0.5, d2 - 0.5)

    def chiArray(self, shape=None):
        """Generate an array of azimuthal angle chi(i,j) for all elements in the detector.

        Azimuthal angles are in radians

        Nota: Refers to the pixel centers !

        :param shape: the shape of the chi array
        :return: the chi array as numpy.ndarray
        """
        shape = self.get_shape(shape)
        if shape is None:
            logger.error("Shape is neither specified in the method call, "
                         "neither in the detector: %s", self.detector)

        if self._cached_array.get("chi_center") is None:
            with self._sem:
                if self._cached_array.get("chi_center") is None:
                    chia = numpy.fromfunction(self.chi, shape,
                                              dtype=numpy.float32)
                    if not self.chiDiscAtPi:
                        chia = chia % (2.0 * numpy.pi)
                    self._cached_array["chi_center"] = chia
        return self._cached_array["chi_center"]

    def position_array(self, shape=None, corners=False, dtype=numpy.float64, use_cython=True):
        """Generate an array for the pixel position given the shape of the detector.

        if corners is False, the coordinates of the center of the pixel
        is returned in an array of shape: (shape[0], shape[1], 3)
        where the 3 coordinates are:
        * z: along incident beam,
        * y: to the top/sky,
        * x: towards the center of the ring

        If is True, the corner of each pixels are then returned.
        the output shape is then (shape[0], shape[1], 4, 3)

        :param shape: shape of the array expected
        :param corners: set to true to receive a (...,4,3) array of corner positions
        :param dtype: output format requested. Double precision is needed for fitting the geometry
        :param (bool) use_cython: set to false to test the Python path (slower)
        :return: 3D coodinates as nd-array of size (...,3) or (...,3) (default)

        Nota: this value is not cached and actually generated on demand (costly)
        """
        shape = self.get_shape(shape)
        if shape is None:
            logger.error("Shape is neither specified in the method call, "
                         "neither in the detector: %s", self.detector)

        pos = numpy.fromfunction(lambda d1, d2: self.calc_pos_zyx(d0=None, d1=d1, d2=d2,
                                                                  corners=corners,
                                                                  use_cython=use_cython),
                                 shape,
                                 dtype=dtype)
        outshape = pos[0].shape + (3,)
        tpos = numpy.empty(outshape, dtype=dtype)
        for idx in range(3):
            tpos[..., idx] = pos[idx]
        return tpos

    @deprecated
    def positionArray(self, *arg, **kwarg):
        """Deprecated version of :meth:`position_array`, left for compatibility see doc of position_array"""
        return self.position_array(*arg, **kwarg)

    def corner_array(self, shape=None, unit=None, use_cython=True, scale=True):
        """
        Generate a 3D array of the given shape with (i,j) (radial
        angle 2th, azimuthal angle chi ) for all elements.

        :param shape: expected shape
        :type shape: 2-tuple of integer
        :param unit: string like "2th_deg" or an instance of pyFAI.units.Unit
        :param use_cython: set to False to use the slower Python path (for tests)
        :param scale: set to False for returning the internal representation
                      (S.I. often) which is faster
        :return: 3d array with shape=(\*shape,4,2) the two elements are:
            - dim3[0]: radial angle 2th, q, r...
            - dim3[1]: azimuthal angle chi
        """
        shape = self.get_shape(shape)
        if shape is None:
            logger.error("Shape is neither specified in the method call, "
                         "neither in the detector: %s", self.detector)
        if unit:
            unit = units.to_unit(unit)
            space = unit.name.split("_")[0]
        else:
            # If no unit is asked, any is OK for extracting the Chi array
            unit = None
            for space in [u.split("_")[0] for u in units.ANGLE_UNITS]:
                ary = self._cached_array.get(space + "_corner")
                if (ary is not None) and (shape == ary.shape[:2]):
                    return ary
            space = "r"  # This is the fastest to calculate
        key = space + "_corner"
        if self._cached_array.get(key) is None or shape != self._cached_array.get(key).shape[:2]:
            with self._sem:
                if self._cached_array.get(key) is None or shape != self._cached_array.get(key).shape[:2]:
                    corners = None
                    if (_geometry is not None) and use_cython:
                        if self.detector.IS_CONTIGUOUS:
                            d1 = utils.expand2d(numpy.arange(shape[0] + 1.0), shape[1] + 1.0, False)
                            d2 = utils.expand2d(numpy.arange(shape[1] + 1.0), shape[0] + 1.0, True)
                            p1, p2, p3 = self.detector.calc_cartesian_positions(d1, d2, center=False, use_cython=True)
                        else:
                            det_corners = self.detector.get_pixel_corners()
                            p1 = det_corners[..., 1]
                            p2 = det_corners[..., 2]
                            p3 = det_corners[..., 0]
                        try:
                            res = _geometry.calc_rad_azim(self.dist, self.poni1, self.poni2,
                                                          self.rot1, self.rot2, self.rot3,
                                                          p1, p2, p3,
                                                          space, self._wavelength,
                                                          chi_discontinuity_at_pi=self.chiDiscAtPi)
                        except KeyError:
                            logger.warning("No fast path for space: %s", space)
                        except AttributeError as err:
                            logger.warning("AttributeError: The binary extension _geomety may be missing: %s", err)
                        else:
                            if self.detector.IS_CONTIGUOUS:
                                if bilinear:
                                    # convert_corner_2D_to_4D needs contiguous arrays as input
                                    radi = numpy.ascontiguousarray(res[..., 0], numpy.float32)
                                    azim = numpy.ascontiguousarray(res[..., 1], numpy.float32)
                                    corners = bilinear.convert_corner_2D_to_4D(2, radi, azim)
                                else:
                                    corners = numpy.zeros((shape[0], shape[1], 4, 2),
                                                          dtype=numpy.float32)
                                    corners[:, :, 0, :] = res[:-1, :-1, :]
                                    corners[:, :, 1, :] = res[1:, :-1, :]
                                    corners[:, :, 2, :] = res[1:, 1:, :]
                                    corners[:, :, 3, :] = res[:-1, 1:, :]
                            else:
                                corners = res

                    if corners is None:
                        # In case the fast-path is not implemented
                        pos = self.position_array(shape, corners=True)
                        x = pos[..., 2]
                        y = pos[..., 1]
                        z = pos[..., 0]
                        chi = numpy.arctan2(y, x)
                        if not self.chiDiscAtPi:
                            twoPi = 2.0 * numpy.pi
                            chi = (chi + twoPi) % twoPi
                        corners = numpy.zeros((shape[0], shape[1], 4, 2),
                                              dtype=numpy.float32)
                        if chi.shape[:2] == shape:
                            corners[..., 1] = chi
                        else:
                            corners[:shape[0], :shape[1], :, 1] = chi[:shape[0], :shape[1], :]
                        if space is not None:
                            rad = unit.equation(x, y, z, self._wavelength)
                            if rad.shape[:2] == shape:
                                corners[..., 0] = rad
                            else:
                                corners[:shape[0], :shape[1], :, 0] = rad[:shape[0], :shape[1], :]
                    self._cached_array[key] = corners

        res = self._cached_array[key]
        if scale and unit:
            return res * unit.scale
        else:
            return res

    @deprecated
    def cornerArray(self, shape=None):
        """Generate a 4D array of the given shape with (i,j) (radial
        angle 2th, azimuthal angle chi ) for all elements.

        :param shape: expected shape
        :type shape: 2-tuple of integer
        :return: 3d array with shape=(\*shape,4,2) the two elements are:
           * dim3[0]: radial angle 2th
           * dim3[1]: azimuthal angle chi
        """
        return self.corner_array(shape, unit=units.TTH_RAD, scale=False)

    @deprecated
    def cornerQArray(self, shape=None):
        """
        Generate a 3D array of the given shape with (i,j) (azimuthal
        angle) for all elements.

        :param shape: expected shape
        :type shape: 2-tuple of integer
        :return: 3d array with shape=(\*shape,4,2) the two elements are (scattering vector q, azimuthal angle chi)
        """
        return self.corner_array(shape, unit=units.Q, use_cython=False, scale=False)

    @deprecated
    def cornerRArray(self, shape=None):
        """
        Generate a 3D array of the given shape with (i,j) (azimuthal
        angle) for all elements.

        :param shape: expected shape
        :type shape: 2-tuple of integer
        :return: 3d array with shape=(\*shape,4,2) the two elements are (radial distance, azimuthal angle chi)
        """
        return self.corner_array(shape, unit=units.R, use_cython=False, scale=False)

    @deprecated
    def cornerRd2Array(self, shape=None):
        """
        Generate a 3D array of the given shape with (i,j) (azimuthal
        angle) for all elements.

        :param shape: expected shape
        :type shape: 2-tuple of integer
        :return: 3d array with shape=(\*shape,4,2) the two elements are (reciprocal spacing squared, azimuthal angle chi)
        """
        return self.corner_array(shape, unit=units.RecD2_NM, scale=False)

    def center_array(self, shape=None, unit="2th_deg", scale=True):
        """
        Generate a 2D array of the given shape with (i,j) (radial
        angle ) for all elements.

        :param shape: expected shape
        :type shape: 2-tuple of integer
        :param unit: string like "2th_deg" or an instance of pyFAI.units.Unit
        :param scale: set to False for returning the internal representation
                (S.I. often) which is faster
        :return: 3d array with shape=(\*shape,4,2) the two elements are:
            - dim3[0]: radial angle 2th, q, r...
            - dim3[1]: azimuthal angle chi
        """

        unit = units.to_unit(unit)
        space = unit.name.split("_")[0]
        key = space + "_center"
        ary = self._cached_array.get(key)

        shape = self.get_shape(shape)
        if shape is None:
            logger.error("Shape is neither specified in the method call, "
                         "neither in the detector: %s", self.detector)

        if (ary is not None) and (ary.shape == shape):
            if scale and unit:
                return ary * unit.scale
            else:
                return ary

        pos = self.position_array(shape, corners=False)
        x = pos[..., 2]
        y = pos[..., 1]
        z = pos[..., 0]
        ary = unit.equation(x, y, z, self.wavelength)
        self._cached_array[key] = ary
        if scale and unit:
            return ary * unit.scale
        else:
            return ary

    def delta_array(self, shape=None, unit="2th_deg", scale=False):
        """
        Generate a 2D array of the given shape with (i,j) (delta-radial
        angle) for all elements.

        :param shape: expected shape
        :type shape: 2-tuple of integer
        :param unit: string like "2th_deg" or an instance of pyFAI.units.Unit
        :param scale: set to False for returning the internal representation
                (S.I. often) which is faster
        :return: 3d array with shape=(\*shape,4,2) the two elements are:

            - dim3[0]: radial angle 2th, q, r...
            - dim3[1]: azimuthal angle chi
        """

        unit = units.to_unit(unit)
        space = unit.name.split("_")[0] + "_delta"
        ary = self._cached_array.get(space)

        shape = self.get_shape(shape)
        if shape is None:
            logger.error("Shape is neither specified in the method call, "
                         "neither in the detector: %s", self.detector)

        if (ary is not None) and (ary.shape == shape):
            if scale and unit:
                return ary * unit.scale
            else:
                return ary
        center = self.center_array(shape, unit=unit, scale=False)
        corners = self.corner_array(shape, unit=unit, scale=False)
        delta = abs(corners[..., 0] - numpy.atleast_3d(center))
        ary = delta.max(axis=-1)
        self._cached_array[space] = ary
        if scale and unit:
            return ary * unit.scale
        else:
            return ary

    def delta2Theta(self, shape=None):
        """
        Generate a 3D array of the given shape with (i,j) with the max
        distance between the center and any corner in 2 theta

        :param shape: The shape of the detector array: 2-tuple of integer
        :return: 2D-array containing the max delta angle between a pixel center and any corner in 2theta-angle (rad)
        """
        key = "2th_delta"
        if self._cached_array.get(key) is None:
            center = self.twoThetaArray(shape)
            corners = self.corner_array(shape, unit=units.TTH, scale=False)
            with self._sem:
                if self._cached_array.get(key) is None:
                    delta = abs(corners[..., 0] - numpy.atleast_3d(center))
                    self._cached_array[key] = delta.max(axis=-1)
        return self._cached_array[key]

    def deltaChi(self, shape=None, use_cython=True):
        """
        Generate a 3D array of the given shape with (i,j) with the max
        distance between the center and any corner in chi-angle (rad)

        :param shape: The shape of the detector array: 2-tuple of integer
        :return: 2D-array  containing the max delta angle between a pixel center and any corner in chi-angle (rad)
        """
        key = "chi_delta"
        if self._cached_array.get(key) is None:
            center = self.chiArray(shape)
            corner = self.corner_array(shape, None)
            with self._sem:
                if self._cached_array.get(key) is None:
                    if use_cython and (_geometry is not None):
                        delta = _geometry.calc_delta_chi(center, corner)
                        self._cached_array[key] = delta
                    else:
                        twoPi = 2.0 * numpy.pi
                        center = numpy.atleast_3d(center)
                        delta = numpy.minimum(((corner[:, :, :, 1] - center) % twoPi),
                                              ((center - corner[:, :, :, 1]) % twoPi))
                        self._cached_array[key] = delta.max(axis=-1)
        return self._cached_array[key]

    def deltaQ(self, shape=None):
        """
        Generate a 2D array of the given shape with (i,j) with the max
        distance between the center and any corner in q_vector unit
        (nm^-1)

        :param shape: The shape of the detector array: 2-tuple of integer
        :return: array 2D containing the max delta Q between a pixel center and any corner in q_vector unit (nm^-1)
        """
        key = "q_delta"
        if self._cached_array.get(key) is None:
            center = self.qArray(shape)
            corners = self.corner_array(shape, unit=units.Q, scale=False)
            with self._sem:
                if self._cached_array.get(key) is None:
                    delta = abs(corners[..., 0] - numpy.atleast_3d(center))
                    self._cached_array[key] = delta.max(axis=-1)
        return self._cached_array[key]

    def deltaR(self, shape=None):
        """
        Generate a 2D array of the given shape with (i,j) with the max
        distance between the center and any corner in radius unit (mm)

        :param shape: The shape of the detector array: 2-tuple of integer
        :return: array 2D containing the max delta Q between a pixel center and any corner in q_vector unit (nm^-1)
        """
        key = "r_delta"
        if self._cached_array.get(key) is None:
            center = self.rArray(shape)
            corners = self.corner_array(shape, unit=units.R, scale=False)
            with self._sem:
                if self._cached_array.get(key) is None:
                    delta = abs(corners[..., 0] - numpy.atleast_3d(center))
                    self._cached_array[key] = delta.max(axis=-1)
        return self._cached_array[key]

    def deltaRd2(self, shape=None):
        """
        Generate a 2D array of the given shape with (i,j) with the max
        distance between the center and any corner in unit: reciprocal spacing squarred (1/nm^2)

        :param shape: The shape of the detector array: 2-tuple of integer
        :return: array 2D containing the max delta (d*)^2 between a pixel center and any corner in reciprocal spacing squarred (1/nm^2)
        """
        if self._cached_array.get("d*2_delta") is None:
            center = self.center_array(shape, unit=units.RecD2_NM, scale=False)
            corners = self.corner_array(shape, unit=units.RecD2_NM, scale=False)
            with self._sem:
                if self._cached_array.get("d*2_delta") is None:
                    delta = abs(corners[..., 0] - numpy.atleast_3d(center))
                    self._cached_array["d*2_delta"] = delta.max(axis=-1)
        return self._cached_array.get("d*2_delta")

    def array_from_unit(self, shape=None, typ="center", unit=units.TTH, scale=True):
        """
        Generate an array of position in different dimentions (R, Q,
        2Theta)

        :param shape: shape of the expected array, leave it to None for safety
        :type shape: ndarray.shape
        :param typ: "center", "corner" or "delta"
        :type typ: str
        :param unit: can be Q, TTH, R for now
        :type unit: pyFAI.units.Enum
        :param scale: set to False for returning the internal representation
                (S.I. often) which is faster
        :return: R, Q or 2Theta array depending on unit
        :rtype: ndarray
        """
        shape = self.get_shape(shape)
        if shape is None:
            logger.error("Shape is neither specified in the method call, "
                         "neither in the detector: %s", self.detector)

        if typ not in ("center", "corner", "delta"):
            logger.warning("Unknown type of array %s,"
                           " defaulting to 'center'" % typ)
            typ = "center"
        unit = units.to_unit(unit)
        meth_name = unit.get(typ)
        if meth_name and meth_name in dir(Geometry):
            # fast path may be available
            out = Geometry.__dict__[meth_name](self, shape)
            if scale and unit:
                out = out * unit.scale
        else:
            # fast path is definitely not available, use the generic formula
            if typ == "center":
                out = self.center_array(shape, unit, scale=scale)
            elif typ == "corner":
                out = self.corner_array(shape, unit, scale=scale)
            else:  # typ == "delta":
                out = self.delta_array(shape, unit, scale=scale)
        return out

    def cos_incidence(self, d1, d2, path="cython"):
        """
        Calculate the incidence angle (alpha) for current pixels (P).
        The poni being the point of normal incidence,
        it's incidence angle is $\{alpha} = 0$ hence $cos(\{alpha}) = 1$

        :param d1: 1d or 2d set of points in pixel coord
        :param d2:  1d or 2d set of points in pixel coord
        :return: cosine of the incidence angle
        """
        p1, p2, p3 = self._calc_cartesian_positions(d1, d2)
        if p3 is not None:
            # case for non-planar detector ...

            # Calculate the sample-pixel vector (center of pixel) and norm it
            z, y, x = self.calc_pos_zyx(d0=None, d1=d1, d2=d2, corners=False)
            t = numpy.zeros((z.size, 3))
            for i, v in enumerate((z, y, x)):
                t[..., i] = v.ravel()
            length = numpy.sqrt((t * t).sum(axis=-1))
            length.shape = (length.size, 1)
            length.strides = (length.strides[0], 0)
            t /= length
            # extract the 4 corners of each pixel and calculate the cross product of the diagonal to get the normal
            z, y, x = self.calc_pos_zyx(d0=None, d1=d1, d2=d2, corners=True)
            corners = numpy.zeros(z.shape + (3,))
            for i, v in enumerate((z, y, x)):
                corners[..., i] = v
            A = corners[..., 0, :]
            B = corners[..., 1, :]
            C = corners[..., 2, :]
            D = corners[..., 3, :]
            A.shape = -1, 3
            B.shape = -1, 3
            C.shape = -1, 3
            D.shape = -1, 3
            orth = numpy.cross(C - A, D - B)
            # normalize the normal vector
            length = numpy.sqrt((orth * orth).sum(axis=-1))
            length.shape = length.shape + (1,)
            length.strides = length.strides[:-1] + (0,)
            orth /= length
            # calculate the cosine of the vector using the dot product
            return (t * orth).sum(axis=-1).reshape(d1.shape)
        if (_geometry is not None) and (path == "cython"):
            cosa = _geometry.calc_cosa(self._dist, p1, p2)
        else:
            cosa = self._dist / numpy.sqrt(self._dist * self._dist + p1 * p1 + p2 * p2)
        return cosa

    def diffSolidAngle(self, d1, d2):
        """
        Calculate the solid angle of the current pixels (P) versus the PONI (C)

        .. math::

            dOmega = \\frac{Omega(P)}{Omega(C)}
                   = \\frac{A \cdot cos(a)}{SP^2} \cdot \\frac{SC^2}{A \cdot cos(0)}
                   = \\frac{3}{cos(a)}
                   = \\frac{SC^3}{SP^3}

            cos(a) = \\frac{SC}{SP}

        :param d1: 1d or 2d set of points
        :param d2: 1d or 2d set of points (same size&shape as d1)
        :return: solid angle correction array
        """
        ds = 1.0

        # #######################################################
        # Nota: the solid angle correction should be done in flat
        # field correction. Here is dual-correction
        # #######################################################

        if self.spline and self._correct_solid_angle_for_spline:
            max1 = d1.max() + 1
            max2 = d2.max() + 1
            sX = self.spline.splineFuncX(numpy.arange(max2 + 1),
                                         numpy.arange(max1) + 0.5)
            sY = self.spline.splineFuncY(numpy.arange(max2) + 0.5,
                                         numpy.arange(max1 + 1))
            dX = sX[:, 1:] - sX[:, :-1]
            dY = sY[1:, :] - sY[:-1, :]
            ds = (dX + 1.0) * (dY + 1.0)

        cosa = self._cached_array.get("cos_incidence")
        if cosa is None:
            cosa = self._cached_array["cos_incidence"] = self.cos_incidence(d1, d2)
        dsa = ds * cosa ** self._dssa_order
        return dsa

    def solidAngleArray(self, shape=None, order=3, absolute=False):
        """Generate an array for the solid angle correction
        given the shape of the detector.

        solid_angle = cos(incidence)^3

        :param shape: shape of the array expected
        :param order: should be 3, power of the formula just obove
        :param absolute: the absolute solid angle is calculated as:

        SA = pix1*pix2/dist^2 * cos(incidence)^3

        """
        if order is True:
            self._dssa_order = 3.0
        else:
            self._dssa_order = float(order)

        key = "solid_angle#%s" % (self._dssa_order)
        key_crc = "solid_angle#%s_crc" % (self._dssa_order)
        dssa = self._cached_array.get(key)
        if dssa is None:
            dssa = numpy.fromfunction(self.diffSolidAngle,
                                      shape, dtype=numpy.float32)
            self._cached_array[key_crc] = crc32(dssa)
            self._cached_array[key] = dssa
        if absolute:
            return dssa * self.pixel1 * self.pixel2 / self._dist / self._dist
        else:
            return dssa

    def get_config(self):
        """
        return the configuration as a dictionnary
        
        :return: dictionary with the current configuration
        """

        config = OrderedDict([("poni_version", 2)])
        with self._sem:
            config["detector"] = self.detector.__class__.__name__
            config["detector_config"] = self.detector.get_config()
            config["dist"] = self._dist
            config["poni1"] = self._poni1
            config["poni2"] = self._poni2
            config["rot1"] = self._rot1
            config["rot2"] = self._rot2
            config["rot3"] = self._rot3
            if self._wavelength:
                config["wavelength"] = self._wavelength
        return config

    def set_config(self, config):
        """
        Set the config of the geometry and of the underlying detector
        
        :param config: dictionary with the configuration
        :return: itself
        """
        version = int(config.get("poni_version", 1))

        if "detector" in config:
            self.detector = detectors.detector_factory(config["detector"],
                                                       config.get("detector_config"))
        else:
            self.detector = detectors.Detector()
        if version == 1:
            # Handle former version of PONI-file
            if self.detector.force_pixel and ("pixelsize1" in config) and ("pixelsize2" in config):
                pixel1 = float(config["pixelsize1"])
                pixel2 = float(config["pixelsize2"])
                self.detector = self.detector.__class__(pixel1=pixel1, pixel2=pixel2)
            else:
                if "pixelsize1" in config:
                    self.detector.pixel1 = float(config["pixelsize1"])
                if "pixelsize2" in config:
                    self.detector.pixel2 = float(config["pixelsize2"])

        if "distance" in config:
            self._dist = float(config["distance"])
        if "poni1" in config:
            self._poni1 = float(config["poni1"])
        if "poni2" in config:
            self._poni2 = float(config["poni2"])
        if "rot1" in config:
            self._rot1 = float(config["rot1"])
        if "rot2" in config:
            self._rot2 = float(config["rot2"])
        if "rot3" in config:
            self._rot3 = float(config["rot3"])
        if "wavelength" in config:
            self._wavelength = float(config["wavelength"])
        if "splinefile" in config:
            if config["splinefile"].lower() != "none":
                self.detector.set_splineFile(config["splinefile"])
        self.reset()
        return self

    def save(self, filename):
        """
        Save the geometry parameters.

        :param filename: name of the file where to save the parameters
        :type filename: string
        """
        try:
            with open(filename, "a") as f:
                f.write(("# Nota: C-Order, 1 refers to the Y axis,"
                         " 2 to the X axis \n"))
                f.write("# Calibration done at %s\n" % time.ctime())
                f.write("poni_version: 2\n")
                detector = self.detector
                f.write("Detector: %s\n" % detector.name)
                f.write("Detector_config: %s\n" % json.dumps(detector.get_config()))

                f.write("Distance: %s\n" % self._dist)
                f.write("Poni1: %s\n" % self._poni1)
                f.write("Poni2: %s\n" % self._poni2)
                f.write("Rot1: %s\n" % self._rot1)
                f.write("Rot2: %s\n" % self._rot2)
                f.write("Rot3: %s\n" % self._rot3)
                if self._wavelength is not None:
                    f.write("Wavelength: %s\n" % self._wavelength)
        except IOError:
            logger.error("IOError while writing to file %s", filename)
    write = save

    @classmethod
    def sload(cls, filename):
        """
        A static method combining the constructor and the loader from
        a file

        :param filename: name of the file to load
        :type filename: string
        :return: instance of Gerometry of AzimuthalIntegrator set-up with the parameter from the file.
        """
        inst = cls()
        inst.load(filename)
        return inst

    def load(self, filename):
        """
        Load the refined parameters from a file.

        :param filename: name of the file to load
        :type filename: string
        :return: itself with updated parameters
        """
        data = OrderedDict()
        with open(filename) as opened_file:
            for line in opened_file:
                if line.startswith("#") or (":" not in line):
                    continue
                words = line.split(":", 1)

                key = words[0].strip().lower()
                try:
                    value = words[1].strip()
                except Exception as error:  # IGNORE:W0703:
                    logger.error("Error %s with line: %s", error, line)
                data[key] = value
<<<<<<< HEAD
        return self.set_config(data)
=======
        version = int(data.get("poni_version", 1))

        if "detector" in data:
            self.detector = detectors.detector_factory(data["detector"],
                                                       data.get("detector_config"))
            if isinstance(self.detector, detectors.NexusDetector):
                # increment the poni_version for Nexus detector as no further config is needed!
                version = max(2, version)
        else:
            self.detector = detectors.Detector()
        if version == 1:
            # Handle former version of PONI-file
            if self.detector.force_pixel and \
                    ("pixelsize1" in data) and ("pixelsize2" in data):
                pixel1 = float(data["pixelsize1"])
                pixel2 = float(data["pixelsize2"])
                self.detector = self.detector.__class__(pixel1=pixel1, pixel2=pixel2)
            else:
                if "pixelsize1" in data:
                    self.detector.pixel1 = float(data["pixelsize1"])
                if "pixelsize2" in data:
                    self.detector.pixel2 = float(data["pixelsize2"])

        if "distance" in data:
            self._dist = float(data["distance"])
        if "poni1" in data:
            self._poni1 = float(data["poni1"])
        if "poni2" in data:
            self._poni2 = float(data["poni2"])
        if "rot1" in data:
            self._rot1 = float(data["rot1"])
        if "rot2" in data:
            self._rot2 = float(data["rot2"])
        if "rot3" in data:
            self._rot3 = float(data["rot3"])
        if "wavelength" in data:
            self._wavelength = float(data["wavelength"])
        if "splinefile" in data:
            if data["splinefile"].lower() != "none":
                self.detector.set_splineFile(data["splinefile"])
        self.reset()
>>>>>>> 89250923
    read = load

    def getPyFAI(self):
        """
        Export geometry setup with the geometry of PyFAI

        :return: dict with the parameter-set of the PyFAI geometry
        """
        with self._sem:
            out = self.detector.getPyFAI()
            out["dist"] = self._dist
            out["poni1"] = self._poni1
            out["poni2"] = self._poni2
            out["rot1"] = self._rot1
            out["rot2"] = self._rot2
            out["rot3"] = self._rot3
            if self._wavelength:
                out["wavelength"] = self._wavelength
        return out

    def setPyFAI(self, **kwargs):
        """
        set the geometry from a pyFAI-like dict
        """
        with self._sem:
            if "detector" in kwargs:
                self.detector = detectors.detector_factory(kwargs["detector"])
            else:
                self.detector = detectors.Detector()
            for key in ["dist", "poni1", "poni2",
                        "rot1", "rot2", "rot3",
                        "pixel1", "pixel2", "splineFile", "wavelength"]:
                if key in kwargs:
                    setattr(self, key, kwargs[key])
            self.param = [self._dist, self._poni1, self._poni2,
                          self._rot1, self._rot2, self._rot3]
            self.chiDiscAtPi = True  # position of the discontinuity of chi in radians, pi by default
            self.reset()
#            self._wavelength = None
            self._oversampling = None
            if self.splineFile:
                self.detector.set_splineFile(self.splineFile)
        return self

    def getFit2D(self):
        """
        Export geometry setup with the geometry of Fit2D

        :return: dict with parameters compatible with fit2D geometry
        """
        with self._sem:
            cosTilt = cos(self._rot1) * cos(self._rot2)
            sinTilt = sqrt(1 - cosTilt * cosTilt)
            # This is tilt plane rotation
            if sinTilt != 0:
                cosTpr = max(-1, min(1, -cos(self._rot2) * sin(self._rot1) / sinTilt))
                sinTpr = sin(self._rot2) / sinTilt
            else:  # undefined, does not seem to matter as not tilted
                cosTpr = 1.0
                sinTpr = 0.0
            directDist = 1.0e3 * self._dist / cosTilt
            tilt = degrees(arccos(cosTilt))
            if sinTpr < 0:
                tpr = -degrees(arccos(cosTpr))
            else:
                tpr = degrees(arccos(cosTpr))

            centerX = (self._poni2 + self._dist * sinTilt / cosTilt * cosTpr)\
                / self.pixel2
            if abs(tilt) < 1e-5:
                centerY = (self._poni1) / self.pixel1
            else:
                centerY = (self._poni1 + self._dist * sinTilt / cosTilt * sinTpr) / self.pixel1
            out = self.detector.getFit2D()
            out["directDist"] = directDist
            out["centerX"] = centerX
            out["centerY"] = centerY
            out["tilt"] = tilt
            out["tiltPlanRotation"] = tpr
        return out

    def setFit2D(self, directDist, centerX, centerY,
                 tilt=0., tiltPlanRotation=0.,
                 pixelX=None, pixelY=None, splineFile=None):
        """
        Set the Fit2D-like parameter set: For geometry description see
        HPR 1996 (14) pp-240

        Warning: Fit2D flips automatically images depending on their file-format.
        By reverse engineering we noticed this behavour for Tiff and Mar345 images (at least).
        To obtaine correct result you will have to flip images using numpy.flipud.

        :param direct: direct distance from sample to detector along the incident beam (in millimeter as in fit2d)
        :param tilt: tilt in degrees
        :param tiltPlanRotation: Rotation (in degrees) of the tilt plan arround the Z-detector axis
                * 0deg -> Y does not move, +X goes to Z<0
                * 90deg -> X does not move, +Y goes to Z<0
                * 180deg -> Y does not move, +X goes to Z>0
                * 270deg -> X does not move, +Y goes to Z>0

        :param pixelX,pixelY: as in fit2d they ar given in micron, not in meter
        :param centerX, centerY: pixel position of the beam center
        :param splineFile: name of the file containing the spline
        """
        with self._sem:
            try:
                cosTilt = cos(radians(tilt))
                sinTilt = sin(radians(tilt))
                cosTpr = cos(radians(tiltPlanRotation))
                sinTpr = sin(radians(tiltPlanRotation))
            except AttributeError as error:
                logger.error(("Got strange results with tilt=%s"
                              " and tiltPlanRotation=%s: %s") %
                             (tilt, tiltPlanRotation, error))
            if splineFile is None:
                if pixelX is not None:
                    self.detector.pixel1 = pixelY * 1.0e-6
                if pixelY is not None:
                    self.detector.pixel2 = pixelX * 1.0e-6
            else:
                self.detector.set_splineFile(splineFile)
            self._dist = directDist * cosTilt * 1.0e-3
            self._poni1 = centerY * self.pixel1\
                - directDist * sinTilt * sinTpr * 1.0e-3
            self._poni2 = centerX * self.pixel2\
                - directDist * sinTilt * cosTpr * 1.0e-3
            rot2 = numpy.arcsin(sinTilt * sinTpr)  # or pi-
            rot1 = numpy.arccos(min(1.0, max(-1.0, (cosTilt / numpy.sqrt(1 - sinTpr * sinTpr * sinTilt * sinTilt)))))  # + or -
            if cosTpr * sinTilt > 0:
                rot1 = -rot1
            assert abs(cosTilt - cos(rot1) * cos(rot2)) < 1e-6
            if tilt == 0:
                rot3 = 0
            else:
                rot3 = numpy.arccos(min(1.0, max(-1.0, (cosTilt * cosTpr * sinTpr - cosTpr * sinTpr) / numpy.sqrt(1 - sinTpr * sinTpr * sinTilt * sinTilt))))  # + or -
                rot3 = numpy.pi / 2.0 - rot3
            self._rot1 = rot1
            self._rot2 = rot2
            self._rot3 = rot3
            self.reset()
            return self

    def setSPD(self, SampleDistance, Center_1, Center_2, Rot_1=0, Rot_2=0, Rot_3=0,
               PSize_1=None, PSize_2=None, splineFile=None, BSize_1=1, BSize_2=1,
               WaveLength=None):
        """
        Set the SPD like parameter set: For geometry description see
        Peter Boesecke J.Appl.Cryst.(2007).40, s423–s427

        Basically the main difference with pyFAI is the order of the axis which are flipped

        :param SampleDistance: distance from sample to detector at the PONI (orthogonal projection)
        :param Center_1: pixel position of the PONI along fastest axis
        :param Center_2: pixel position of the PONI along slowest axis
        :param Rot_1: rotation around the fastest axis (x)
        :param Rot_2: rotation around the slowest axis (y)
        :param Rot_3: rotation around the axis ORTHOGONAL to the detector plan
        :param PSize_1: pixel size in meter along the fastest dimention
        :param PSize_2: pixel size in meter along the slowst dimention
        :param splineFile: name of the file containing the spline
        :param BSize_1: pixel binning factor along the fastest dimention
        :param BSize_2: pixel binning factor along the slowst dimention
        :param WaveLength: wavelength used
        """
        # first define the detector
        if splineFile:
            # let's assume the spline file is for unbinned detectors ...
            self.detector = detectors.FReLoN(splineFile)
            self.detector.binning = (int(BSize_2), int(BSize_1))
        elif PSize_1 and PSize_2:
            self.detector = detectors.Detector(PSize_2, PSize_1)
            if BSize_2 > 1 or BSize_1 > 1:
                # set binning factor without changing pixel size
                self.detector._binning = (int(BSize_2), int(BSize_1))

        # then the geometry
        self._dist = float(SampleDistance)
        self._poni1 = float(Center_2) * self.detector.pixel1
        self._poni2 = float(Center_1) * self.detector.pixel2
        # This is WRONG ... correct it
        self._rot1 = Rot_2 or 0
        self._rot2 = Rot_1 or 0
        self._rot3 = -(Rot_3 or 0)
        if Rot_1 or Rot_2 or Rot_3:
            # TODO: one-day
            raise NotImplementedError("rotation axis not yet implemented for SPD")
        # and finally the wavelength
        if WaveLength:
            self.wavelength = float(WaveLength)
        self.reset()
        return self

    def getSPD(self):
        """
        get the SPD like parameter set: For geometry description see
        Peter Boesecke J.Appl.Cryst.(2007).40, s423–s427

        Basically the main difference with pyFAI is the order of the axis which are flipped

        :return: dictionnary with those parameters:
            SampleDistance: distance from sample to detector at the PONI (orthogonal projection)
            Center_1, pixel position of the PONI along fastest axis
            Center_2: pixel position of the PONI along slowest axis
            Rot_1: rotation around the fastest axis (x)
            Rot_2: rotation around the slowest axis (y)
            Rot_3: rotation around the axis ORTHOGONAL to the detector plan
            PSize_1: pixel size in meter along the fastest dimention
            PSize_2: pixel size in meter along the slowst dimention
            splineFile: name of the file containing the spline
            BSize_1: pixel binning factor along the fastest dimention
            BSize_2: pixel binning factor along the slowst dimention
            WaveLength: wavelength used in meter
        """

        res = OrderedDict((("PSize_1", self.detector.pixel2),
                           ("PSize_2", self.detector.pixel1),
                           ("BSize_1", self.detector.binning[1]),
                           ("BSize_2", self.detector.binning[0]),
                           ("splineFile", self.detector.splineFile),
                           ("Rot_3", None),
                           ("Rot_2", None),
                           ("Rot_1", None),
                           ("Center_2", self._poni1 / self.detector.pixel1),
                           ("Center_1", self._poni2 / self.detector.pixel2),
                           ("SampleDistance", self.dist)))
        if self._wavelength:
            res["WaveLength"] = self._wavelength
        if abs(self.rot1) > 1e-6 or abs(self.rot2) > 1e-6 or abs(self.rot3) > 1e-6:
            logger.warning("Rotation conversion from pyFAI to SPD is not yet implemented")
        return res

    def set_param(self, param):
        """set the geometry from a 6-tuple with dist, poni1, poni2, rot1, rot2,
        rot3
        """
        if len(param) == 6:
            self._dist, self._poni1, self._poni2, self._rot1, self._rot2, self._rot3 = param
        elif len(param) == 7:
            self._dist, self._poni1, self._poni2, self._rot1, self._rot2, self._rot3, self.wavelength = param
        else:
            raise RuntimeError("Only 6 or 7-uplet are possible")
        self.reset()

    def set_rot_from_quaternion(self, w, x, y, z):
        """Quaternions are convieniant ways to represent 3D rotation
        This method allows to define rot1(left-handed), rot2(left-handed) and
        rot3 (right handed) as definied in the documentation from a quaternion,
        expressed in the right handed (x1, x2, x3) basis set.

        Uses the transformations-library from C. Gohlke

        :param w: Real part of the quaternion (correspond to cos alpha/2)
        :param x: Imaginary part of the quaternion, correspond to u1*sin(alpha/2)
        :param y: Imaginary part of the quaternion, correspond to u2*sin(alpha/2)
        :param z: Imaginary part of the quaternion, correspond to u3*sin(alpha/21)
        """
        from .third_party.transformations import euler_from_quaternion

        euler = euler_from_quaternion((w, x, y, z), axes='sxyz')
        self._rot1 = -euler[0]
        self._rot2 = -euler[1]
        self._rot3 = euler[2]

    def quaternion(self, param=None):
        """Calculate the quaternion associated to the current rotations
        from rot1, rot2, rot3.

        Uses the transformations-library from C. Gohlke

        :param param: use this set of parameters instead of the default one.
        :return: numpy array with 4 elements [w, x, y, z]
        """
        from .third_party.transformations import quaternion_from_euler
        if param is None:
            rot1 = self.rot1
            rot2 = self.rot2
            rot3 = self.rot3
        else:
            rot1 = param[3]
            rot2 = param[4]
            rot3 = param[5]

        return quaternion_from_euler(-rot1, -rot2, rot3, axes="sxyz")

    def make_headers(self, type_="list"):
        """Create a configuration for the

        :param type: can be "list" or "dict"
        :return: the header with the proper format
        """
        res = None
        if type_ == "dict":
            res = self.getPyFAI()
        else:  # type_ == "list":
            f2d = self.getFit2D()
            res = ["== pyFAI calibration ==",
                   "Distance Sample to Detector: %s m" % self.dist,
                   "PONI: %.3e, %.3e m" % (self.poni1, self.poni2),
                   "Rotations: %.6f %.6f %.6f rad" % (self.rot1, self.rot2, self.rot3),
                   "",
                   "== Fit2d calibration ==",
                   "Distance Sample-beamCenter: %.3f mm" % f2d["directDist"],
                   "Center: x=%.3f, y=%.3f pix" % (f2d["centerX"], f2d["centerY"]),
                   "Tilt: %.3f deg  TiltPlanRot: %.3f deg" % (f2d["tilt"], f2d["tiltPlanRotation"]),
                   "", str(self.detector),
                   "   Detector has a mask: %s " % (self.detector.mask is not None),
                   "   Detector has a dark current: %s " % (self.detector.darkcurrent is not None),
                   "   detector has a flat field: %s " % (self.detector.flatfield is not None),
                   ""]

            if self._wavelength is not None:
                res.append("Wavelength: %s m" % self._wavelength)
        return res

    def setChiDiscAtZero(self):
        """
        Set the position of the discontinuity of the chi axis between
        0 and 2pi.  By default it is between pi and -pi
        """
        if self.chiDiscAtPi is False:
            return
        with self._sem:
            self.chiDiscAtPi = False
            self._cached_array["chi_center"] = None
            for key in list(self._cached_array.keys()):
                if key.startswith("corner"):
                    self._cached_array[key] = None

    def setChiDiscAtPi(self):
        """
        Set the position of the discontinuity of the chi axis between
        -pi and +pi.  This is the default behavour
        """
        if self.chiDiscAtPi is True:
            return
        with self._sem:
            self.chiDiscAtPi = True
            self._cached_array["chi_center"] = None
            for key in list(self._cached_array.keys()):
                if key.startswith("corner"):
                    self._cached_array[key] = None

    @deprecated
    def setOversampling(self, iOversampling):
        """
        set the oversampling factor
        """
        if self._oversampling is None:
            lastOversampling = 1.0
        else:
            lastOversampling = float(self._oversampling)

        self._oversampling = iOversampling
        self.reset()
        self.pixel1 /= self._oversampling / lastOversampling
        self.pixel2 /= self._oversampling / lastOversampling

    def oversampleArray(self, myarray):
        origShape = myarray.shape
        origType = myarray.dtype
        new = numpy.zeros((origShape[0] * self._oversampling,
                           origShape[1] * self._oversampling)).astype(origType)
        for i in range(self._oversampling):
            for j in range(self._oversampling):
                new[i::self._oversampling, j::self._oversampling] = myarray
        return new

    def polarization(self, shape=None, factor=None, axis_offset=0, with_checksum=False):
        """
        Calculate the polarization correction accoding to the
        polarization factor:

        * If the polarization factor is None,
            the correction is not applied (returns 1)
        * If the polarization factor is 0 (circular polarization),
            the correction correspond to (1+(cos2θ)^2)/2
        * If the polarization factor is 1 (linear horizontal polarization),
            there is no correction in the vertical plane  and a node at 2th=90, chi=0
        * If the polarization factor is -1 (linear vertical polarization),
            there is no correction in the horizontal plane and a node at 2th=90, chi=90
        * If the polarization is elliptical, the polarization factor varies between -1 and +1.

        The axis_offset parameter allows correction for the misalignement of
        the polarization plane (or ellipse main axis) and the the detector's X axis.

        :param factor: (Ih-Iv)/(Ih+Iv): varies between 0 (circular/random polarization)
                    and 1 (where division by 0 could occure at 2th=90, chi=0)
        :param axis_offset: Angle between the polarization main axis and
                            detector's X direction (in radians !!!)
        :return: 2D array with polarization correction array
                        (intensity/polarisation)

        """

        shape = self.get_shape(shape)
        if shape is None:
            raise RuntimeError(("You should provide a shape if the"
                                " geometry is not yet initiallized"))
        if factor is None:
            if with_checksum:
                one = numpy.ones(shape, dtype=numpy.float32)
                return PolarizationArray(one, crc32(one))
            else:
                return numpy.ones(shape, dtype=numpy.float32)
        elif ((factor is True) and
              (self._LAST_POLARIZATION in self._cached_array)):
            pol = self._cached_array[self._LAST_POLARIZATION]
            return pol if with_checksum else pol.array

        factor = float(factor)
        axis_offset = float(axis_offset)
        desc = PolarizationDescription(factor, axis_offset)
        pol = self._cached_array.get(desc)
        if pol is None or (pol.array.shape != shape):
            tth = self.twoThetaArray(shape)
            chi = self.chiArray(shape)
            with self._sem:
                if pol is None or (pol.array.shape != shape):
                    cos2_tth = numpy.cos(tth) ** 2
                    pola = 0.5 * (1.0 + cos2_tth -
                                  factor * numpy.cos(2.0 * (chi + axis_offset)) * (1.0 - cos2_tth))
                    pola = pola.astype(numpy.float32)
                    polc = crc32(pola)
                    pol = PolarizationArray(pola, polc)
                    self._cached_array[desc] = pol
        self._cached_array[self._LAST_POLARIZATION] = pol
        return pol if with_checksum else pol.array

    def calc_transmission(self, t0, shape=None):
        """
        Defines the absorption correction for a phosphor screen or a scintillator
        from t0, the normal transmission of the screen.

        .. math::

            Icor = \\frac{Iobs(1-t0)}{1-exp(ln(t0)/cos(incidence))}

            let_t = \\frac{1-exp(ln(t0)/cos(incidence))}{1 - t0}

        See reference on:
        J. Appl. Cryst. (2002). 35, 356–359 G. Wu et al.  CCD phosphor

        :param t0: value of the normal transmission (from 0 to 1)
        :param shape: shape of the array
        :return: actual
        """
        shape = self.get_shape(shape)
        if t0 < 0 or t0 > 1:
            logger.error("Impossible value for normal transmission: %s", t0)
            return

        with self._sem:
            if (t0 == self._transmission_normal):
                transmission_corr = self._cached_array.get("transmission_corr")
                if ((shape is None) or (transmission_corr is not None and shape == transmission_corr.shape)):
                    return transmission_corr

            if shape is None:
                raise RuntimeError(("You should provide a shape if the"
                                    " geometry is not yet initiallized"))

        with self._sem:
            self._transmission_normal = t0
            cosa = self._cached_array.get("cos_incidence")
            if cosa is None:
                cosa = numpy.fromfunction(self.cos_incidence,
                                          shape,
                                          dtype=numpy.float32)
                self._cached_array["cos_incidence"] = cosa
            transmission_corr = (1.0 - numpy.exp(numpy.log(t0) / cosa)) / (1 - t0)
            self._cached_array["transmission_crc"] = crc32(transmission_corr)
            self._cached_array["transmission_corr"] = transmission_corr

        return transmission_corr

    def reset(self):
        """
        reset most arrays that are cached: used when a parameter
        changes.
        """
        self.param = [self._dist, self._poni1, self._poni2,
                      self._rot1, self._rot2, self._rot3]
        self._transmission_normal = None
        self._cached_array = {}

    def calcfrom1d(self, tth, I, shape=None, mask=None,
                   dim1_unit=units.TTH, correctSolidAngle=True,
                   dummy=0.0,
                   polarization_factor=None, polarization_axis_offset=0,
                   dark=None, flat=None,
                   ):
        """
        Computes a 2D image from a 1D integrated profile

        :param tth: 1D array with radial unit, this array needs to be ordered
        :param I: scattering intensity, corresponding intensity
        :param shape: shape of the image (if not defined by the detector)
        :param dim1_unit: unit for the "tth" array
        :param correctSolidAngle:
        :param dummy: value for masked pixels
        :param polarization_factor: set to true to use previously used value
        :param polarization_axis_offset: axis_offset to be send to the polarization method
        :param dark: dark current correction
        :param flat: flatfield corrction
        :return: 2D image reconstructed

        """
        dim1_unit = units.to_unit(dim1_unit)
        tth = tth / dim1_unit.scale

        if shape is None:
            shape = self.detector.max_shape
        try:
            ttha = self.__getattribute__(dim1_unit.center)(shape)
        except:
            raise RuntimeError("in pyFAI.Geometry.calcfrom1d: " +
                               str(dim1_unit) + " not (yet?) Implemented")
        calcimage = numpy.interp(ttha.ravel(), tth, I)
        calcimage.shape = shape
        if correctSolidAngle:
            calcimage *= self.solidAngleArray(shape)
        if polarization_factor is not None:
            calcimage *= self.polarization(shape, polarization_factor,
                                           axis_offset=polarization_axis_offset,
                                           with_checksum=False)
        if flat is not None:
            assert flat.shape == tuple(shape)
            calcimage *= flat
        if dark is not None:
            assert dark.shape == tuple(shape)
            calcimage += dark
        if mask is not None:
            assert mask.shape == tuple(shape)
            calcimage[numpy.where(mask)] = dummy
        return calcimage

    def calcfrom2d(self, I, tth, chi, shape=None, mask=None,
                   dim1_unit=units.TTH, dim2_unit=units.CHI_DEG,
                   correctSolidAngle=True, dummy=0.0,
                   polarization_factor=None, polarization_axis_offset=0,
                   dark=None, flat=None,
                   ):
        """
        Computes a 2D image from a cake / 2D integrated image

        :param I: scattering intensity, as an image n_tth, n_chi
        :param tth: 1D array with radial unit, this array needs to be ordered
        :param chi: 1D array with azimuthal unit, this array needs to be ordered
        :param shape: shape of the image (if not defined by the detector)
        :param dim1_unit: unit for the "tth" array
        :param dim2_unit: unit for the "chi" array
        :param correctSolidAngle:
        :param dummy: value for masked pixels
        :param polarization_factor: set to true to use previously used value
        :param polarization_axis_offset: axis_offset to be send to the polarization method
        :param dark: dark current correction
        :param flat: flatfield corrction
        :return: 2D image reconstructed

        """
        dim1_unit = units.to_unit(dim1_unit)
        dim2_unit = units.to_unit(dim2_unit)
        tth = numpy.ascontiguousarray(tth, numpy.float64) / dim1_unit.scale
        chi = numpy.ascontiguousarray(chi, numpy.float64) / dim2_unit.scale
        if shape is None:
            shape = self.detector.max_shape
        try:
            ttha = self.__getattribute__(dim1_unit.center)(shape)

        except:
            raise RuntimeError("in pyFAI.Geometry.calcfrom1d: " +
                               str(dim1_unit) + " not (yet?) Implemented")
        chia = self.chia

        built_mask = numpy.ones(shape, dtype=numpy.int8)
        empty_data = numpy.zeros(shape, dtype=numpy.float32)

        from .ext.inpainting import polar_interpolate

        calcimage = polar_interpolate(empty_data,
                                      mask=built_mask,
                                      radial=ttha,
                                      azimuthal=chia,
                                      polar=I,
                                      rad_pos=tth,
                                      azim_pos=chi)
        if correctSolidAngle:
            calcimage *= self.solidAngleArray(shape)
        if polarization_factor is not None:
            calcimage *= self.polarization(shape, polarization_factor,
                                           axis_offset=polarization_axis_offset,
                                           with_checksum=False)
        if flat is not None:
            assert flat.shape == tuple(shape)
            calcimage *= flat
        if dark is not None:
            assert dark.shape == tuple(shape)
            calcimage += dark
        if mask is not None:
            assert mask.shape == tuple(shape)
            calcimage[numpy.where(mask)] = dummy
        return calcimage

    def __copy__(self):
        """:return: a shallow copy of itself.
        """
        new = self.__class__(detector=self.detector)
        # transfer numerical values:
        numerical = ["_dist", "_poni1", "_poni2", "_rot1", "_rot2", "_rot3",
                     "chiDiscAtPi", "_wavelength",
                     '_oversampling', '_correct_solid_angle_for_spline',
                     '_transmission_normal',
                     ]
        # array = []
        for key in numerical:
            new.__setattr__(key, self.__getattribute__(key))
        new.param = [new._dist, new._poni1, new._poni2,
                     new._rot1, new._rot2, new._rot3]
        new._cached_array = self._cached_array.copy()
        return new

    def __deepcopy__(self, memo=None):
        """deep copy
        :param memo: dict with modified objects
        :return: a deep copy of itself."""
        numerical = ["_dist", "_poni1", "_poni2", "_rot1", "_rot2", "_rot3",
                     "chiDiscAtPi", "_dssa_order", "_wavelength",
                     '_oversampling', '_correct_solid_angle_for_spline',
                     '_transmission_normal',
                     ]
        if memo is None:
            memo = {}
        new = self.__class__()
        memo[id(self)] = new
        new_det = self.detector.__deepcopy__(memo)
        new.detector = new_det

        for key in numerical:
            old_value = self.__getattribute__(key)
            memo[id(old_value)] = old_value
            new.__setattr__(key, old_value)
        new_param = [new._dist, new._poni1, new._poni2,
                     new._rot1, new._rot2, new._rot3]
        memo[id(self.param)] = new_param
        new.param = new_param
        cached = {}
        memo[id(self._cached_array)] = cached
        for key, old_value in self._cached_array.items():
            if "copy" in dir(old_value):
                new_value = old_value.copy()
                memo[id(old_value)] = new_value
        new._cached_array = cached
        return new

    def rotation_matrix(self, param=None):
        """Compute and return the detector tilts as a single rotation matrix

        Corresponds to rotations about axes 1 then 2 then 3 (=> 0 later on)
        For those using spd (PB = Peter Boesecke), tilts relate to
        this system (JK = Jerome Kieffer) as follows:
        JK1 = PB2 (Y)
        JK2 = PB1 (X)
        JK3 = PB3 (Z)
        ...slight differences will result from the order
        FIXME: make backwards and forwards converter helper function

        axis1 is  vertical and perpendicular to beam
        axis2 is  horizontal and perpendicular to beam
        axis3  is along the beam, becomes axis0
        see:
        http://pyfai.readthedocs.io/en/latest/geometry.html#detector-position
        or ../doc/source/img/PONI.png

        :param param: list of geometry parameters, defaults to self.param
                      uses elements [3],[4],[5]
        :type param: list of float
        :return: rotation matrix
        :rtype: 3x3 float array
        """
        if param is None:
            param = self.param
        cos_rot1 = cos(param[3])
        cos_rot2 = cos(param[4])
        cos_rot3 = cos(param[5])
        sin_rot1 = sin(param[3])
        sin_rot2 = sin(param[4])
        sin_rot3 = sin(param[5])

        # Rotation about axis 1: Note this rotation is left-handed
        rot1 = numpy.array([[1.0, 0.0, 0.0],
                            [0.0, cos_rot1, sin_rot1],
                            [0.0, -sin_rot1, cos_rot1]])
        # Rotation about axis 2. Note this rotation is left-handed
        rot2 = numpy.array([[cos_rot2, 0.0, -sin_rot2],
                            [0.0, 1.0, 0.0],
                            [sin_rot2, 0.0, cos_rot2]])
        # Rotation about axis 3: Note this rotation is right-handed
        rot3 = numpy.array([[cos_rot3, -sin_rot3, 0.0],
                            [sin_rot3, cos_rot3, 0.0],
                            [0.0, 0.0, 1.0]])
        rotation_matrix = numpy.dot(numpy.dot(rot3, rot2),
                                    rot1)  # 3x3 matrix

        return rotation_matrix


# ############################################
# Accessors and public properties of the class
# ############################################
    def get_shape(self, shape=None):
        """Guess what is the best shape ....

        :param shape: force this value (2-tuple of int)
        :return: 2-tuple of int
        """
        if shape is None:
            shape = self.detector.shape
        if shape is None:
            for ary in self._cached_array.values():
                if ary is not None:
                    if hasattr(ary, "shape"):
                        shape = ary.shape[:2]
                    elif hasattr(ary, "array"):
                        shape = ary.array.shape[:2]
                    break
        return shape

    def set_dist(self, value):
        if isinstance(value, float):
            self._dist = value
        else:
            self._dist = float(value)
        self.reset()

    def get_dist(self):
        return self._dist

    dist = property(get_dist, set_dist)

    def set_poni1(self, value):
        if isinstance(value, float):
            self._poni1 = value
        elif isinstance(value, (tuple, list)):
            self._poni1 = float(value[0])
        else:
            self._poni1 = float(value)
        self.reset()

    def get_poni1(self):
        return self._poni1

    poni1 = property(get_poni1, set_poni1)

    def set_poni2(self, value):
        if isinstance(value, float):
            self._poni2 = value
        elif isinstance(value, (tuple, list)):
            self._poni2 = float(value[0])
        else:
            self._poni2 = float(value)
        self.reset()

    def get_poni2(self):
        return self._poni2

    poni2 = property(get_poni2, set_poni2)

    def set_rot1(self, value):
        if isinstance(value, float):
            self._rot1 = value
        elif isinstance(value, (tuple, list)):
            self._rot1 = float(value[0])
        else:
            self._rot1 = float(value)
        self.reset()

    def get_rot1(self):
        return self._rot1

    rot1 = property(get_rot1, set_rot1)

    def set_rot2(self, value):
        if isinstance(value, float):
            self._rot2 = value
        elif isinstance(value, (tuple, list)):
            self._rot2 = float(value[0])
        else:
            self._rot2 = float(value)
        self.reset()

    def get_rot2(self):
        return self._rot2

    rot2 = property(get_rot2, set_rot2)

    def set_rot3(self, value):
        if isinstance(value, float):
            self._rot3 = value
        elif isinstance(value, (tuple, list)):
            self._rot3 = float(value[0])
        else:
            self._rot3 = float(value)
        self.reset()

    def get_rot3(self):
        return self._rot3

    rot3 = property(get_rot3, set_rot3)

    def set_wavelength(self, value):
        old_wl = self._wavelength
        if isinstance(value, float):
            self._wavelength = value
        elif isinstance(value, (tuple, list)):
            self._wavelength = float(value[0])
        else:
            self._wavelength = float(value)
        qa = dqa = q_corner = None
        if old_wl and self._wavelength:
            if self._cached_array.get("q_center") is not None:
                qa = self._cached_array["q_center"] * old_wl / self._wavelength

            q_corner = self._cached_array.get("q_corner")
            if q_corner is not None:
                q_corner[..., 0] = q_corner[..., 0] * old_wl / self._wavelength

        self.reset()
        # restore updated values
        self._cached_array["q_delta"] = dqa
        self._cached_array["q_center"] = qa
        self._cached_array["q_corner"] = q_corner

    def get_wavelength(self):
        if self._wavelength is None:
            raise RuntimeWarning("Using wavelength without having defined"
                                 " it previously ... excepted to fail !")
        return self._wavelength

    wavelength = property(get_wavelength, set_wavelength)

    def get_ttha(self):
        return self._cached_array.get("2th_center")

    def set_ttha(self, _):
        logger.error("You are not allowed to modify 2theta array")

    def del_ttha(self):
        self._cached_array["2th_center"] = None
    ttha = property(get_ttha, set_ttha, del_ttha, "2theta array in cache")

    def get_chia(self):
        return self._cached_array.get("chi_center")

    def set_chia(self, _):
        logger.error("You are not allowed to modify chi array")

    def del_chia(self):
        self._cached_array["chi_center"] = None
    chia = property(get_chia, set_chia, del_chia, "chi array in cache")

    def get_dssa(self):
        key = "solid_angle#%s" % (self._dssa_order)
        return self._cached_array.get(key)

    def set_dssa(self, _):
        logger.error("You are not allowed to modify solid angle array")

    def del_dssa(self):
        self._cached_array["solid_angle#%s" % (self._dssa_order)] = None
        self._cached_array["solid_angle#%s_crc" % (self._dssa_order)] = None

    dssa = property(get_dssa, set_dssa, del_dssa, "solid angle array in cache")

    def get_qa(self):
        return self._cached_array.get("q_center")

    def set_qa(self, _):
        logger.error("You are not allowed to modify Q array")

    def del_qa(self):
        self._cached_array["q_center"] = None
    qa = property(get_qa, set_qa, del_qa, "Q array in cache")

    def get_ra(self):
        return self._cached_array.get("r_center")

    def set_ra(self, _):
        logger.error("You are not allowed to modify R array")

    def del_ra(self):
        self.self._cached_array["r_center"] = None
    ra = property(get_ra, set_ra, del_ra, "R array in cache")

    def get_pixel1(self):
        return self.detector.pixel1

    def set_pixel1(self, pixel1):
        self.detector.pixel1 = pixel1

    pixel1 = property(get_pixel1, set_pixel1)

    def get_pixel2(self):
        return self.detector.pixel2

    def set_pixel2(self, pixel2):
        self.detector.pixel2 = pixel2

    pixel2 = property(get_pixel2, set_pixel2)

    def get_splineFile(self):
        return self.detector.splineFile

    def set_splineFile(self, splineFile):
        self.detector.splineFile = splineFile

    splineFile = property(get_splineFile, set_splineFile)

    def get_spline(self):
        return self.detector.spline

    def set_spline(self, spline):
        self.detector.spline = spline

    spline = property(get_spline, set_spline)

    def get_correct_solid_angle_for_spline(self):
        return self._correct_solid_angle_for_spline

    def set_correct_solid_angle_for_spline(self, value):
        v = bool(value)
        with self._sem:
            if v != self._correct_solid_angle_for_spline:
                self._dssa = None
                self._correct_solid_angle_for_spline = v

    correct_SA_spline = property(get_correct_solid_angle_for_spline,
                                 set_correct_solid_angle_for_spline)

    def set_maskfile(self, maskfile):
        self.detector.set_maskfile(maskfile)

    def get_maskfile(self):
        return self.detector.get_maskfile()

    maskfile = property(get_maskfile, set_maskfile)

    def set_mask(self, mask):
        self.detector.set_mask(mask)

    def get_mask(self):
        return self.detector.get_mask()

    mask = property(get_mask, set_mask)

    # Property to provide _dssa and _dssa_crc and so one to maintain the API
    @property
    def _dssa(self):
        key = "solid_angle#%s" % (self._dssa_order)
        return self._cached_array.get(key)

    @property
    def _dssa_crc(self):
        key = "solid_angle#%s_crc" % (self._dssa_order)
        return self._cached_array.get(key)

    @property
    def _cosa(self):
        return self._cached_array.get("cos_incidence")

    @property
    def _transmission_crc(self):
        return self._cached_array.get("transmission_crc")

    @property
    def _transmission_corr(self):
        return self._cached_array.get("transmission_corr")

    def __getnewargs_ex__(self):
        "Helper function for pickling geometry"
        return (self.dist, self.poni1, self.poni2,
                self.rot1, self.rot2, self.rot3,
                self.pixel1, self.pixel2,
                self.splineFile, self.detector, self.wavelength), {}

    def __getstate__(self):
        """Helper function for pickling geometry
        
        :return: the state of the object
        """

        state_blacklist = ('_sem',)
        state = self.__dict__.copy()
        for key in state_blacklist:
            if key in state:
                del state[key]
        return state

    def __setstate__(self, state):
        """Helper function for unpickling geometry
        
        :param state: the state of the object
        """
        for statekey, statevalue in state.items():
            setattr(self, statekey, statevalue)
        self._sem = threading.Semaphore()<|MERGE_RESOLUTION|>--- conflicted
+++ resolved
@@ -39,11 +39,7 @@
 __contact__ = "Jerome.Kieffer@ESRF.eu"
 __license__ = "MIT"
 __copyright__ = "European Synchrotron Radiation Facility, Grenoble, France"
-<<<<<<< HEAD
-__date__ = "30/08/2018"
-=======
 __date__ = "29/08/2018"
->>>>>>> 89250923
 __status__ = "production"
 __docformat__ = 'restructuredtext'
 
@@ -1134,6 +1130,9 @@
         if "detector" in config:
             self.detector = detectors.detector_factory(config["detector"],
                                                        config.get("detector_config"))
+            if isinstance(self.detector, detectors.NexusDetector):
+                # increment the poni_version for Nexus detector as no further config is needed!
+                version = max(2, version)
         else:
             self.detector = detectors.Detector()
         if version == 1:
@@ -1232,51 +1231,7 @@
                 except Exception as error:  # IGNORE:W0703:
                     logger.error("Error %s with line: %s", error, line)
                 data[key] = value
-<<<<<<< HEAD
         return self.set_config(data)
-=======
-        version = int(data.get("poni_version", 1))
-
-        if "detector" in data:
-            self.detector = detectors.detector_factory(data["detector"],
-                                                       data.get("detector_config"))
-            if isinstance(self.detector, detectors.NexusDetector):
-                # increment the poni_version for Nexus detector as no further config is needed!
-                version = max(2, version)
-        else:
-            self.detector = detectors.Detector()
-        if version == 1:
-            # Handle former version of PONI-file
-            if self.detector.force_pixel and \
-                    ("pixelsize1" in data) and ("pixelsize2" in data):
-                pixel1 = float(data["pixelsize1"])
-                pixel2 = float(data["pixelsize2"])
-                self.detector = self.detector.__class__(pixel1=pixel1, pixel2=pixel2)
-            else:
-                if "pixelsize1" in data:
-                    self.detector.pixel1 = float(data["pixelsize1"])
-                if "pixelsize2" in data:
-                    self.detector.pixel2 = float(data["pixelsize2"])
-
-        if "distance" in data:
-            self._dist = float(data["distance"])
-        if "poni1" in data:
-            self._poni1 = float(data["poni1"])
-        if "poni2" in data:
-            self._poni2 = float(data["poni2"])
-        if "rot1" in data:
-            self._rot1 = float(data["rot1"])
-        if "rot2" in data:
-            self._rot2 = float(data["rot2"])
-        if "rot3" in data:
-            self._rot3 = float(data["rot3"])
-        if "wavelength" in data:
-            self._wavelength = float(data["wavelength"])
-        if "splinefile" in data:
-            if data["splinefile"].lower() != "none":
-                self.detector.set_splineFile(data["splinefile"])
-        self.reset()
->>>>>>> 89250923
     read = load
 
     def getPyFAI(self):
