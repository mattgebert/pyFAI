# -*- coding: utf-8 -*-
#
#    Project: Azimuthal integration
#             https://github.com/silx-kit/pyFAI
#
#    Copyright (C) 2015-2018 European Synchrotron Radiation Facility, Grenoble, France
#
#    Principal author:       Jérôme Kieffer (Jerome.Kieffer@ESRF.eu)
#
# Permission is hereby granted, free of charge, to any person obtaining a copy
# of this software and associated documentation files (the "Software"), to deal
# in the Software without restriction, including without limitation the rights
# to use, copy, modify, merge, publish, distribute, sublicense, and/or sell
# copies of the Software, and to permit persons to whom the Software is
# furnished to do so, subject to the following conditions:
#
# The above copyright notice and this permission notice shall be included in
# all copies or substantial portions of the Software.
#
# THE SOFTWARE IS PROVIDED "AS IS", WITHOUT WARRANTY OF ANY KIND, EXPRESS OR
# IMPLIED, INCLUDING BUT NOT LIMITED TO THE WARRANTIES OF MERCHANTABILITY,
# FITNESS FOR A PARTICULAR PURPOSE AND NONINFRINGEMENT. IN NO EVENT SHALL THE
# AUTHORS OR COPYRIGHT HOLDERS BE LIABLE FOR ANY CLAIM, DAMAGES OR OTHER
# LIABILITY, WHETHER IN AN ACTION OF CONTRACT, TORT OR OTHERWISE, ARISING FROM,
# OUT OF OR IN CONNECTION WITH THE SOFTWARE OR THE USE OR OTHER DEALINGS IN
# THE SOFTWARE.

"""
OpenCL implementation of the preproc module
"""

__author__ = "Jérôme Kieffer"
__license__ = "MIT"
<<<<<<< HEAD
__date__ = "03/10/2023"
=======
__date__ = "29/09/2023"
>>>>>>> 3776f316
__copyright__ = "2015-2017, ESRF, Grenoble"
__contact__ = "jerome.kieffer@esrf.fr"

import logging
logger = logging.getLogger(__name__)

from collections import OrderedDict
import numpy
from . import pyopencl
if pyopencl is None:
    raise ImportError("pyopencl is not installed")
from . import mf, processing, OpenclProcessing, dtype_converter
from ..containers import ErrorModel
EventDescription = processing.EventDescription
BufferDescription = processing.BufferDescription


def dtype_converter(dtype):
    dtype = numpy.dtype(dtype)
    if numpy.issubdtype(dtype, numpy.signedinteger):
        return numpy.int8(-dtype.itemsize)
    elif numpy.issubdtype(dtype, numpy.unsignedinteger):
        return numpy.int8(dtype.itemsize)
    else:
        return numpy.int8(8 * dtype.itemsize)


class OCL_Preproc(OpenclProcessing):
    """OpenCL class for pre-processing ... mainly for demonstration"""
    buffers = [BufferDescription("output", 4, numpy.float32, mf.WRITE_ONLY),
               BufferDescription("image_raw", 8, numpy.uint8, mf.READ_ONLY),
               BufferDescription("temp", 4, numpy.uint8, mf.READ_ONLY),
               BufferDescription("image", 1, numpy.float32, mf.READ_WRITE),
               BufferDescription("variance", 1, numpy.float32, mf.READ_WRITE),
               BufferDescription("dark", 1, numpy.float32, mf.READ_WRITE),
               BufferDescription("dark_variance", 1, numpy.float32, mf.READ_ONLY),
               BufferDescription("flat", 1, numpy.float32, mf.READ_ONLY),
               BufferDescription("polarization", 1, numpy.float32, mf.READ_ONLY),
               BufferDescription("solidangle", 1, numpy.float32, mf.READ_ONLY),
               BufferDescription("absorption", 1, numpy.float32, mf.READ_ONLY),
               BufferDescription("mask", 1, numpy.int8, mf.READ_ONLY),
               ]
    kernel_files = ["pyfai:openCL/preprocess.cl"]
    mapping = {numpy.int8: "s8_to_float",
               numpy.uint8: "u8_to_float",
               numpy.int16: "s16_to_float",
               numpy.uint16: "u16_to_float",
               numpy.uint32: "u32_to_float",
               numpy.uintc: "u32_to_float",
               numpy.int32: "s32_to_float",
               numpy.intc: "s32_to_float"}

    def __init__(self, image_size=None, image_dtype=None, image=None,
                 dark=None, flat=None, solidangle=None, polarization=None, absorption=None,
                 mask=None, dummy=None, delta_dummy=None, empty=None,
                 split_result=False, calc_variance=False, error_model=ErrorModel.NO,
                 ctx=None, devicetype="all", platformid=None, deviceid=None,
                 block_size=32, profile=False,
                 ):
        """
        :param image_size: (int) number of element of the input image
        :param image_dtype: dtype of the input image
        :param image: retrieve image_size and image_dtype from template
        :param dark: dark current image as numpy array
        :param flat: flat field image as numpy array
        :param solidangle: solid angle image as numpy array
        :param absorption: absorption image  as numpy array
        :param mask: array of int8 with 0 where the data are valid
        :param dummy: value of impossible values: dynamic mask
        :param delta_dummy: precision for dummy values
        :param empty: value to be assigned to pixel without contribution (i.e masked)
        :param split_result: return the result a tuple: data, [variance], normalization, so the last dim becomes 2 or 3
        :param calc_variance: report the result as  data, variance, normalization
        :param error_model: default error-model to be used
        :param ctx: actual working context, left to None for automatic
                    initialization from device type or platformid/deviceid
        :param devicetype: type of device, can be "CPU", "GPU", "ACC" or "ALL"
        :param platformid: integer with the platform_identifier, as given by clinfo
        :param deviceid: Integer with the device identifier, as given by clinfo
        :param block_size: preferred workgroup size, may vary depending on the outpcome of the compilation
        :param profile: switch on profiling to be able to profile at the kernel level,
                        store profiling elements (makes code slower)
        """
        OpenclProcessing.__init__(self, ctx, devicetype, platformid, deviceid, block_size, profile)
        self.size = image_size or image.size
        self.input_dtype = image_dtype or image.dtype.type
        self.buffers = [BufferDescription(i.name, i.size * self.size, i.dtype, i.flags)
                        for i in self.__class__.buffers]
        self.allocate_buffers()
        self.compile_kernels()
        self.buffer_dtype = {i.name:numpy.dtype(i.dtype) for i in self.buffers}
        if error_model:
            calc_variance = True
        if calc_variance:
            split_result = split_result or True
        self.on_host = {"dummy": dummy,
                        "delta_dummy": delta_dummy,
                        "empty": empty,
                        "calc_variance": calc_variance,
                        "split_result": split_result,
                        "error_model": error_model
                        }
        self.set_kernel_arguments()

        self.on_device = {}

        if image is not None:
            self.send_buffer(image, "image")
        if dark is not None:
            assert dark.size == self.size
            self.send_buffer(dark, "dark")
            do_dark = numpy.int8(1)
        else:
            do_dark = numpy.int8(0)

        if flat is not None:
            assert flat.size == self.size
            self.send_buffer(flat, "flat")
            do_flat = numpy.int8(1)
        else:
            do_flat = numpy.int8(0)

        if solidangle is not None:
            assert solidangle.size == self.size
            self.send_buffer(solidangle, "solidangle")
            do_solidangle = numpy.int8(1)
        else:
            do_solidangle = numpy.int8(0)

        if polarization is not None:
            assert polarization.size == self.size
            self.send_buffer(polarization, "polarization")
            do_polarization = numpy.int8(1)
        else:
            do_polarization = numpy.int8(0)

        if absorption is not None:
            assert absorption.size == self.size
            self.send_buffer(absorption, "absorption")
            do_absorption = numpy.int8(1)
        else:
            do_absorption = numpy.int8(0)

        if mask is not None:
            assert mask.size == self.size
            self.send_buffer(mask, "mask")
            do_mask = numpy.int8(1)
        else:
            do_mask = numpy.int8(0)

        for name, kwargs in self.cl_kernel_args.items():
            if "correction" in name:
                kwargs["do_dark"] = do_dark
                kwargs["do_flat"] = do_flat
                kwargs["do_solidangle"] = do_solidangle
                kwargs["do_polarization"] = do_polarization
                kwargs["do_absorption"] = do_absorption
                kwargs["do_mask"] = do_mask

    @property
    def dummy(self):
        return self.on_host["dummy"]

    @dummy.setter
    def dummy(self, value=None):
        self.on_host["dummy"] = value
        if value is None:
            for name, kwargs in self.cl_kernel_args.items():
                if "correction" in name:
                    kwargs["do_dummy"] = numpy.int8(0)
        else:
            for name, kwargs in self.cl_kernel_args.items():
                if "correction" in name:
                    kwargs["do_dummy"] = numpy.int8(1)
                    kwargs["dummy"] = numpy.float32(value)

    @property
    def delta_dummy(self):
        return self.on_host["delta_dummy"]

    @delta_dummy.setter
    def delta_dummy(self, value=None):
        value = value or numpy.float32(0)
        self.on_host["delta_dummy"] = value
        for name, kwargs in self.cl_kernel_args.items():
            if "correction" in name:
                kwargs["delta_dummy"] = numpy.float32(value)

    @property
    def empty(self):
        return self.on_host["empty"]

    @empty.setter
    def empty(self, value=None):
        value = value or numpy.float32(0)
        if self.dummy is None:
            self.on_host["empty"] = value
            for name, kwargs in self.cl_kernel_args.items():
                if "correction" in name:
                    kwargs["dummy"] = numpy.float32(value)

    def set_kernel_arguments(self):
        """Tie arguments of OpenCL kernel-functions to the actual kernels

        """
        if self.on_host["dummy"] is None:
            do_dummy = numpy.int8(0)
            dummy = numpy.float32(self.on_host["empty"] or 0.0)
            delta_dummy = numpy.float32(self.on_host["delta_dummy"] or 0.0)
        else:
            do_dummy = numpy.int8(1)
            dummy = numpy.float32(self.on_host["dummy"])
            delta_dummy = numpy.float32(self.on_host["delta_dummy"] or 0.0)

        self.cl_kernel_args["corrections"] = OrderedDict((("image", self.cl_mem["image"]),
                                                          ("do_dark", numpy.int8(0)),
                                                          ("dark", self.cl_mem["dark"]),
                                                          ("do_flat", numpy.int8(0)),
                                                          ("flat", self.cl_mem["flat"]),
                                                          ("do_solidangle", numpy.int8(0)),
                                                          ("solidangle", self.cl_mem["solidangle"]),
                                                          ("do_polarization", numpy.int8(0)),
                                                          ("polarization", self.cl_mem["polarization"]),
                                                          ("do_absorption", numpy.int8(0)),
                                                          ("absorption", self.cl_mem["absorption"]),
                                                          ("do_mask", numpy.int8(0)),
                                                          ("mask", self.cl_mem["mask"]),
                                                          ("do_dummy", do_dummy),
                                                          ("dummy", dummy),
                                                          ("delta_dummy", delta_dummy),
                                                          ("normalization_factor", numpy.float32(1.0)),
                                                          ("output", self.cl_mem["output"])))

        self.cl_kernel_args["corrections2"] = OrderedDict((("image", self.cl_mem["image"]),
                                                           ("do_dark", numpy.int8(0)),
                                                           ("dark", self.cl_mem["dark"]),
                                                           ("do_flat", numpy.int8(0)),
                                                           ("flat", self.cl_mem["flat"]),
                                                           ("do_solidangle", numpy.int8(0)),
                                                           ("solidangle", self.cl_mem["solidangle"]),
                                                           ("do_polarization", numpy.int8(0)),
                                                           ("polarization", self.cl_mem["polarization"]),
                                                           ("do_absorption", numpy.int8(0)),
                                                           ("absorption", self.cl_mem["absorption"]),
                                                           ("do_mask", numpy.int8(0)),
                                                           ("mask", self.cl_mem["mask"]),
                                                           ("do_dummy", do_dummy),
                                                           ("dummy", dummy),
                                                           ("delta_dummy", delta_dummy),
                                                           ("normalization_factor", numpy.float32(1.0)),
                                                           ("output", self.cl_mem["output"])))

        self.cl_kernel_args["corrections3"] = OrderedDict((("image", self.cl_mem["image"]),
                                                           ("error_model", numpy.int8(0)),
                                                           ("variance", self.cl_mem["variance"]),
                                                           ("do_dark", numpy.int8(0)),
                                                           ("dark", self.cl_mem["dark"]),
                                                           ("do_dark_variance", numpy.int8(0)),
                                                           ("dark_variance", self.cl_mem["dark_variance"]),
                                                           ("do_flat", numpy.int8(0)),
                                                           ("flat", self.cl_mem["flat"]),
                                                           ("do_solidangle", numpy.int8(0)),
                                                           ("solidangle", self.cl_mem["solidangle"]),
                                                           ("do_polarization", numpy.int8(0)),
                                                           ("polarization", self.cl_mem["polarization"]),
                                                           ("do_absorption", numpy.int8(0)),
                                                           ("absorption", self.cl_mem["absorption"]),
                                                           ("do_mask", numpy.int8(0)),
                                                           ("mask", self.cl_mem["mask"]),
                                                           ("do_dummy", do_dummy),
                                                           ("dummy", dummy),
                                                           ("delta_dummy", delta_dummy),
                                                           ("normalization_factor", numpy.float32(1.0)),
                                                           ("output", self.cl_mem["output"])))

        self.cl_kernel_args["corrections4"] = OrderedDict((("image", self.cl_mem["image"]),
                                                           ("error_model", numpy.int8(0)),
                                                           ("variance", self.cl_mem["variance"]),
                                                           ("do_dark", numpy.int8(0)),
                                                           ("dark", self.cl_mem["dark"]),
                                                           ("do_dark_variance", numpy.int8(0)),
                                                           ("dark_variance", self.cl_mem["dark_variance"]),
                                                           ("do_flat", numpy.int8(0)),
                                                           ("flat", self.cl_mem["flat"]),
                                                           ("do_solidangle", numpy.int8(0)),
                                                           ("solidangle", self.cl_mem["solidangle"]),
                                                           ("do_polarization", numpy.int8(0)),
                                                           ("polarization", self.cl_mem["polarization"]),
                                                           ("do_absorption", numpy.int8(0)),
                                                           ("absorption", self.cl_mem["absorption"]),
                                                           ("do_mask", numpy.int8(0)),
                                                           ("mask", self.cl_mem["mask"]),
                                                           ("do_dummy", do_dummy),
                                                           ("dummy", dummy),
                                                           ("delta_dummy", delta_dummy),
                                                           ("normalization_factor", numpy.float32(1.0)),
                                                           ("output", self.cl_mem["output"])))
        self.cl_kernel_args["corrections4a"] = OrderedDict((("image", self.cl_mem["image_raw"]),
                                                            ("dtype", numpy.int8(0)),
                                                           ("error_model", numpy.int8(0)),
                                                           ("variance", self.cl_mem["variance"]),
                                                           ("do_dark", numpy.int8(0)),
                                                           ("dark", self.cl_mem["dark"]),
                                                           ("do_dark_variance", numpy.int8(0)),
                                                           ("dark_variance", self.cl_mem["dark_variance"]),
                                                           ("do_flat", numpy.int8(0)),
                                                           ("flat", self.cl_mem["flat"]),
                                                           ("do_solidangle", numpy.int8(0)),
                                                           ("solidangle", self.cl_mem["solidangle"]),
                                                           ("do_polarization", numpy.int8(0)),
                                                           ("polarization", self.cl_mem["polarization"]),
                                                           ("do_absorption", numpy.int8(0)),
                                                           ("absorption", self.cl_mem["absorption"]),
                                                           ("do_mask", numpy.int8(0)),
                                                           ("mask", self.cl_mem["mask"]),
                                                           ("do_dummy", do_dummy),
                                                           ("dummy", dummy),
                                                           ("delta_dummy", delta_dummy),
                                                           ("normalization_factor", numpy.float32(1.0)),
                                                           ("output", self.cl_mem["output"])))
        self.cl_kernel_args["corrections4a"] = OrderedDict((("image", self.cl_mem["image_raw"]),
                                                            ("dtype", numpy.int8(0)),
                                                           ("poissonian", numpy.int8(0)),
                                                           ("variance", self.cl_mem["variance"]),
                                                           ("do_dark", numpy.int8(0)),
                                                           ("dark", self.cl_mem["dark"]),
                                                           ("do_dark_variance", numpy.int8(0)),
                                                           ("dark_variance", self.cl_mem["dark_variance"]),
                                                           ("do_flat", numpy.int8(0)),
                                                           ("flat", self.cl_mem["flat"]),
                                                           ("do_solidangle", numpy.int8(0)),
                                                           ("solidangle", self.cl_mem["solidangle"]),
                                                           ("do_polarization", numpy.int8(0)),
                                                           ("polarization", self.cl_mem["polarization"]),
                                                           ("do_absorption", numpy.int8(0)),
                                                           ("absorption", self.cl_mem["absorption"]),
                                                           ("do_mask", numpy.int8(0)),
                                                           ("mask", self.cl_mem["mask"]),
                                                           ("do_dummy", do_dummy),
                                                           ("dummy", dummy),
                                                           ("delta_dummy", delta_dummy),
                                                           ("normalization_factor", numpy.float32(1.0)),
                                                           ("output", self.cl_mem["output"])))


    def compile_kernels(self, kernel_files=None, compile_options=None):
        """Call the OpenCL compiler

        :param kernel_files: list of path to the kernel
                             (by default use the one declared in the class)
        """
        # concatenate all needed source files into a single openCL module
        kernel_files = kernel_files or self.kernel_files
        compile_options = "-D NIMAGE=%i" % (self.size)
        OpenclProcessing.compile_kernels(self, kernel_files, compile_options)

    def send_buffer(self, data, dest, convert=True):
        """Send a numpy array to the device

        :param data: numpy array with data
        :param dest: name of the buffer as registered in the class.
        :param convert: if True (default) convert dtype on GPU, if false, leave as it is.
        :return: the destination buffer and its actual dtype
        """
<<<<<<< HEAD
        dest_type = self.buffer_dtype.get(dest)
=======
        dest_type = numpy.dtype([i.dtype for i in self.buffers if i.name == dest][0])  # TODO: thos looks slow, use dict instead !
>>>>>>> 3776f316
        events = []
        if convert:
            if (data.dtype == dest_type) or (data.dtype.itemsize > dest_type.itemsize):
                copy_image = pyopencl.enqueue_copy(self.queue, self.cl_mem[dest], numpy.ascontiguousarray(data, dest_type))
                events.append(EventDescription("copy %s" % dest, copy_image))
            else:
                copy_image = pyopencl.enqueue_copy(self.queue, self.cl_mem["temp"], numpy.ascontiguousarray(data))
                kernel = self.kernels.get_kernel(self.mapping[data.dtype.type])
                cast_to_float = kernel(self.queue, (self.size,), None, self.cl_mem["temp"], self.cl_mem[dest])
                events += [EventDescription("copy raw", dest), EventDescription("convert to float", cast_to_float)]
        else:
            copy_image = pyopencl.enqueue_copy(self.queue, self.cl_mem[dest], numpy.ascontiguousarray(data, dest_type))
            events.append(EventDescription("copy %s" % dest, copy_image))

        self.profile_multi(events)
        self.on_device[dest] = data
        return dest, dtype_converter(dest_type)

    def process(self, image,
                dark=None,
                variance=None,
                dark_variance=None,
                normalization_factor=1.0,
                error_model=None,
                split_result=None,
                out=None
                ):
        """Perform the pixel-wise operation of the array

        :param raw: numpy array with the input image
        :param dark: numpy array with the dark-current image
        :param variance: numpy array with the variance of input image
        :param dark_variance: numpy array with the variance of dark-current image
        :param normalization_factor: divide the result by this
        :param error_model: set to "poisson"  to set variance=signal (minimum 1). None uses the default from constructor
        :param out: output buffer to save a malloc
        :return: array with processed data,
                may be an array of (data,variance,normalization) depending on class initialization
        """
        with self.sem:
            if dark is not None:
                do_dark = numpy.int8(1)
                if id(dark) != id(self.on_device.get("dark")):
                    self.send_buffer(dark, "dark")
            else:
                do_dark = numpy.int8(0)
            if (variance is not None) and self.on_host.get("calc_variance"):
                if id(variance) != id(self.on_device.get("variance")):
                    self.send_buffer(variance, "variance")
            if (dark_variance is not None) and self.on_host.get("calc_variance"):
                if id(dark_variance) != id(self.on_device.get("dark_variance")):
                    self.send_buffer(dark_variance, "dark_variance")

            if error_model is None:
                error_model = self.on_host.get("error_model")
            else:
                error_model = ErrorModel.NO
            if split_result is None:
                split_result = self.on_host.get("split_result")

            if split_result == 4:
                kernel_name = "corrections4"
                dshape = self.on_device.get("image").shape + (4,)
            elif split_result == 3:
                kernel_name = "corrections3"
                dshape = self.on_device.get("image").shape + (3,)
            elif split_result == 2:
                kernel_name = "corrections2"
                dshape = self.on_device.get("image").shape + (2,)
            else:
                kernel_name = "corrections"
                dshape = self.on_device.get("image").shape
            kwargs = self.cl_kernel_args[kernel_name]

<<<<<<< HEAD

=======
>>>>>>> 3776f316
            # finally
            if id(image) != id(self.on_device.get("image")):
                if (image.dtype.itemsize <= 4) and (kernel_name == "corrections4"):
                    kernel_name = "corrections4a"
                    kwargs = self.cl_kernel_args[kernel_name]
                    kwargs[image], kwargs["dtype"] = self.send_buffer(image, "raw_image", convert=False)
                    print(image.dtype.itemsize, kernel_name, kwargs)
                else:
                    self.send_buffer(image, "image")
                    print(kwargs)

            if out is None:
                dest = numpy.empty(dshape, dtype=numpy.float32)
            else:
                dest = out
                assert dest.dtype == numpy.float32
                assert dest.shape == dshape

            kwargs["do_dark"] = do_dark
            kwargs["normalization_factor"] = numpy.float32(normalization_factor)
            if split_result >= 3:
                kwargs["error_model"] = numpy.int8(error_model)
            if (kernel_name == "corrections3") and (self.on_device.get("dark_variance") is not None):
                kwargs["do_dark_variance"] = do_dark
            kernel = self.kernels.get_kernel(kernel_name)
            logger.warning(f"Using kernel {kernel_name}")
<<<<<<< HEAD
            i=1
            for k,v in kwargs.items():
                logger.warning(f"with argument #{i}: {k}: {v} ({type(v)})")
                i+=1
=======
            i = 1
            for k, v in kwargs.items():
                logger.warning(f"with argument #{i}: {k}: {v} ({type(v)})")
                i += 1
>>>>>>> 3776f316

            evt = kernel(self.queue, (self.size,), None, *list(kwargs.values()))

            copy_result = pyopencl.enqueue_copy(self.queue, dest, self.cl_mem["output"])
            copy_result.wait()
            self.profile_multi([EventDescription("preproc", evt),
                                EventDescription("copy result", copy_result)])
        return dest

    def __copy__(self):
        """Shallow copy of the object

        :return: copy of the object
        """
        return self.__class__(dummy=self.dummy, delta_dummy=self.delta_dummy, empty=self.self.empty,
                              ctx=self.ctx, profile=self.profile, **self.on_device)

    def __deepcopy__(self, memo=None):
        """deep copy of the object

        :return: deepcopy of the object
        """
        if memo is None:
            memo = {}

        memo[id(self.ctx)] = self.ctx
        od2 = {}
        for k, v in self.on_device.items():
            od2[k] = v.copy()
            memo[id(v)] = od2[k]
        new_obj = self.__class__(dummy=self.dummy, delta_dummy=self.delta_dummy, empty=self.self.empty,
                                 ctx=self.ctx, profile=self.profile, **self.on_device)
        memo[id(self)] = new_obj
        return new_obj


def preproc(raw,
            dark=None,
            flat=None,
            solidangle=None,
            polarization=None,
            absorption=None,
            mask=None,
            dummy=None,
            delta_dummy=None,
            normalization_factor=1.0,
            empty=None,
            split_result=False,
            variance=None,
            dark_variance=None,
            error_model=ErrorModel.NO,
            dtype=numpy.float32,
            out=None
            ):
    """Common preprocessing step, implemented using OpenCL. May be inefficient

    :param data: raw value, as a numpy array, 1D or 2D
    :param mask: array non null  where data should be ignored
    :param dummy: value of invalid data
    :param delta_dummy: precision for invalid data
    :param dark: array containing the value of the dark noise, to be subtracted
    :param flat: Array containing the flatfield image. It is also checked for dummies if relevant.
    :param solidangle: the value of the solid_angle. This processing may be performed during the rebinning instead. left for compatibility
    :param polarization: Correction for polarization of the incident beam
    :param absorption: Correction for absorption in the sensor volume
    :param normalization_factor: final value is divided by this
    :param empty: value to be given for empty pixels
    :param split_result: set to true to separate numerator from denominator and return an array of float2 or float3 (with variance)
    :param variance: provide an estimation of the variance, enforce split_result=True and return an float3 array with variance in second position.
    :param error_model: set to POISSONIAN to assume variance=signal
    :param dtype: dtype for all processing
    :param out: output buffer to save a malloc

    All calculation are performed in single precision floating point (32 bits).

    NaN are always considered as invalid values

    if neither empty nor dummy is provided, empty pixels are 0.
    Empty pixels are always zero in "split_result" mode

    Split result:

    * When set to False, i.e the default, the pixel-wise operation is:
      I = (raw - dark)/(flat \* solidangle \* polarization \* absorption)
      Invalid pixels are set to the dummy or empty value.

    * When split_ressult is set to True, each result result is a float2
      or a float3 (with an additional value for the variance) as such:

      I = [(raw - dark), (variance), (flat \* solidangle \* polarization \* absorption)]

      Empty pixels will have all their 2 or 3 values to 0 (and not to dummy or empty value)

    """
    if raw.dtype.itemsize > 4:  # use numpy to cast to float32
        raw = numpy.ascontiguousarray(raw, numpy.float32)

    engine = OCL_Preproc(image=raw, dark=dark, flat=flat, solidangle=solidangle,
                         polarization=polarization, absorption=absorption,
                         mask=mask, dummy=dummy, delta_dummy=delta_dummy, empty=empty,
                         split_result=split_result,
                         calc_variance=(variance is not None),
                         error_model=error_model,
                         devicetype="all")
    result = engine.process(raw, dark=dark, variance=variance,
                            dark_variance=dark_variance,
                            normalization_factor=normalization_factor,
                            out=out)

    if result.dtype != dtype:
        result = numpy.ascontiguousarray(result, dtype)
    return result<|MERGE_RESOLUTION|>--- conflicted
+++ resolved
@@ -31,11 +31,7 @@
 
 __author__ = "Jérôme Kieffer"
 __license__ = "MIT"
-<<<<<<< HEAD
 __date__ = "03/10/2023"
-=======
-__date__ = "29/09/2023"
->>>>>>> 3776f316
 __copyright__ = "2015-2017, ESRF, Grenoble"
 __contact__ = "jerome.kieffer@esrf.fr"
 
@@ -51,16 +47,6 @@
 from ..containers import ErrorModel
 EventDescription = processing.EventDescription
 BufferDescription = processing.BufferDescription
-
-
-def dtype_converter(dtype):
-    dtype = numpy.dtype(dtype)
-    if numpy.issubdtype(dtype, numpy.signedinteger):
-        return numpy.int8(-dtype.itemsize)
-    elif numpy.issubdtype(dtype, numpy.unsignedinteger):
-        return numpy.int8(dtype.itemsize)
-    else:
-        return numpy.int8(8 * dtype.itemsize)
 
 
 class OCL_Preproc(OpenclProcessing):
@@ -312,29 +298,6 @@
                                                            ("output", self.cl_mem["output"])))
 
         self.cl_kernel_args["corrections4"] = OrderedDict((("image", self.cl_mem["image"]),
-                                                           ("error_model", numpy.int8(0)),
-                                                           ("variance", self.cl_mem["variance"]),
-                                                           ("do_dark", numpy.int8(0)),
-                                                           ("dark", self.cl_mem["dark"]),
-                                                           ("do_dark_variance", numpy.int8(0)),
-                                                           ("dark_variance", self.cl_mem["dark_variance"]),
-                                                           ("do_flat", numpy.int8(0)),
-                                                           ("flat", self.cl_mem["flat"]),
-                                                           ("do_solidangle", numpy.int8(0)),
-                                                           ("solidangle", self.cl_mem["solidangle"]),
-                                                           ("do_polarization", numpy.int8(0)),
-                                                           ("polarization", self.cl_mem["polarization"]),
-                                                           ("do_absorption", numpy.int8(0)),
-                                                           ("absorption", self.cl_mem["absorption"]),
-                                                           ("do_mask", numpy.int8(0)),
-                                                           ("mask", self.cl_mem["mask"]),
-                                                           ("do_dummy", do_dummy),
-                                                           ("dummy", dummy),
-                                                           ("delta_dummy", delta_dummy),
-                                                           ("normalization_factor", numpy.float32(1.0)),
-                                                           ("output", self.cl_mem["output"])))
-        self.cl_kernel_args["corrections4a"] = OrderedDict((("image", self.cl_mem["image_raw"]),
-                                                            ("dtype", numpy.int8(0)),
                                                            ("error_model", numpy.int8(0)),
                                                            ("variance", self.cl_mem["variance"]),
                                                            ("do_dark", numpy.int8(0)),
@@ -400,11 +363,7 @@
         :param convert: if True (default) convert dtype on GPU, if false, leave as it is.
         :return: the destination buffer and its actual dtype
         """
-<<<<<<< HEAD
-        dest_type = self.buffer_dtype.get(dest)
-=======
-        dest_type = numpy.dtype([i.dtype for i in self.buffers if i.name == dest][0])  # TODO: thos looks slow, use dict instead !
->>>>>>> 3776f316
+        dest_type = self.buffer_dtype[dest]
         events = []
         if convert:
             if (data.dtype == dest_type) or (data.dtype.itemsize > dest_type.itemsize):
@@ -479,10 +438,7 @@
                 dshape = self.on_device.get("image").shape
             kwargs = self.cl_kernel_args[kernel_name]
 
-<<<<<<< HEAD
-
-=======
->>>>>>> 3776f316
+
             # finally
             if id(image) != id(self.on_device.get("image")):
                 if (image.dtype.itemsize <= 4) and (kernel_name == "corrections4"):
@@ -509,17 +465,6 @@
                 kwargs["do_dark_variance"] = do_dark
             kernel = self.kernels.get_kernel(kernel_name)
             logger.warning(f"Using kernel {kernel_name}")
-<<<<<<< HEAD
-            i=1
-            for k,v in kwargs.items():
-                logger.warning(f"with argument #{i}: {k}: {v} ({type(v)})")
-                i+=1
-=======
-            i = 1
-            for k, v in kwargs.items():
-                logger.warning(f"with argument #{i}: {k}: {v} ({type(v)})")
-                i += 1
->>>>>>> 3776f316
 
             evt = kernel(self.queue, (self.size,), None, *list(kwargs.values()))
 
@@ -613,6 +558,7 @@
 
       Empty pixels will have all their 2 or 3 values to 0 (and not to dummy or empty value)
 
+    * If poissonian is set to True, the variance is evaluated as (raw + dark) minimum (1)
     """
     if raw.dtype.itemsize > 4:  # use numpy to cast to float32
         raw = numpy.ascontiguousarray(raw, numpy.float32)
