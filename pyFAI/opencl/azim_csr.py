# -*- coding: utf-8 -*-
#
#    Project: Azimuthal integration
#             https://github.com/silx-kit/pyFAI
#
#    Copyright (C) 2014-2021 European Synchrotron Radiation Facility, Grenoble, France
#
#    Principal author:       Jérôme Kieffer (Jerome.Kieffer@ESRF.eu)
#                            Giannis Ashiotis
#
#  Permission is hereby granted, free of charge, to any person obtaining a copy
#  of this software and associated documentation files (the "Software"), to deal
#  in the Software without restriction, including without limitation the rights
#  to use, copy, modify, merge, publish, distribute, sublicense, and/or sell
#  copies of the Software, and to permit persons to whom the Software is
#  furnished to do so, subject to the following conditions:
#  .
#  The above copyright notice and this permission notice shall be included in
#  all copies or substantial portions of the Software.
#  .
#  THE SOFTWARE IS PROVIDED "AS IS", WITHOUT WARRANTY OF ANY KIND, EXPRESS OR
#  IMPLIED, INCLUDING BUT NOT LIMITED TO THE WARRANTIES OF MERCHANTABILITY,
#  FITNESS FOR A PARTICULAR PURPOSE AND NONINFRINGEMENT. IN NO EVENT SHALL THE
#  AUTHORS OR COPYRIGHT HOLDERS BE LIABLE FOR ANY CLAIM, DAMAGES OR OTHER
#  LIABILITY, WHETHER IN AN ACTION OF CONTRACT, TORT OR OTHERWISE, ARISING FROM,
#  OUT OF OR IN CONNECTION WITH THE SOFTWARE OR THE USE OR OTHER DEALINGS IN
#  THE SOFTWARE.

__authors__ = ["Jérôme Kieffer", "Giannis Ashiotis"]
__license__ = "MIT"
<<<<<<< HEAD
__date__ = "31/05/2021"
__copyright__ = "2014-2020, ESRF, Grenoble"
=======
__date__ = "25/06/2021"
__copyright__ = "2014-2021, ESRF, Grenoble"
>>>>>>> 57a183c3
__contact__ = "jerome.kieffer@esrf.fr"

import logging
from collections import OrderedDict
import numpy
from . import pyopencl
from ..utils import calc_checksum
if pyopencl:
    mf = pyopencl.mem_flags
else:
    raise ImportError("pyopencl is not installed")
from ..containers import Integrate1dtpl
from . import processing
from . import get_x87_volatile_option
from . import kernel_workgroup_size
EventDescription = processing.EventDescription
OpenclProcessing = processing.OpenclProcessing
BufferDescription = processing.BufferDescription

logger = logging.getLogger(__name__)


class OCL_CSR_Integrator(OpenclProcessing):
    """Class in charge of doing a sparse-matrix multiplication in OpenCL
    using the CSR representation of the matrix.

    It also performs the preprocessing using the preproc kernel
    """
    BLOCK_SIZE = 32
    # Intel CPU driver calims preferred workgroup is 128 !
    buffers = [BufferDescription("output", 1, numpy.float32, mf.READ_WRITE),
               BufferDescription("output4", 4, numpy.float32, mf.READ_WRITE),
               BufferDescription("image_raw", 1, numpy.float32, mf.READ_ONLY),
               BufferDescription("image", 1, numpy.float32, mf.READ_WRITE),
               BufferDescription("variance", 1, numpy.float32, mf.READ_WRITE),
               BufferDescription("dark", 1, numpy.float32, mf.READ_WRITE),
               BufferDescription("dark_variance", 1, numpy.float32, mf.READ_ONLY),
               BufferDescription("flat", 1, numpy.float32, mf.READ_ONLY),
               BufferDescription("polarization", 1, numpy.float32, mf.READ_ONLY),
               BufferDescription("solidangle", 1, numpy.float32, mf.READ_ONLY),
               BufferDescription("absorption", 1, numpy.float32, mf.READ_ONLY),
               BufferDescription("mask", 1, numpy.int8, mf.READ_ONLY),
               ]
    kernel_files = ["silx:opencl/doubleword.cl",
                    "pyfai:openCL/preprocess.cl",
                    "pyfai:openCL/memset.cl",
                    "pyfai:openCL/ocl_azim_CSR.cl"
                    ]
    mapping = {numpy.int8: "s8_to_float",
               numpy.uint8: "u8_to_float",
               numpy.int16: "s16_to_float",
               numpy.uint16: "u16_to_float",
               numpy.uint32: "u32_to_float",
               numpy.int32: "s32_to_float"
               }

    def __init__(self, lut, image_size, checksum=None,
                 empty=None, unit=None, bin_centers=None,
                 ctx=None, devicetype="all", platformid=None, deviceid=None,
                 block_size=None, profile=False, extra_buffers=None):
        """
        :param lut: 3-tuple of arrays
            data: coefficient of the matrix in a 1D vector of float32 - size of nnz
            indices: Column index position for the data (same size as data)
            indptr: row pointer indicates the start of a given row. len nbin+1
        :param image_size: Expected image size: image.size
        :param checksum: pre-calculated checksum of the LUT to prevent re-calculating it :)
        :param empty: value to be assigned to bins without contribution from any pixel
        :param unit: Storage for the unit related to the LUT
        :param bin_centers: the radial position of the bin_center, place_holder
        :param ctx: actual working context, left to None for automatic
                    initialization from device type or platformid/deviceid
        :param devicetype: type of device, can be "CPU", "GPU", "ACC" or "ALL"
        :param platformid: integer with the platform_identifier, as given by clinfo
        :param deviceid: Integer with the device identifier, as given by clinfo
        :param block_size: preferred workgroup size, may vary depending on the outpcome of the compilation
        :param profile: switch on profiling to be able to profile at the kernel level,
                        store profiling elements (makes code slightly slower)
        :param extra_buffers: List of additional buffer description  needed by derived classes 
        """
        OpenclProcessing.__init__(self, ctx=ctx, devicetype=devicetype,
                                  platformid=platformid, deviceid=deviceid,
                                  block_size=block_size, profile=profile)

        self._data, self._indices, self._indptr = lut
        self.bins = self._indptr.size - 1
        self.nbytes = self._data.nbytes + self._indices.nbytes + self._indptr.nbytes
        if self._data.shape[0] != self._indices.shape[0]:
            raise RuntimeError("data.shape[0] != indices.shape[0]")
        self.data_size = self._data.shape[0]
        self.size = image_size
        self.empty = empty or 0
        self.unit = unit
        self.bin_centers = bin_centers
        # a few place-folders
        self.pos0_range = self.pos1_range = self.check_mask = None

        if not checksum:
            checksum = calc_checksum(self._data)
        self.on_device = {"data": checksum,
                          "dark": None,
                          "flat": None,
                          "polarization": None,
                          "solidangle": None,
                          "absorption": None,
                          "dark_variance": None}
        platform = self.ctx.devices[0].platform.name.lower()
        if block_size is None:
            if "nvidia" in  platform:
                block_size = 32
            elif "amd" in  platform:
                block_size = 64
            elif "intel" in  platform:
                block_size = 128
            else:
                block_size = self.BLOCK_SIZE
            self.force_workgroup_size = False
        else:
            block_size = int(block_size)
            self.force_workgroup_size = True

        self.BLOCK_SIZE = min(block_size, self.device.max_work_group_size)
        self.workgroup_size = {}

        self.buffers = [BufferDescription(i.name, i.size * self.size, i.dtype, i.flags)
                        for i in self.__class__.buffers]

        if extra_buffers is not None:
            self.buffers += extra_buffers

        self.buffers += [BufferDescription("data", self.data_size, numpy.float32, mf.READ_ONLY),
                         BufferDescription("indices", self.data_size, numpy.int32, mf.READ_ONLY),
                         BufferDescription("indptr", (self.bins + 1), numpy.int32, mf.READ_ONLY),
                         BufferDescription("sum_data", self.bins, numpy.float32, mf.WRITE_ONLY),
                         BufferDescription("sum_count", self.bins, numpy.float32, mf.WRITE_ONLY),
                         BufferDescription("averint", self.bins, numpy.float32, mf.READ_WRITE),
                         BufferDescription("stderr", self.bins, numpy.float32, mf.READ_WRITE),
                         BufferDescription("stderrmean", self.bins, numpy.float32, mf.READ_WRITE),
                         BufferDescription("merged", self.bins, numpy.float32, mf.WRITE_ONLY),
                         BufferDescription("merged8", (self.bins, 8), numpy.float32, mf.WRITE_ONLY),
                         ]
        try:
            self.set_profiling(profile)
            self.allocate_buffers()
            self.compile_kernels()
            self.set_kernel_arguments()
        except (pyopencl.MemoryError, pyopencl.LogicError) as error:
            raise MemoryError(error)
        if numpy.allclose(self._data, numpy.ones(self._data.shape)):
            self.cl_mem["data"] = None
            self.cl_kernel_args["csr_sigma_clip4"]["data"] = None
            self.cl_kernel_args["csr_integrate"]["data"] = None
            self.cl_kernel_args["csr_integrate4"]["data"] = None
        else:
            self.send_buffer(self._data, "data")
        self.send_buffer(self._indices, "indices")
        self.send_buffer(self._indptr, "indptr")
        if "amd" in  platform:
            self.workgroup_size["csr_integrate4_single"] = (1, 1)  # Very bad performances on AMD GPU for diverging threads!

    def __copy__(self):
        """Shallow copy of the object

        :return: copy of the object
        """
        return self.__class__((self._data, self._indices, self._indptr),
                              self.size,
                              checksum=self.on_device.get("data"),
                              empty=self.empty,
                              ctx=self.ctx,
                              block_size=self.block_size,
                              profile=self.profile)

    def __deepcopy__(self, memo=None):
        """deep copy of the object

        :return: deepcopy of the object
        """
        if memo is None:
            memo = {}
        new_csr = self._data.copy(), self._indices.copy(), self._indptr.copy()
        memo[id(self._data)] = new_csr[0]
        memo[id(self._indices)] = new_csr[1]
        memo[id(self._indptr)] = new_csr[2]
        new_obj = self.__class__(new_csr, self.size,
                                 checksum=self.on_device.get("data"),
                                 empty=self.empty,
                                 ctx=self.ctx,
                                 block_size=self.block_size,
                                 profile=self.profile)
        memo[id(self)] = new_obj
        return new_obj

    def compile_kernels(self, kernel_file=None):
        """
        Call the OpenCL compiler
        :param kernel_file: path to the kernel (by default use the one in the resources directory)
        """
        # concatenate all needed source files into a single openCL module
        kernel_file = kernel_file or self.kernel_files[-1]
        kernels = self.kernel_files[:-1] + [kernel_file]

        compile_options = "-D NBINS=%i  -D NIMAGE=%i -D WORKGROUP_SIZE=%i" % \
                          (self.bins, self.size, self.BLOCK_SIZE)
        try:
            default_compiler_options = self.get_compiler_options(x87_volatile=True)
        except AttributeError:  # Silx version too old
            logger.warning("Please upgrade to silx v0.10+")
            default_compiler_options = get_x87_volatile_option(self.ctx)

        if default_compiler_options:
            compile_options += " " + default_compiler_options
        OpenclProcessing.compile_kernels(self, kernels, compile_options)
        for kernel_name in self.kernels.__dict__:
            if kernel_name.startswith("_"):
                continue
            if self.force_workgroup_size:
                self.workgroup_size[kernel_name] = (self.BLOCK_SIZE, self.BLOCK_SIZE)
            else:
                wg_max = min(self.BLOCK_SIZE, self.kernels.max_workgroup_size(kernel_name))
                wg_min = min(self.BLOCK_SIZE, self.kernels.min_workgroup_size(kernel_name))
                self.workgroup_size[kernel_name] = (wg_min, wg_max)

    def set_kernel_arguments(self):
        """Tie arguments of OpenCL kernel-functions to the actual kernels

        """
        self.cl_kernel_args["corrections"] = OrderedDict((("image", self.cl_mem["image"]),
                                                          ("do_dark", numpy.int8(0)),
                                                          ("dark", self.cl_mem["dark"]),
                                                          ("do_flat", numpy.int8(0)),
                                                          ("flat", self.cl_mem["flat"]),
                                                          ("do_solidangle", numpy.int8(0)),
                                                          ("solidangle", self.cl_mem["solidangle"]),
                                                          ("do_polarization", numpy.int8(0)),
                                                          ("polarization", self.cl_mem["polarization"]),
                                                          ("do_absorption", numpy.int8(0)),
                                                          ("absorption", self.cl_mem["absorption"]),
                                                          ("do_mask", numpy.int8(0)),
                                                          ("mask", self.cl_mem["mask"]),
                                                          ("do_dummy", numpy.int8(0)),
                                                          ("dummy", numpy.float32(0)),
                                                          ("delta_dummy", numpy.float32(0)),
                                                          ("normalization_factor", numpy.float32(1.0)),
                                                          ("output", self.cl_mem["output"])))

        self.cl_kernel_args["csr_integrate"] = OrderedDict((("output", self.cl_mem["output"]),
                                                            ("data", self.cl_mem["data"]),
                                                            ("indices", self.cl_mem["indices"]),
                                                            ("indptr", self.cl_mem["indptr"]),
                                                            ("do_dummy", numpy.int8(0)),
                                                            ("dummy", numpy.float32(0)),
                                                            ("coef_power", numpy.int32(1)),
                                                            ("sum_data", self.cl_mem["sum_data"]),
                                                            ("sum_count", self.cl_mem["sum_count"]),
                                                            ("merged", self.cl_mem["merged"])))
        self.cl_kernel_args["corrections4"] = OrderedDict((("image", self.cl_mem["image"]),
                                                           ("poissonian", numpy.int8(0)),
                                                           ("variance", self.cl_mem["variance"]),
                                                           ("do_dark", numpy.int8(0)),
                                                           ("dark", self.cl_mem["dark"]),
                                                           ("do_dark_variance", numpy.int8(0)),
                                                           ("dark_variance", self.cl_mem["dark_variance"]),
                                                           ("do_flat", numpy.int8(0)),
                                                           ("flat", self.cl_mem["flat"]),
                                                           ("do_solidangle", numpy.int8(0)),
                                                           ("solidangle", self.cl_mem["solidangle"]),
                                                           ("do_polarization", numpy.int8(0)),
                                                           ("polarization", self.cl_mem["polarization"]),
                                                           ("do_absorption", numpy.int8(0)),
                                                           ("absorption", self.cl_mem["absorption"]),
                                                           ("do_mask", numpy.int8(0)),
                                                           ("mask", self.cl_mem["mask"]),
                                                           ("do_dummy", numpy.int8(0)),
                                                           ("dummy", numpy.float32(0)),
                                                           ("delta_dummy", numpy.float32(0)),
                                                           ("normalization_factor", numpy.float32(1.0)),
                                                           ("output4", self.cl_mem["output4"])))

        self.cl_kernel_args["csr_integrate4"] = OrderedDict((("output4", self.cl_mem["output4"]),
                                                            ("data", self.cl_mem["data"]),
                                                            ("indices", self.cl_mem["indices"]),
                                                            ("indptr", self.cl_mem["indptr"]),
                                                            ("empty", numpy.float32(self.empty)),
                                                            ("azimuthal", numpy.int8(1)),
                                                            ("merged8", self.cl_mem["merged8"]),
                                                            ("averint", self.cl_mem["averint"]),
                                                            ("stderr", self.cl_mem["stderr"]),
                                                             ))

        self.cl_kernel_args["csr_sigma_clip4"] = OrderedDict((("output4", self.cl_mem["output4"]),
                                                              ("data", self.cl_mem["data"]),
                                                              ("indices", self.cl_mem["indices"]),
                                                              ("indptr", self.cl_mem["indptr"]),
                                                              ("cutoff", numpy.float32(5)),
                                                              ("cycle", numpy.int32(5)),
                                                              ("azimuthal", numpy.int8(1)),
                                                              ("empty", numpy.float32(self.empty)),
                                                              ("merged8", self.cl_mem["merged8"]),
                                                              ("averint", self.cl_mem["averint"]),
                                                              ("stderr", self.cl_mem["stderr"]),
                                                              ("stderrmean", self.cl_mem["stderrmean"]),
                                                             ))

        self.cl_kernel_args["csr_integrate_single"] = self.cl_kernel_args["csr_integrate"]
        self.cl_kernel_args["csr_integrate4_single"] = self.cl_kernel_args["csr_integrate4"]
        self.cl_kernel_args["memset_out"] = OrderedDict(((i, self.cl_mem[i]) for i in ("sum_data", "sum_count", "merged")))
        self.cl_kernel_args["memset_ng"] = OrderedDict(((i, self.cl_mem[i]) for i in ("averint", "stderr", "merged8")))
        self.cl_kernel_args["u8_to_float"] = OrderedDict(((i, self.cl_mem[i]) for i in ("image_raw", "image")))
        self.cl_kernel_args["s8_to_float"] = OrderedDict(((i, self.cl_mem[i]) for i in ("image_raw", "image")))
        self.cl_kernel_args["u16_to_float"] = OrderedDict(((i, self.cl_mem[i]) for i in ("image_raw", "image")))
        self.cl_kernel_args["s16_to_float"] = OrderedDict(((i, self.cl_mem[i]) for i in ("image_raw", "image")))
        self.cl_kernel_args["u32_to_float"] = OrderedDict(((i, self.cl_mem[i]) for i in ("image_raw", "image")))
        self.cl_kernel_args["s32_to_float"] = OrderedDict(((i, self.cl_mem[i]) for i in ("image_raw", "image")))

    def send_buffer(self, data, dest, checksum=None):
        """Send a numpy array to the device, including the cast on the device if possible

        :param data: numpy array with data
        :param dest: name of the buffer as registered in the class
        """

        dest_type = numpy.dtype([i.dtype for i in self.buffers if i.name == dest][0])
        events = []
        if isinstance(data, pyopencl.array.Array):
            if (data.dtype == dest_type):
                copy_image = pyopencl.enqueue_copy(self.queue, self.cl_mem[dest], data.data)
                events.append(EventDescription("copy D->D %s" % dest, copy_image))
            else:
                copy_image = pyopencl.enqueue_copy(self.queue, self.cl_mem["image_raw"], data.data)
                kernel_name = self.mapping[data.dtype.type]
                kernel = self.kernels.get_kernel(kernel_name)
                cast_to_float = kernel(self.queue, (self.size,), None, self.cl_mem["image_raw"], self.cl_mem[dest])
                events += [EventDescription("copy raw D->D " + dest, copy_image),
                           EventDescription("cast " + kernel_name, cast_to_float)]
        else:
            # Assume it is a numpy array
            if (data.dtype == dest_type) or (data.dtype.itemsize > dest_type.itemsize):
                copy_image = pyopencl.enqueue_copy(self.queue, self.cl_mem[dest], numpy.ascontiguousarray(data, dest_type))
                events.append(EventDescription("copy H->D %s" % dest, copy_image))
            else:
                copy_image = pyopencl.enqueue_copy(self.queue, self.cl_mem["image_raw"], numpy.ascontiguousarray(data))
                kernel_name = self.mapping[data.dtype.type]
                kernel = self.kernels.get_kernel(kernel_name)
                cast_to_float = kernel(self.queue, (self.size,), None, self.cl_mem["image_raw"], self.cl_mem[dest])
                events += [EventDescription("copy raw H->D " + dest, copy_image),
                           EventDescription("cast " + kernel_name, cast_to_float)]
        if self.profile:
            self.events += events
        if checksum is not None:
            self.on_device[dest] = checksum

    def integrate_legacy(self, data, dummy=None, delta_dummy=None,
                         dark=None, flat=None, solidangle=None, polarization=None, absorption=None,
                         dark_checksum=None, flat_checksum=None, solidangle_checksum=None,
                         polarization_checksum=None, absorption_checksum=None,
                         preprocess_only=False, safe=True,
                         normalization_factor=1.0, coef_power=1,
                         out_merged=None, out_sum_data=None, out_sum_count=None):
        """
        Before performing azimuthal integration, the preprocessing is:

        .. math::

            data = (data - dark) / (flat * solidangle * polarization)

        Integration is performed using the CSR representation of the look-up table

        :param dark: array of same shape as data for pre-processing
        :param flat: array of same shape as data for pre-processing
        :param solidangle: array of same shape as data for pre-processing
        :param polarization: array of same shape as data for pre-processing
        :param dark_checksum: CRC32 checksum of the given array
        :param flat_checksum: CRC32 checksum of the given array
        :param solidangle_checksum: CRC32 checksum of the given array
        :param polarization_checksum: CRC32 checksum of the given array
        :param safe: if True (default) compares arrays on GPU according to their checksum, unless, use the buffer location is used
        :param preprocess_only: return the dark subtracted; flat field & solidangle & polarization corrected image, else
        :param normalization_factor: divide raw signal by this value
        :param coef_power: set to 2 for variance propagation, leave to 1 for mean calculation
        :param out_merged: destination array or pyopencl array for averaged data
        :param out_sum_data: destination array or pyopencl array for sum of all data
        :param out_sum_count: destination array or pyopencl array for sum of the number of pixels
        :return: averaged data, weighted histogram, unweighted histogram
        """
        events = []
        with self.sem:
            self.send_buffer(data, "image")
            wg = max(self.workgroup_size["memset_out"])
            wdim_bins = (self.bins + wg - 1) & ~(wg - 1),
            memset = self.kernels.memset_out(self.queue, wdim_bins, (wg,), *list(self.cl_kernel_args["memset_out"].values()))
            events.append(EventDescription("memset_out", memset))
            kw_corr = self.cl_kernel_args["corrections"]
            kw_int = self.cl_kernel_args["csr_integrate"]

            if dummy is not None:
                do_dummy = numpy.int8(1)
                dummy = numpy.float32(dummy)
                if delta_dummy is None:
                    delta_dummy = numpy.float32(0.0)
                else:
                    delta_dummy = numpy.float32(abs(delta_dummy))
            else:
                do_dummy = numpy.int8(0)
                dummy = numpy.float32(self.empty)
                delta_dummy = numpy.float32(0.0)

            kw_corr["do_dummy"] = do_dummy
            kw_corr["dummy"] = dummy
            kw_corr["delta_dummy"] = delta_dummy
            kw_corr["normalization_factor"] = numpy.float32(normalization_factor)
            kw_int["do_dummy"] = do_dummy
            kw_int["dummy"] = dummy
            kw_int["coef_power"] = numpy.int32(coef_power)

            if dark is not None:
                do_dark = numpy.int8(1)
                # TODO: what is do_checksum=False and image not on device ...
                if not dark_checksum:
                    dark_checksum = calc_checksum(dark, safe)
                if dark_checksum != self.on_device["dark"]:
                    self.send_buffer(dark, "dark", dark_checksum)
            else:
                do_dark = numpy.int8(0)
            kw_corr["do_dark"] = do_dark

            if flat is not None:
                do_flat = numpy.int8(1)
                if not flat_checksum:
                    flat_checksum = calc_checksum(flat, safe)
                if self.on_device["flat"] != flat_checksum:
                    self.send_buffer(flat, "flat", flat_checksum)
            else:
                do_flat = numpy.int8(0)
            kw_corr["do_flat"] = do_flat

            if solidangle is not None:
                do_solidangle = numpy.int8(1)
                if not solidangle_checksum:
                    solidangle_checksum = calc_checksum(solidangle, safe)
                if solidangle_checksum != self.on_device["solidangle"]:
                    self.send_buffer(solidangle, "solidangle", solidangle_checksum)
            else:
                do_solidangle = numpy.int8(0)
            kw_corr["do_solidangle"] = do_solidangle

            if polarization is not None:
                do_polarization = numpy.int8(1)
                if not polarization_checksum:
                    polarization_checksum = calc_checksum(polarization, safe)
                if polarization_checksum != self.on_device["polarization"]:
                    self.send_buffer(polarization, "polarization", polarization_checksum)
            else:
                do_polarization = numpy.int8(0)
            kw_corr["do_polarization"] = do_polarization

            if absorption is not None:
                do_absorption = numpy.int8(1)
                if not absorption_checksum:
                    absorption_checksum = calc_checksum(absorption, safe)
                if absorption_checksum != self.on_device["absorption"]:
                    self.send_buffer(absorption, "absorption", absorption_checksum)
            else:
                do_absorption = numpy.int8(0)
            kw_corr["do_absorption"] = do_absorption

            wg = max(self.workgroup_size["corrections"])
            wdim_data = (self.size + wg - 1) & ~(wg - 1),
            ev = self.kernels.corrections(self.queue, wdim_data, (wg,), *list(kw_corr.values()))
            events.append(EventDescription("corrections", ev))

            if preprocess_only:
                image = numpy.empty(data.shape, dtype=numpy.float32)
                ev = pyopencl.enqueue_copy(self.queue, image, self.cl_mem["output"])
                events.append(EventDescription("copy D->H image", ev))
                if self.profile:
                    self.events += events
                # ev.wait()
                return image

            wg_min, wg_max = self.workgroup_size["csr_integrate"]
            if wg_max == 1:
                wg_min, wg_max = self.workgroup_size["csr_integrate_single"]
                wdim_bins = (self.bins + wg_max - 1) & ~(wg_max - 1),
                integrate = self.kernels.csr_integrate_single(self.queue, wdim_bins, (wg_max,), *kw_int.values())
                events.append(EventDescription("csr_integrate_single", integrate))
            else:
                wdim_bins = (self.bins * wg_min),
                integrate = self.kernels.csr_integrate(self.queue, wdim_bins, (wg_min,), *kw_int.values())
                events.append(EventDescription("csr_integrate", integrate))
            if out_merged is None:
                merged = numpy.empty(self.bins, dtype=numpy.float32)
            elif out_merged is False:
                merged = None
            else:
                merged = out_merged.data
            if out_sum_count is None:
                sum_count = numpy.empty(self.bins, dtype=numpy.float32)
            elif out_sum_count is False:
                sum_count = None
            else:
                sum_count = out_sum_count.data
            if out_sum_data is None:
                sum_data = numpy.empty(self.bins, dtype=numpy.float32)
            elif out_sum_data is False:
                sum_data = None
            else:
                sum_data = out_sum_data.data

            if merged is not None:
                ev = pyopencl.enqueue_copy(self.queue, merged, self.cl_mem["merged"])
                events.append(EventDescription("copy D->H merged", ev))
            if  sum_data is not None:
                ev = pyopencl.enqueue_copy(self.queue, sum_data, self.cl_mem["sum_data"])
                events.append(EventDescription("copy D->H sum_data", ev))
            if sum_count is not None:
                ev = pyopencl.enqueue_copy(self.queue, sum_count, self.cl_mem["sum_count"])
                events.append(EventDescription("copy D->H sum_count", ev))
            # ev.wait()
        if self.profile:
            self.events += events
        return merged, sum_data, sum_count

    integrate = integrate_legacy

    def integrate_ng(self, data, dark=None, dummy=None, delta_dummy=None,
                     poissonian=None, variance=None, dark_variance=None,
                     flat=None, solidangle=None, polarization=None, absorption=None,
                     dark_checksum=None, flat_checksum=None, solidangle_checksum=None,
                     polarization_checksum=None, absorption_checksum=None, dark_variance_checksum=None,
                     safe=True,
                     normalization_factor=1.0,
                     out_avgint=None, out_stderr=None, out_merged=None):
        """
        Before performing azimuthal integration with proper variance propagation, the preprocessing is:

        .. math::

            signal = (raw - dark)
            variance = variance + dark_variance
            normalization  = normalization_factor*(flat * solidangle * polarization * absortoption)
            count = number of pixel contributing

        Integration is performed using the CSR representation of the look-up table on all
        arrays: signal, variance, normalization and count

        :param dark: array of same shape as data for pre-processing
        :param dummy: value for invalid data
        :param delta_dummy: precesion for dummy assessement
        :param poissonian: set to use signal as variance (minimum 1), set to False to use azimuthal model
        :param variance: array of same shape as data for pre-processing
        :param dark_variance: array of same shape as data for pre-processing
        :param flat: array of same shape as data for pre-processing
        :param solidangle: array of same shape as data for pre-processing
        :param polarization: array of same shape as data for pre-processing
        :param dark_checksum: CRC32 checksum of the given array
        :param flat_checksum: CRC32 checksum of the given array
        :param solidangle_checksum: CRC32 checksum of the given array
        :param polarization_checksum: CRC32 checksum of the given array
        :param safe: if True (default) compares arrays on GPU according to their checksum, unless, use the buffer location is used
        :param preprocess_only: return the dark subtracted; flat field & solidangle & polarization corrected image, else
        :param normalization_factor: divide raw signal by this value
        :param out_avgint: destination array or pyopencl array for sum of all data
        :param out_stderr: destination array or pyopencl array for sum of the number of pixels
        :param out_merged: destination array or pyopencl array for averaged data (float8!)
        :return: out_avgint, out_stderr, out_merged
        """
        events = []
        with self.sem:
            self.send_buffer(data, "image")
            wg = max(self.workgroup_size["memset_ng"])
            wdim_bins = (self.bins + wg - 1) & ~(wg - 1),
            memset = self.kernels.memset_out(self.queue, wdim_bins, (wg,), *list(self.cl_kernel_args["memset_ng"].values()))
            events.append(EventDescription("memset_ng", memset))
            kw_corr = self.cl_kernel_args["corrections4"]
            kw_int = self.cl_kernel_args["csr_integrate4"]

            if dummy is not None:
                do_dummy = numpy.int8(1)
                dummy = numpy.float32(dummy)
                if delta_dummy is None:
                    delta_dummy = numpy.float32(0.0)
                else:
                    delta_dummy = numpy.float32(abs(delta_dummy))
            else:
                do_dummy = numpy.int8(0)
                dummy = numpy.float32(self.empty)
                delta_dummy = numpy.float32(0.0)

            kw_corr["do_dummy"] = do_dummy
            kw_corr["dummy"] = dummy
            kw_corr["delta_dummy"] = delta_dummy
            kw_corr["normalization_factor"] = numpy.float32(normalization_factor)

            kw_corr["poissonian"] = numpy.int8(1 if poissonian else 0)
            kw_int["azimuthal"] = numpy.int8(poissonian is False)
            if variance is not None:
                self.send_buffer(variance, "variance")
            if dark_variance is not None:
                if not dark_variance_checksum:
                    dark_variance_checksum = calc_checksum(dark_variance, safe)
                if dark_variance_checksum != self.on_device["dark_variance"]:
                    self.send_buffer(dark_variance, "dark_variance", dark_variance_checksum)
            else:
                do_dark = numpy.int8(0)
            kw_corr["do_dark"] = do_dark

            if dark is not None:
                do_dark = numpy.int8(1)
                # TODO: what is do_checksum=False and image not on device ...
                if not dark_checksum:
                    dark_checksum = calc_checksum(dark, safe)
                if dark_checksum != self.on_device["dark"]:
                    self.send_buffer(dark, "dark", dark_checksum)
            else:
                do_dark = numpy.int8(0)
            kw_corr["do_dark"] = do_dark

            if flat is not None:
                do_flat = numpy.int8(1)
                if not flat_checksum:
                    flat_checksum = calc_checksum(flat, safe)
                if self.on_device["flat"] != flat_checksum:
                    self.send_buffer(flat, "flat", flat_checksum)
            else:
                do_flat = numpy.int8(0)
            kw_corr["do_flat"] = do_flat

            if solidangle is not None:
                do_solidangle = numpy.int8(1)
                if not solidangle_checksum:
                    solidangle_checksum = calc_checksum(solidangle, safe)
                if solidangle_checksum != self.on_device["solidangle"]:
                    self.send_buffer(solidangle, "solidangle", solidangle_checksum)
            else:
                do_solidangle = numpy.int8(0)
            kw_corr["do_solidangle"] = do_solidangle

            if polarization is not None:
                do_polarization = numpy.int8(1)
                if not polarization_checksum:
                    polarization_checksum = calc_checksum(polarization, safe)
                if polarization_checksum != self.on_device["polarization"]:
                    self.send_buffer(polarization, "polarization", polarization_checksum)
            else:
                do_polarization = numpy.int8(0)
            kw_corr["do_polarization"] = do_polarization

            if absorption is not None:
                do_absorption = numpy.int8(1)
                if not absorption_checksum:
                    absorption_checksum = calc_checksum(absorption, safe)
                if absorption_checksum != self.on_device["absorption"]:
                    self.send_buffer(absorption, "absorption", absorption_checksum)
            else:
                do_absorption = numpy.int8(0)
            kw_corr["do_absorption"] = do_absorption

            wg = max(self.workgroup_size["corrections4"])
            wdim_data = (self.size + wg - 1) & ~(wg - 1),
            ev = self.kernels.corrections4(self.queue, wdim_data, (wg,), *list(kw_corr.values()))
            events.append(EventDescription("corrections4", ev))

            kw_int["empty"] = dummy
            wg_min, wg_max = self.workgroup_size["csr_integrate4"]
            if  wg_max == 1:
                wg = max(self.workgroup_size["csr_integrate4_single"])
                wdim_bins = (self.bins + wg - 1) & ~(wg - 1),
                integrate = self.kernels.csr_integrate4_single(self.queue, wdim_bins, (wg,), *kw_int.values())
                events.append(EventDescription("csr_integrate4_single", integrate))
            else:
                wdim_bins = (self.bins * wg_min),
                integrate = self.kernels.csr_integrate4(self.queue, wdim_bins, (wg_min,), *kw_int.values())
                events.append(EventDescription("csr_integrate4", integrate))

            if out_merged is None:
                merged = numpy.empty((self.bins, 8), dtype=numpy.float32)
            elif out_merged is False:
                merged = None
            else:
                merged = out_merged.data
            if out_avgint is None:
                avgint = numpy.empty(self.bins, dtype=numpy.float32)
            elif out_avgint is False:
                avgint = None
            else:
                avgint = out_avgint.data
            if out_stderr is None:
                stderr = numpy.empty(self.bins, dtype=numpy.float32)
            elif out_stderr is  False:
                stderr = None
            else:
                stderr = out_stderr.data

            if avgint is not None:
                ev = pyopencl.enqueue_copy(self.queue, avgint, self.cl_mem["averint"])
                events.append(EventDescription("copy D->H avgint", ev))
            if stderr is not None:
                ev = pyopencl.enqueue_copy(self.queue, stderr, self.cl_mem["stderr"])
                events.append(EventDescription("copy D->H stderr", ev))
            if merged is None:
                res = Integrate1dtpl(self.bin_centers, avgint, stderr, None, None, None, None)
            else:
                ev = pyopencl.enqueue_copy(self.queue, merged, self.cl_mem["merged8"])
                events.append(EventDescription("copy D->H merged8", ev))
                res = Integrate1dtpl(self.bin_centers, avgint, stderr, merged[:, 0], merged[:, 2], merged[:, 4], merged[:, 6])
        if self.profile:
            self.events += events
        return res

    def sigma_clip(self, data, dark=None, dummy=None, delta_dummy=None,
                   variance=None, dark_variance=None,
                   flat=None, solidangle=None, polarization=None, absorption=None,
                   dark_checksum=None, flat_checksum=None, solidangle_checksum=None,
                   polarization_checksum=None, absorption_checksum=None, dark_variance_checksum=None,
                   safe=True, error_model=None,
                   normalization_factor=1.0,
                   cutoff=4.0, cycle=5,
                   out_avgint=None, out_stderr=None, out_merged=None):
        """
        Perform a sigma-clipping iterative filter within each along each row. 
        see the doc of scipy.stats.sigmaclip for more descriptions.
        
        If the error model is "azimuthal": the variance is the variance within a bin,
        which is refined at each iteration, can be costly !
        
        Else, the error is propagated according to:

        .. math::

            signal = (raw - dark)
            variance = variance + dark_variance
            normalization  = normalization_factor*(flat * solidangle * polarization * absortoption)
            count = number of pixel contributing

        Integration is performed using the CSR representation of the look-up table on all
        arrays: signal, variance, normalization and count

        :param dark: array of same shape as data for pre-processing
        :param dummy: value for invalid data
        :param delta_dummy: precesion for dummy assessement
        :param variance: array of same shape as data for pre-processing
        :param dark_variance: array of same shape as data for pre-processing
        :param flat: array of same shape as data for pre-processing
        :param solidangle: array of same shape as data for pre-processing
        :param polarization: array of same shape as data for pre-processing
        :param dark_checksum: CRC32 checksum of the given array
        :param flat_checksum: CRC32 checksum of the given array
        :param solidangle_checksum: CRC32 checksum of the given array
        :param polarization_checksum: CRC32 checksum of the given array
        :param safe: if True (default) compares arrays on GPU according to their checksum, unless, use the buffer location is used
        :param preprocess_only: return the dark subtracted; flat field & solidangle & polarization corrected image, else
        :param normalization_factor: divide raw signal by this value
        :param cutoff: discard all points with |value - avg| > cutoff * sigma. 3-4 is quite common 
        :param cycle: perform at maximum this number of cycles. 5 is common.
        :param out_avgint: destination array or pyopencl array for sum of all data
        :param out_stderr: destination array or pyopencl array for sum of the number of pixels
        :param out_merged: destination array or pyopencl array for averaged data (float8!)
        :return: namedtuple with "position intensity error signal variance normalization count"
        """
        events = []
        if isinstance(error_model, str):
            error_model = error_model.lower()
        else:
            error_model = ""
        with self.sem:
            self.send_buffer(data, "image")
            wg = max(self.workgroup_size["memset_ng"])
            wdim_bins = (self.bins + wg - 1) & ~(wg - 1),
            memset = self.kernels.memset_out(self.queue, wdim_bins, (wg,), *list(self.cl_kernel_args["memset_ng"].values()))
            events.append(EventDescription("memset_ng", memset))
            kw_corr = self.cl_kernel_args["corrections4"]
            kw_int = self.cl_kernel_args["csr_sigma_clip4"]

            if dummy is not None:
                do_dummy = numpy.int8(1)
                dummy = numpy.float32(dummy)
                if delta_dummy is None:
                    delta_dummy = numpy.float32(0.0)
                else:
                    delta_dummy = numpy.float32(abs(delta_dummy))
            else:
                do_dummy = numpy.int8(0)
                dummy = numpy.float32(self.empty)
                delta_dummy = numpy.float32(0.0)

            kw_corr["do_dummy"] = do_dummy
            kw_corr["dummy"] = dummy
            kw_corr["delta_dummy"] = delta_dummy
            kw_corr["normalization_factor"] = numpy.float32(normalization_factor)

            if error_model.startswith("poisson"):
                variance = numpy.maximum(data, 1)
            if variance is not None:
                self.send_buffer(variance, "variance")
            if dark_variance is not None:
                if not dark_variance_checksum:
                    dark_variance_checksum = calc_checksum(dark_variance, safe)
                if dark_variance_checksum != self.on_device["dark_variance"]:
                    self.send_buffer(dark_variance, "dark_variance", dark_variance_checksum)
            else:
                do_dark = numpy.int8(0)
            kw_corr["do_dark"] = do_dark

            if dark is not None:
                do_dark = numpy.int8(1)
                # TODO: what is do_checksum=False and image not on device ...
                if not dark_checksum:
                    dark_checksum = calc_checksum(dark, safe)
                if dark_checksum != self.on_device["dark"]:
                    self.send_buffer(dark, "dark", dark_checksum)
            else:
                do_dark = numpy.int8(0)
            kw_corr["do_dark"] = do_dark

            if flat is not None:
                do_flat = numpy.int8(1)
                if not flat_checksum:
                    flat_checksum = calc_checksum(flat, safe)
                if self.on_device["flat"] != flat_checksum:
                    self.send_buffer(flat, "flat", flat_checksum)
            else:
                do_flat = numpy.int8(0)
            kw_corr["do_flat"] = do_flat

            if solidangle is not None:
                do_solidangle = numpy.int8(1)
                if not solidangle_checksum:
                    solidangle_checksum = calc_checksum(solidangle, safe)
                if solidangle_checksum != self.on_device["solidangle"]:
                    self.send_buffer(solidangle, "solidangle", solidangle_checksum)
            else:
                do_solidangle = numpy.int8(0)
            kw_corr["do_solidangle"] = do_solidangle

            if polarization is not None:
                do_polarization = numpy.int8(1)
                if not polarization_checksum:
                    polarization_checksum = calc_checksum(polarization, safe)
                if polarization_checksum != self.on_device["polarization"]:
                    self.send_buffer(polarization, "polarization", polarization_checksum)
            else:
                do_polarization = numpy.int8(0)
            kw_corr["do_polarization"] = do_polarization

            if absorption is not None:
                do_absorption = numpy.int8(1)
                if not absorption_checksum:
                    absorption_checksum = calc_checksum(absorption, safe)
                if absorption_checksum != self.on_device["absorption"]:
                    self.send_buffer(absorption, "absorption", absorption_checksum)
            else:
                do_absorption = numpy.int8(0)
            kw_corr["do_absorption"] = do_absorption

            wg = max(self.workgroup_size["corrections4"])
            wdim_data = (self.size + wg - 1) & ~(wg - 1),
            ev = self.kernels.corrections4(self.queue, wdim_data, (wg,), *list(kw_corr.values()))
            events.append(EventDescription("corrections", ev))

            kw_int["cutoff"] = numpy.float32(cutoff)
            kw_int["cycle"] = numpy.int32(cycle)
            kw_int["azimuthal"] = numpy.int8(error_model.startswith("azim"))

            wg_min, wg_max = self.workgroup_size["csr_sigma_clip4"]

            if wg_max == 1:
                raise RuntimeError("csr_sigma_clip4 is not yet available in single threaded OpenCL !")
                # integrate = self.kernels.csr_integrate4_single(self.queue, wdim_bins, (wg_min,), *kw_int.values())
                # events.append(EventDescription("integrate4_single", integrate))
            else:
                wdim_bins = (self.bins * wg_min),
                integrate = self.kernels.csr_sigma_clip4(self.queue, wdim_bins, (wg_min,), *kw_int.values())
                events.append(EventDescription("csr_sigma_clip4", integrate))

            if out_merged is None:
                merged = numpy.empty((self.bins, 8), dtype=numpy.float32)
            else:
                merged = out_merged.data
            if out_avgint is None:
                avgint = numpy.empty(self.bins, dtype=numpy.float32)
            else:
                avgint = out_avgint.data
            if out_stderr is None:
                stderr = numpy.empty(self.bins, dtype=numpy.float32)
            else:
                stderr = out_stderr.data

            ev = pyopencl.enqueue_copy(self.queue, avgint, self.cl_mem["averint"])
            events.append(EventDescription("copy D->H avgint", ev))

            ev = pyopencl.enqueue_copy(self.queue, stderr, self.cl_mem["stderrmean"])
            events.append(EventDescription("copy D->H stderrmean", ev))
            ev = pyopencl.enqueue_copy(self.queue, merged, self.cl_mem["merged8"])
            events.append(EventDescription("copy D->H merged8", ev))
        if self.profile:
            self.events += events
        res = Integrate1dtpl(self.bin_centers, avgint, stderr, merged[:, 0], merged[:, 2], merged[:, 4], merged[:, 6])
        "position intensity error signal variance normalization count"
        return res

    # Name of the default "process" method
    __call__ = integrate<|MERGE_RESOLUTION|>--- conflicted
+++ resolved
@@ -28,13 +28,8 @@
 
 __authors__ = ["Jérôme Kieffer", "Giannis Ashiotis"]
 __license__ = "MIT"
-<<<<<<< HEAD
-__date__ = "31/05/2021"
-__copyright__ = "2014-2020, ESRF, Grenoble"
-=======
 __date__ = "25/06/2021"
 __copyright__ = "2014-2021, ESRF, Grenoble"
->>>>>>> 57a183c3
 __contact__ = "jerome.kieffer@esrf.fr"
 
 import logging
