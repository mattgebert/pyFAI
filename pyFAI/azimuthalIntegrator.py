#!/usr/bin/env python
# -*- coding: utf-8 -*-
#
#    Project: Azimuthal integration
#             https://github.com/silx-kit/pyFAI
#
#    Copyright (C) 2012-2018 European Synchrotron Radiation Facility, Grenoble, France
#
#    Principal author:       Jérôme Kieffer (Jerome.Kieffer@ESRF.eu)
#
#  Permission is hereby granted, free of charge, to any person obtaining a copy
#  of this software and associated documentation files (the "Software"), to deal
#  in the Software without restriction, including without limitation the rights
#  to use, copy, modify, merge, publish, distribute, sublicense, and/or sell
#  copies of the Software, and to permit persons to whom the Software is
#  furnished to do so, subject to the following conditions:
#  .
#  The above copyright notice and this permission notice shall be included in
#  all copies or substantial portions of the Software.
#  .
#  THE SOFTWARE IS PROVIDED "AS IS", WITHOUT WARRANTY OF ANY KIND, EXPRESS OR
#  IMPLIED, INCLUDING BUT NOT LIMITED TO THE WARRANTIES OF MERCHANTABILITY,
#  FITNESS FOR A PARTICULAR PURPOSE AND NONINFRINGEMENT. IN NO EVENT SHALL THE
#  AUTHORS OR COPYRIGHT HOLDERS BE LIABLE FOR ANY CLAIM, DAMAGES OR OTHER
#  LIABILITY, WHETHER IN AN ACTION OF CONTRACT, TORT OR OTHERWISE, ARISING FROM,
#  OUT OF OR IN CONNECTION WITH THE SOFTWARE OR THE USE OR OTHER DEALINGS IN
#  THE SOFTWARE.

from __future__ import absolute_import, print_function, with_statement, division

__author__ = "Jérôme Kieffer"
__contact__ = "Jerome.Kieffer@ESRF.eu"
__license__ = "MIT"
__copyright__ = "European Synchrotron Radiation Facility, Grenoble, France"
<<<<<<< HEAD
__date__ = "05/12/2018"
=======
__date__ = "26/11/2018"
>>>>>>> cc7b11cb
__status__ = "stable"
__docformat__ = 'restructuredtext'

import os
import logging
logger = logging.getLogger(__name__)
import warnings
import tempfile
import threading
import gc
from math import pi, log
import numpy
from numpy import rad2deg

from .geometry import Geometry
from . import units
from .utils import EPS32, deg2rad, crc32
from .utils.decorators import deprecated, deprecated_warning
from .containers import Integrate1dResult, Integrate2dResult
from .io import DefaultAiWriter
error = None

<<<<<<< HEAD

from .method_registry import IntegrationMethod, Method

# Register numpy integrators
IntegrationMethod(1, "no", "histogram", "python", old_method="numpy", function=numpy.histogram)
IntegrationMethod(2, "no", "histogram", "python", old_method="numpy", function=numpy.histogram2d)

from .preproc import preproc as preproc_np
=======
from .engines.preproc import preproc as preproc_np
>>>>>>> cc7b11cb
try:
    from .ext.preproc import preproc as preproc_cy
except ImportError as err:
    logger.warning("ImportError pyFAI.ext.preproc %s", err)
    preproc = preproc_np
else:
    preproc = preproc_cy

try:
    from .ext import splitBBoxLUT
except ImportError as error:
    logger.warning("Unable to import pyFAI.ext.splitBBoxLUT for"
                   " Look-up table based azimuthal integration")
    logger.debug("Backtrace", exc_info=True)
    splitBBoxLUT = None
else:
    # Register splitBBoxLUT integrators
    IntegrationMethod(1, "bbox", "LUT", "cython", old_method="lut", class_=splitBBoxLUT.HistoBBox1d)
    IntegrationMethod(2, "bbox", "LUT", "cython", old_method="lut", class_=splitBBoxLUT.HistoBBox2d)

try:
    from .ext import splitPixelFullLUT
except ImportError as error:
    logger.warning("Unable to import pyFAI.ext.splitPixelFullLUT for"
                   " Look-up table based azimuthal integration")
    logger.debug("Backtrace", exc_info=True)
    splitPixelFullLUT = None
else:
    # Register splitPixelFullLUT integrators
    IntegrationMethod(1, "full", "LUT", "cython", old_method="full_lut", class_=splitPixelFullLUT.HistoLUT1dFullSplit)
    IntegrationMethod(2, "full", "LUT", "cython", old_method="full_lut", class_=splitPixelFullLUT.HistoLUT2dFullSplit)

try:
    # Used for 1D integration
    from .ext import splitPixel
except ImportError as error:
    logger.error("Unable to import pyFAI.ext.splitPixel full pixel splitting: %s", error)
    logger.debug("Backtrace", exc_info=True)
    splitPixel = None
else:
    # Register splitPixel integrators
    IntegrationMethod(1, "full", "histogram", "cython", old_method="splitpixel", function=splitPixel.fullSplit1D)
    IntegrationMethod(2, "pseudo", "histogram", "cython", old_method="splitpixel", function=splitPixel.fullSplit2D)

try:
    from .ext import splitBBox  # IGNORE:F0401
except ImportError as error:
    logger.error("Unable to import pyFAI.ext.splitBBox"
                 " Bounding Box pixel splitting: %s", error)
    splitBBox = None
else:
    # Register splitBBox integrators
    IntegrationMethod(1, "bbox", "histogram", "cython", old_method="bbox", function=splitBBox.histoBBox1d)
    IntegrationMethod(2, "bbox", "histogram", "cython", old_method="bbox", function=splitBBox.histoBBox2d)

try:
    from .ext import histogram
except ImportError as error:
    logger.error("Unable to import pyFAI.ext.histogram"
                 " Cython histogram implementation: %s", error)
    histogram = None
else:
    # Register histogram integrators
    IntegrationMethod(1, "no", "histogram", "cython", old_method="cython", function=histogram.histogram)
    IntegrationMethod(2, "no", "histogram", "cython", old_method="cython", function=histogram.histogram2d)

try:
    from .ext import splitBBoxCSR  # IGNORE:F0401
except ImportError as error:
    logger.error("Unable to import pyFAI.ext.splitBBoxCSR"
                 " CSR based azimuthal integration: %s", error)
    splitBBoxCSR = None
else:
    # Register splitBBoxCSR integrators
    IntegrationMethod(1, "no", "CSR", "cython", old_method="nosplit_csr", class_=splitBBoxCSR.HistoBBox1d)
    IntegrationMethod(2, "no", "CSR", "cython", old_method="nosplit_csr", class_=splitBBoxCSR.HistoBBox2d)
    IntegrationMethod(1, "bbox", "CSR", "cython", old_method="csr", class_=splitBBoxCSR.HistoBBox1d)
    IntegrationMethod(2, "bbox", "CSR", "cython", old_method="csr", class_=splitBBoxCSR.HistoBBox2d)

try:
    from .ext import splitPixelFullCSR  # IGNORE:F0401
except ImportError as error:
    logger.error("Unable to import pyFAI.ext.splitPixelFullCSR"
                 " CSR based azimuthal integration: %s", error)
    splitPixelFullCSR = None
else:
    # Register splitPixelFullCSR integrators
    IntegrationMethod(1, "full", "CSR", "cython", old_method="full_csr", class_=splitPixelFullCSR.FullSplitCSR_1d)
    IntegrationMethod(2, "full", "CSR", "cython", old_method="full_csr", class_=splitPixelFullCSR.FullSplitCSR_2d)

from .opencl import ocl
if ocl:
    try:
        from .opencl import azim_hist as ocl_azim  # IGNORE:F0401
    except ImportError as error:  # IGNORE:W0703
        logger.error("Unable to import pyFAI.opencl.azim_hist: %s", error)
        ocl_azim = None
    else:
        IntegrationMethod(1, "no", "histogram", "OpenCL",
                          class_=ocl_azim.Integrator1d)
    try:
        from .opencl import azim_csr as ocl_azim_csr  # IGNORE:F0401
    except ImportError as error:
        logger.error("Unable to import pyFAI.opencl.azim_csr: %s", error)
        ocl_azim_csr = None
    else:
        if splitBBoxCSR:
            IntegrationMethod(1, "bbox", "CSR", "OpenCL",
                              class_=ocl_azim_csr.OCL_CSR_Integrator)
            IntegrationMethod(2, "bbox", "CSR", "OpenCL",
                              class_=ocl_azim_csr.OCL_CSR_Integrator)
            IntegrationMethod(1, "no", "CSR", "OpenCL",
                              class_=ocl_azim_csr.OCL_CSR_Integrator)
            IntegrationMethod(2, "no", "CSR", "OpenCL",
                              class_=ocl_azim_csr.OCL_CSR_Integrator)
        if splitPixelFullCSR:
            IntegrationMethod(1, "full", "CSR", "OpenCL",
                              class_=ocl_azim_csr.OCL_CSR_Integrator)
            IntegrationMethod(2, "full", "CSR", "OpenCL",
                              class_=ocl_azim_csr.OCL_CSR_Integrator)

    try:
        from .opencl import azim_lut as ocl_azim_lut  # IGNORE:F0401
    except ImportError as error:  # IGNORE:W0703
        logger.error("Unable to import pyFAI.opencl.azim_lut: %s", error)
        ocl_azim_lut = None
    else:
        IntegrationMethod(1, "bbox", "LUT", "OpenCL",
                          class_=ocl_azim_csr.OCL_CSR_Integrator)
        IntegrationMethod(2, "bbox", "LUT", "OpenCL",
                          class_=ocl_azim_csr.OCL_CSR_Integrator)
        IntegrationMethod(1, "no", "LUT", "OpenCL",
                          class_=ocl_azim_csr.OCL_CSR_Integrator)
        IntegrationMethod(2, "no", "LUT", "OpenCL",
                          class_=ocl_azim_csr.OCL_CSR_Integrator)
    try:
        from .opencl import sort as ocl_sort
    except ImportError as error:  # IGNORE:W0703
        logger.error("Unable to import pyFAI.opencl.sort: %s", error)
        ocl_sort = None
else:
    ocl_azim = ocl_azim_csr = ocl_azim_lut = None

from .engines import Engine

# Few constants for engine names:
OCL_CSR_ENGINE = "ocl_csr_integr"
OCL_LUT_ENGINE = "ocl_lut_integr"
OCL_HIST_ENGINE = "ocl_histogram"
OCL_SORT_ENGINE = "ocl_sorter"
EXT_LUT_ENGINE = "lut_integrator"
EXT_CSR_ENGINE = "csr_integrator"


class AzimuthalIntegrator(Geometry):
    """
    This class is an azimuthal integrator based on P. Boesecke's
    geometry and histogram algorithm by Manolo S. del Rio and V.A Sole

    All geometry calculation are done in the Geometry class

    main methods are:

        >>> tth, I = ai.integrate1d(data, npt, unit="2th_deg")
        >>> q, I, sigma = ai.integrate1d(data, npt, unit="q_nm^-1", error_model="poisson")
        >>> regrouped = ai.integrate2d(data, npt_rad, npt_azim, unit="q_nm^-1")[0]
    """

    DEFAULT_METHOD_1D = Method(1, "full", "histogram", "cython", None)
    DEFAULT_METHOD_2D = Method(1, "pseudo", "histogram", "cython", None)
    "Fail-safe low-memory integrator"

    USE_LEGACY_MASK_NORMALIZATION = True
    """If true, the Python engine integrator will normalize the mask to use the
    most frequent value of the mask as the non-masking value.

    This behaviour is not consistant with other engines and is now deprecated.
    This flag will be turned off in the comming releases.

    Turning off this flag force the user to provide a mask with 0 as non-masking
    value. And any non-zero as masking value (negative or positive value). A
    boolean mask is also accepted (`True` is the masking value).
    """

    def __init__(self, dist=1, poni1=0, poni2=0,
                 rot1=0, rot2=0, rot3=0,
                 pixel1=None, pixel2=None,
                 splineFile=None, detector=None, wavelength=None):
        """
        :param dist: distance sample - detector plan (orthogonal distance, not along the beam), in meter.
        :type dist: float
        :param poni1: coordinate of the point of normal incidence along the detector's first dimension, in meter
        :type poni1: float
        :param poni2: coordinate of the point of normal incidence along the detector's second dimension, in meter
        :type poni2: float
        :param rot1: first rotation from sample ref to detector's ref, in radians
        :type rot1: float
        :param rot2: second rotation from sample ref to detector's ref, in radians
        :type rot2: float
        :param rot3: third rotation from sample ref to detector's ref, in radians
        :type rot3: float
        :param pixel1: Deprecated. Pixel size of the fist dimension of the detector,  in meter.
            If both pixel1 and pixel2 are not None, detector pixel size is overwritten.
            Prefer defining the detector pixel size on the provided detector object.
            Prefer defining the detector pixel size on the provided detector
            object (``detector.pixel1 = 5e-6``).
        :type pixel1: float
        :param pixel2: Deprecated. Pixel size of the second dimension of the detector,  in meter.
            If both pixel1 and pixel2 are not None, detector pixel size is overwritten.
            Prefer defining the detector pixel size on the provided detector
            object (``detector.pixel2 = 5e-6``).
        :type pixel2: float
        :param splineFile: Deprecated. File containing the geometric distortion of the detector.
            If not None, pixel1 and pixel2 are ignored and detector spline is overwritten.
            Prefer defining the detector spline manually
            (``detector.splineFile = "file.spline"``).
        :type splineFile: str
        :param detector: name of the detector or Detector instance. String
            description is deprecated. Prefer using the result of the detector
            factory: ``pyFAI.detector_factory("eiger4m")``
        :type detector: str or pyFAI.Detector
        :param wavelength: Wave length used in meter
        :type wavelength: float
        """
        Geometry.__init__(self, dist, poni1, poni2,
                          rot1, rot2, rot3,
                          pixel1, pixel2, splineFile, detector, wavelength)
        self._nbPixCache = {}  # key=shape, value: array

        # mask, maskfile, darkcurrent and flatfield are properties pointing to
        # self.detector now (16/06/2017)

        self._lock = threading.Semaphore()
        self.engines = {}  # key: name of the engine,

        self._empty = 0.0

    def reset(self):
        """Reset azimuthal integrator in addition to other arrays.
        """
        Geometry.reset(self)
        self.reset_engines()

    def reset_engines(self):
        """Urgently free memory by deleting all regrid-engines"""
        with self._lock:
            for key in list(self.engines.keys()):  # explicit copy
                self.engines.pop(key).reset()
        gc.collect()

    def create_mask(self, data, mask=None,
                    dummy=None, delta_dummy=None, mode="normal"):
        """
        Combines various masks into another one.

        :param data: input array of data
        :type data: ndarray
        :param mask: input mask (if none, self.mask is used)
        :type mask: ndarray
        :param dummy: value of dead pixels
        :type dummy: float
        :param delta_dumy: precision of dummy pixels
        :type delta_dummy: float
        :param mode: can be "normal" or "numpy" (inverted) or "where" applied to the mask
        :type mode: str

        :return: the new mask
        :rtype: ndarray of bool

        This method combine two masks (dynamic mask from *data &
        dummy* and *mask*) to generate a new one with the 'or' binary
        operation.  One can adjust the level, with the *dummy* and
        the *delta_dummy* parameter, when you consider the *data*
        values needs to be masked out.

        This method can work in two different *mode*:

            * "normal": False for valid pixels, True for bad pixels
            * "numpy": True for valid pixels, false for others

        This method tries to accomodate various types of masks (like
        valid=0 & masked=-1, ...) and guesses if an input mask needs
        to be inverted.
        """
        shape = data.shape
        #       ^^^^   this is why data is mandatory !
        if mask is None:
            mask = self.mask
        if mask is None:
            mask = numpy.zeros(shape, dtype=bool)
        else:
            mask = mask.astype(bool)
        if self.USE_LEGACY_MASK_NORMALIZATION:
            if mask.sum(dtype=int) > mask.size // 2:
                reason = "The provided mask is not complient with other engines. "\
                    "The feature which automatically invert it will be removed soon. "\
                    "For more information see https://github.com/silx-kit/pyFAI/pull/868"
                deprecated_warning(__name__, name="provided mask content", reason=reason)
                numpy.logical_not(mask, mask)
        if (mask.shape != shape):
            try:
                mask = mask[:shape[0], :shape[1]]
            except Exception as error:  # IGNORE:W0703
                logger.error("Mask provided has wrong shape:"
                             " expected: %s, got %s, error: %s",
                             shape, mask.shape, error)
                mask = numpy.zeros(shape, dtype=bool)
        if dummy is not None:
            if delta_dummy is None:
                numpy.logical_or(mask, (data == dummy), mask)
            else:
                numpy.logical_or(mask,
                                 abs(data - dummy) <= delta_dummy,
                                 mask)
        if mode == "numpy":
            numpy.logical_not(mask, mask)
        elif mode == "where":
            mask = numpy.where(numpy.logical_not(mask))
        return mask

    def dark_correction(self, data, dark=None):
        """
        Correct for Dark-current effects.
        If dark is not defined, correct for a dark set by "set_darkfiles"

        :param data: input ndarray with the image
        :param dark: ndarray with dark noise or None
        :return: 2tuple: corrected_data, dark_actually used (or None)
        """
        dark = dark if dark is not None else self.detector.darkcurrent
        if dark is not None:
            return data - dark, dark
        else:
            return data, None

    def flat_correction(self, data, flat=None):
        """
        Correct for flat field.
        If flat is not defined, correct for a flat set by "set_flatfiles"

        :param data: input ndarray with the image
        :param flat: ndarray with flatfield or None for no correction
        :return: 2tuple: corrected_data, flat_actually used (or None)
        """
        flat = flat if flat is not None else self.detector.flatfield
        if flat is not None:
            return data / flat, flat
        else:
            return data, None

    @deprecated(reason="Not maintained", since_version="0.10")
    def xrpd_OpenCL(self, data, npt, filename=None, correctSolidAngle=True,
                    dark=None, flat=None,
                    tthRange=None, mask=None, dummy=None, delta_dummy=None,
                    devicetype="gpu", useFp64=True,
                    platformid=None, deviceid=None, safe=True):
        """
        Calculate the powder diffraction pattern from a set of data,
        an image.

        This is (now) a pure pyopencl implementation so it just needs
        pyopencl which requires a clean OpenCL installation. This
        implementation is not slower than the previous Cython and is
        less problematic for compilation/installation.

        :param data: 2D array from the CCD camera
        :type data: ndarray
        :param npt: number of points in the output pattern
        :type npt: integer
        :param filename: file to save data in ascii format 2 column
        :type filename: str
        :param correctSolidAngle: solid angle correction, order 1 or 3 (like fit2d)
        :type correctSolidAngle: bool or int
        :param tthRange: The lower and upper range of the 2theta
        :type tthRange: (float, float), optional
        :param mask: array with 1 for masked pixels, and 0 for valid pixels
        :type mask: ndarray
        :param dummy: value for dead/masked pixels (dynamic mask)
        :type dummy: float
        :param delta_dummy: precision for dummy value
        :type delta_dummy: float

        OpenCL specific parameters:

        :param devicetype: possible values "cpu", "gpu", "all" or "def"
        :type devicetype: str
        :param useFp64: shall histogram be done in double precision (strongly adviced)
        :type useFp64: bool
        :param platformid: platform number
        :type platformid: int
        :param deviceid: device number
        :type deviceid: int
        :param safe: set to False if your GPU is already set-up correctly
        :type safe: bool

        :return: (2theta, I) angle being in degrees
        :rtype: 2-tuple of 1D arrays

        This method compute the powder diffraction pattern, from a
        given *data* image. The number of point of the pattern is
        given by the *npt* parameter. If you give a *filename*, the
        powder diffraction is also saved as a two column text file.
        The powder diffraction is computed internally using an
        histogram which by default use should be done in 64bits. One
        can switch to 32 bits with the *useFp64* parameter set to
        False. In 32bit mode; do not expect better than 1% error and
        one can even observe overflows ! 32 bits is only left for
        testing hardware capabilities and should NEVER be used in any
        real experiment analysis.

        It is possible to correct or not the powder diffraction
        pattern using the *correctSolidAngle* parameter. The weight of
        a pixel is ponderate by its solid angle.

        The 2theta range of the powder diffraction pattern can be set
        using the *tthRange* parameter. If not given the maximum
        available range is used. Indeed pixel outside this range are
        ignored.

        Each pixel of the *data* image has also a chi coordinate. So
        it is possible to restrain the chi range of the pixels to
        consider in the powder diffraction pattern. You just need to
        set the range with the *chiRange* parameter; like the
        *tthRange* parameter, value outside this range are ignored.

        Sometimes one needs to mask a few pixels (beamstop, hot
        pixels, ...), to ignore a few of them you just need to provide
        a *mask* array with a value of 1 for those pixels. To take a
        pixel into account you just need to set a value of 0 in the
        mask array. Indeed the shape of the mask array should be
        idential to the data shape (size of the array _must_ be the
        same).

        Bad pixels can also be masked by setting them to an impossible
        value (-1) and calling this value the "dummy value".  Some
        Pilatus detectors are setting non existing pixel to -1 and
        dead pixels to -2. Then use dummy=-2 & delta_dummy=1.5 so that
        any value between -3.5 and -0.5 are considered as bad.

        *devicetype*, *platformid* and *deviceid*, parameters are
        specific to the OpenCL implementation. If you set *devicetype*
        to 'all', 'cpu', 'gpu', 'def' you can force the device used to
        perform the computation; the program will select the device
        accordinly. By setting *platformid* and *deviceid*, you can
        directly address a specific device (which is computer
        specific).

        The *safe* parameter is specific to the integrator object,
        located on the OpenCL device. You can set it to False if you
        think the integrator is already setup correcty (device,
        geometric arrays, mask, 2theta/chi range). Unless many tests
        will be done at each integration.

        Nota: this deprecated code is maintained until a new histograming on GPU 
        is available

        """
        if not ocl_azim:
            logger.warning("OpenCL implementation not available"
                           " falling back on old method !")
            return self.xrpd_splitBBox(data=data,
                                       npt=npt,
                                       filename=filename,
                                       correctSolidAngle=correctSolidAngle,
                                       tthRange=tthRange,
                                       mask=mask,
                                       dummy=dummy,
                                       delta_dummy=delta_dummy,
                                       dark=dark,
                                       flat=flat
                                       )
        shape = data.shape
        if flat is None:
            flat = self.flatfield
        if flat is None:
            flat = 1

        if dark is None:
            dark = self.darkcurrent
        if dark is not None:
            data = data.astype(numpy.float32) - dark

        if OCL_HIST_ENGINE in self.engines:
            engine = self.engines[OCL_HIST_ENGINE]
        else:
            with self._lock:
                if OCL_HIST_ENGINE in self.engines:
                    engine = self.engines[OCL_HIST_ENGINE]
                else:
                    engine = self.engines[OCL_HIST_ENGINE] = Engine()
        integr = engine.engine
        if integr is None:
            with engine.lock:
                if integr is None:
                    size = data.size
                    fd, tmpfile = tempfile.mkstemp(".log", "pyfai-opencl-")
                    os.close(fd)
                    integr = ocl_azim.Integrator1d(tmpfile)
                    if (platformid is not None) and (deviceid is not None):
                        rc = integr.init(devicetype=devicetype,
                                         platformid=platformid,
                                         deviceid=deviceid,
                                         useFp64=useFp64)
                    else:
                        rc = integr.init(devicetype=devicetype,
                                         useFp64=useFp64)
                    if rc:
                        raise RuntimeError("Failed to initialize OpenCL"
                                           " deviceType %s (%s,%s) 64bits: %s"
                                           % (devicetype, platformid,
                                              deviceid, useFp64))

                    if integr.getConfiguration(size, npt):
                        raise RuntimeError("Failed to configure 1D integrator"
                                           " with Ndata=%s and Nbins=%s"
                                           % (size, npt))

                    if integr.configure():
                        raise RuntimeError('Failed to compile kernel')
                    pos0 = self.twoThetaArray(shape)
                    delta_pos0 = self.delta2Theta(shape)
                    if tthRange is not None and len(tthRange) > 1:
                        pos0_min = deg2rad(min(tthRange))
                        pos0_maxin = deg2rad(max(tthRange))
                    else:
                        pos0_min = pos0.min()
                        pos0_maxin = pos0.max()
                    if pos0_min < 0.0:
                        pos0_min = 0.0
                    pos0_max = pos0_maxin * EPS32
                    if integr.loadTth(pos0, delta_pos0, pos0_min, pos0_max):
                        raise RuntimeError("Failed to upload 2th arrays")
                    engine.set_engine(integr)
        with engine.lock:
            integr = engine.engine
            if safe:
                param = integr.get_status()
                if (dummy is None) and param["dummy"]:
                    integr.unsetDummyValue()
                elif (dummy is not None) and not param["dummy"]:
                    if delta_dummy is None:
                        delta_dummy = 1e-6
                    integr.setDummyValue(dummy, delta_dummy)
                if (correctSolidAngle and not param["solid_angle"]):
                    integr.setSolidAngle(flat * self.solidAngleArray(shape, correctSolidAngle))
                elif (not correctSolidAngle) and param["solid_angle"] and (flat is 1):
                    integr.unsetSolidAngle()
                elif not correctSolidAngle and not param["solid_angle"] and (flat is not 1):
                    integr.setSolidAngle(flat)
                if (mask is not None) and not param["mask"]:
                    integr.setMask(mask)
                elif (mask is None) and param["mask"]:
                    integr.unsetMask()
            tthAxis, I, _, = integr.execute(data)
        tthAxis = rad2deg(tthAxis)
        self.__save1D(filename, tthAxis, I, None, "2th_deg")
        return tthAxis, I

    def setup_LUT(self, shape, npt, mask=None,
                  pos0_range=None, pos1_range=None, mask_checksum=None,
                  unit=units.TTH):
        """
        Prepare a look-up-table

        :param shape: shape of the dataset
        :type shape: (int, int)
        :param npt: number of points in the the output pattern
        :type npt: int or (int, int)
        :param mask: array with masked pixel (1=masked)
        :type mask: ndarray
        :param pos0_range: range in radial dimension
        :type pos0_range: (float, float)
        :param pos1_range: range in azimuthal dimension
        :type pos1_range: (float, float)
        :param mask_checksum: checksum of the mask buffer
        :type mask_checksum: int (or anything else ...)
        :param unit: use to propagate the LUT object for further checkings
        :type unit: pyFAI.units.Unit
<<<<<<< HEAD
=======
        :param split: Splitting scheme: valid options are "no", "bbox", "full"

        This method is called when a look-up table needs to be set-up.
        The *shape* parameter, correspond to the shape of the original
        datatset. It is possible to customize the number of point of
        the output histogram with the *npt* parameter which can be
        either an integer for an 1D integration or a 2-tuple of
        integer in case of a 2D integration. The LUT will have a
        different shape: (npt, lut_max_size), the later parameter
        being calculated during the instanciation of the splitBBoxLUT
        class.

        It is possible to prepare the LUT with a predefine
        *mask*. This operation can speedup the computation of the
        later integrations. Instead of applying the patch on the
        dataset, it is taken into account during the histogram
        computation. If provided the *mask_checksum* prevent the
        re-calculation of the mask. When the mask changes, its
        checksum is used to reset (or not) the LUT (which is a very
        time consuming operation !)

        It is also possible to restrain the range of the 1D or 2D
        pattern with the *pos1_range* and *pos2_range*.

        The *unit* parameter is just propagated to the LUT integrator
        for further checkings: The aim is to prevent an integration to
        be performed in 2th-space when the LUT was setup in q space.
        """

        if "__len__" in dir(npt) and len(npt) == 2:
            int2d = True
        else:
            int2d = False
        if split == "full":
            pos = self.array_from_unit(shape, "corner", unit, scale=False)
        else:
            pos0 = self.array_from_unit(shape, "center", unit, scale=False)
            if split == "no":
                dpos0 = None
            else:
                dpos0 = self.array_from_unit(shape, "delta", unit, scale=False)
            if (pos1_range is None) and (not int2d):
                pos1 = None
                dpos1 = None
            else:
                pos1 = self.chiArray(shape)
                if split == "no":
                    dpos1 = None
                else:
                    dpos1 = self.deltaChi(shape)
        if ("__len__" in dir(pos0_range)) and (len(pos0_range) > 1):
            pos0_min = min(pos0_range)
            pos0_maxin = max(pos0_range)
            pos0Range = (pos0_min, pos0_maxin * EPS32)
        else:
            pos0Range = None
        if ("__len__" in dir(pos1_range)) and (len(pos1_range) > 1):
            pos1_min = min(pos1_range)
            pos1_maxin = max(pos1_range)
            pos1Range = (pos1_min, pos1_maxin * EPS32)
        else:
            pos1Range = None
        if mask is None:
            mask_checksum = None
        else:
            assert mask.shape == shape
        if split == "full":

            if int2d:
                raise NotImplementedError("Full pixel splitting using CSR is not yet available in 2D")
                # return splitBBoxCSR.HistoBBox2d(pos0, dpos0, pos1, dpos1,
                #                                 bins=npt,
                #                                 pos0Range=pos0Range,
                #                                 pos1Range=pos1Range,
                #                                 mask=mask,
                #                                 mask_checksum=mask_checksum,
                #                                 allow_pos0_neg=False,
                #                                 unit=unit)
            else:
                return splitPixelFullCSR.FullSplitCSR_1d(pos,
                                                         bins=npt,
                                                         pos0Range=pos0Range,
                                                         pos1Range=pos1Range,
                                                         mask=mask,
                                                         mask_checksum=mask_checksum,
                                                         allow_pos0_neg=False,
                                                         unit=unit)
        else:
            if int2d:
                return splitBBoxCSR.HistoBBox2d(pos0, dpos0, pos1, dpos1,
                                                bins=npt,
                                                pos0Range=pos0Range,
                                                pos1Range=pos1Range,
                                                mask=mask,
                                                mask_checksum=mask_checksum,
                                                allow_pos0_neg=False,
                                                unit=unit)
            else:
                return splitBBoxCSR.HistoBBox1d(pos0, dpos0, pos1, dpos1,
                                                bins=npt,
                                                pos0Range=pos0Range,
                                                pos1Range=pos1Range,
                                                mask=mask,
                                                mask_checksum=mask_checksum,
                                                allow_pos0_neg=False,
                                                unit=unit,
                                                )

    @deprecated(reason="Not maintained", since_version="0.10")
    def xrpd_LUT(self, data, npt, filename=None, correctSolidAngle=True,
                 tthRange=None, chiRange=None, mask=None,
                 dummy=None, delta_dummy=None,
                 safe=True, dark=None, flat=None):
        """
        Calculate the powder diffraction pattern from an image.

        Parallel Cython implementation using a Look-Up Table (OpenMP).

        :param data: 2D array from the CCD camera
        :type data: ndarray
        :param npt: number of points in the output pattern
        :type npt: integer
        :param filename: file to save data in ascii format 2 column
        :type filename: str
        :param correctSolidAngle: solid angle correction, order 1 or 3 (like fit2d)
        :type correctSolidAngle: bool or int
        :param tthRange: The lower and upper range of the 2theta angle
        :type tthRange: (float, float), optional
        :param chiRange: The lower and upper range of the chi angle.
        :type chiRange: (float, float), optional
        :param mask: array with 1 for masked pixels, and 0 for valid pixels
        :type mask: ndarray
        :param dummy: value for dead/masked pixels (dynamic mask)
        :type dummy: float
        :param delta_dummy: precision for dummy value
        :type delta_dummy: float

        LUT specific parameters:

        :param safe: set to False if your LUT is already set-up correctly (mask, ranges, ...).
        :type safe: bool

        :return: (2theta, I) with 2theta angle in degrees
        :rtype: 2-tuple of 1D arrays

        This method compute the powder diffraction pattern, from a
        given *data* image. The number of point of the pattern is
        given by the *npt* parameter. If you give a *filename*, the
        powder diffraction is also saved as a two column text file.

        It is possible to correct or not the powder diffraction
        pattern using the *correctSolidAngle* parameter. The weight of
        a pixel is ponderate by its solid angle.

        The 2theta range of the powder diffraction pattern can be set
        using the *tthRange* parameter. If not given the maximum
        available range is used. Indeed pixel outside this range are
        ignored.

        Each pixel of the *data* image as also a chi coordinate. So it
        is possible to restrain the chi range of the pixels to
        consider in the powder diffraction pattern by setting the
        range with the *chiRange* parameter. Like the *tthRange*
        parameter, value outside this range are ignored.

        Sometimes one needs to mask a few pixels (beamstop, hot
        pixels, ...), to ignore a few of them you just need to provide
        a *mask* array with a value of 1 for those pixels. To take a
        pixel into account you just need to set a value of 0 in the
        mask array. Indeed the shape of the mask array should be
        idential to the data shape (size of the array _must_ be the
        same).

        Dynamic masking (i.e recalculated for each image) can be
        achieved by setting masked pixels to an impossible value (-1)
        and calling this value the "dummy value". Dynamic masking is
        computed at integration whereas static masking is done at
        LUT-generation, hence faster.

        Some Pilatus detectors are setting non existing pixel to -1
        and dead pixels to -2. Then use dummy=-2 & delta_dummy=1.5 so
        that any value between -3.5 and -0.5 are considered as bad.

        The *safe* parameter is specific to the LUT implementation,
        you can set it to false if you think the LUT calculated is
        already the correct one (setup, mask, 2theta/chi range).

        TODO: replace with integrate1D

        """

        if not splitBBoxLUT:
            logger.warning("Look-up table implementation not available:"
                           " falling back on old method !")
            return self.xrpd_splitBBox(data=data,
                                       npt=npt,
                                       filename=filename,
                                       correctSolidAngle=correctSolidAngle,
                                       tthRange=tthRange,
                                       mask=mask,
                                       dummy=dummy,
                                       delta_dummy=delta_dummy,
                                       flat=flat,
                                       dark=dark)
        return self.integrate1d(data,
                                npt,
                                filename=filename,
                                correctSolidAngle=correctSolidAngle,
                                variance=None,
                                error_model=None,
                                radial_range=tthRange,
                                azimuth_range=chiRange,
                                mask=mask,
                                dummy=dummy,
                                delta_dummy=delta_dummy,
                                polarization_factor=None,
                                dark=dark,
                                flat=flat,
                                method="lut",
                                unit="2th_deg",
                                safe=safe)

    @deprecated(reason="Not maintained", since_version="0.10")
    def xrpd_LUT_OCL(self, data, npt, filename=None, correctSolidAngle=True,
                     tthRange=None, chiRange=None, mask=None,
                     dummy=None, delta_dummy=None,
                     safe=True, devicetype="all",
                     platformid=None, deviceid=None, dark=None, flat=None):

        """
        Calculate the powder diffraction pattern from a set of data,
        an image.

        PyOpenCL implementation using a Look-Up Table (OpenCL). The
        look-up table is a Cython module.

        :param data: 2D array from the CCD camera
        :type data: ndarray
        :param npt: number of points in the output pattern
        :type npt: integer
        :param filename: file to save data in ascii format 2 column
        :type filename: str
        :param correctSolidAngle: solid angle correction, order 1 or 3 (like fit2d)
        :type correctSolidAngle: bool or int
        :param tthRange: The lower and upper range of 2theta
        :type tthRange: (float, float)
        :param chiRange: The lower and upper range of the chi angle in degrees.
        :type chiRange: (float, float)
        :param mask: array with 1 for masked pixels, and 0 for valid pixels
        :type mask: ndarray
        :param dummy: value for dead/masked pixels (dynamic mask)
        :type dummy: float
        :param delta_dummy: precision for dummy value
        :type delta_dummy: float

        LUT specific parameters:

        :param safe: set to False if your LUT & GPU is already set-up correctly
        :type safe: bool

        OpenCL specific parameters:

        :param devicetype: can be "all", "cpu", "gpu", "acc" or "def"
        :type devicetype: str
        :param platformid: platform number
        :type platformid: int
        :param deviceid: device number
        :type deviceid: int

        :return: (2theta, I) in degrees
        :rtype: 2-tuple of 1D arrays

        This method compute the powder diffraction pattern, from a
        given *data* image. The number of point of the pattern is
        given by the *npt* parameter. If you give a *filename*, the
        powder diffraction is also saved as a two column text file.

        It is possible to correct or not the powder diffraction
        pattern using the *correctSolidAngle* parameter. The weight of
        a pixel is ponderate by its solid angle.

        The 2theta range of the powder diffraction pattern can be set
        using the *tthRange* parameter. If not given the maximum
        available range is used. Indeed pixel outside this range are
        ignored.

        Each pixel of the *data* image has also a chi coordinate. So
        it is possible to restrain the chi range of the pixels to
        consider in the powder diffraction pattern by setting the
        *chiRange* parameter. Like the *tthRange* parameter, value
        outside this range are ignored.

        Sometimes one needs to mask a few pixels (beamstop, hot
        pixels, ...), to ignore a few of them you just need to provide
        a *mask* array with a value of 1 for those pixels. To take a
        pixel into account you just need to set a value of 0 in the
        mask array. Indeed the shape of the mask array should be
        idential to the data shape (size of the array _must_ be the
        same).

        Dynamic masking (i.e recalculated for each image) can be
        achieved by setting masked pixels to an impossible value (-1)
        and calling this value the "dummy value". Dynamic masking is
        computed at integration whereas static masking is done at
        LUT-generation, hence faster.

        Some Pilatus detectors are setting non existing pixel to -1
        and dead pixels to -2. Then use dummy=-2 & delta_dummy=1.5 so
        that any value between -3.5 and -0.5 are considered as bad.

        The *safe* parameter is specific to the OpenCL/LUT
        implementation, you can set it to false if you think the LUT
        calculated is already the correct one (setup, mask, 2theta/chi
        range) and the device set-up is the expected one.

        *devicetype*, *platformid* and *deviceid*, parameters are
        specific to the OpenCL implementation. If you set *devicetype*
        to 'all', 'cpu', or 'gpu' you can force the device used to
        perform the computation. By providing the *platformid* and
        *deviceid* you can chose a specific device (computer
        specific).
        """
        if not (splitBBoxLUT and ocl_azim_lut):
            logger.warning("Look-up table implementation not available:"
                           " falling back on old method !")
            return self.xrpd_splitBBox(data=data,
                                       npt=npt,
                                       filename=filename,
                                       correctSolidAngle=correctSolidAngle,
                                       tthRange=tthRange,
                                       mask=mask,
                                       dummy=dummy,
                                       delta_dummy=delta_dummy)
        meth = "lut_ocl"
        if platformid and deviceid:
            meth += "_%i,%i" % (platformid, deviceid)
        elif devicetype != "all":
            meth += "_" + devicetype

        return self.integrate1d(data,
                                npt,
                                filename=filename,
                                correctSolidAngle=correctSolidAngle,
                                variance=None,
                                error_model=None,
                                radial_range=tthRange,
                                azimuth_range=chiRange,
                                mask=mask,
                                dummy=dummy,
                                delta_dummy=delta_dummy,
                                polarization_factor=None,
                                dark=dark,
                                flat=flat,
                                method=meth,
                                unit="2th_deg",
                                safe=safe)

    @deprecated(reason="Not maintained", since_version="0.10")
    def xrpd_CSR_OCL(self, data, npt, filename=None, correctSolidAngle=True,
                     tthRange=None, mask=None, dummy=None, delta_dummy=None,
                     dark=None, flat=None, chiRange=None, safe=True,
                     devicetype="all", platformid=None, deviceid=None, block_size=32):
        """
        Calculate the powder diffraction pattern from a set of data,
        an image.

        PyOpenCL implementation using a CSR version of the Look-Up Table (OpenCL). The
        look-up table is a Cython module.

        :param data: 2D array from the CCD camera
        :type data: ndarray
        :param npt: number of points in the output pattern
        :type npt: integer
        :param filename: file to save data in ascii format 2 column
        :type filename: str
        :param correctSolidAngle: solid angle correction, order 1 or 3 (like fit2d)
        :type correctSolidAngle: bool or int
        :param tthRange: The lower and upper range of 2theta
        :type tthRange: (float, float)
        :param chiRange: The lower and upper range of the chi angle in degrees.
        :type chiRange: (float, float)
        :param mask: array with 1 for masked pixels, and 0 for valid pixels
        :type mask: ndarray
        :param dummy: value for dead/masked pixels (dynamic mask)
        :type dummy: float
        :param delta_dummy: precision for dummy value
        :type delta_dummy: float

        LUT specific parameters:

        :param safe: set to False if your LUT & GPU is already set-up correctly
        :type safe: bool

        OpenCL specific parameters:

        :param devicetype: can be "all", "cpu", "gpu", "acc" or "def"
        :type devicetype: str
        :param platformid: platform number
        :type platformid: int
        :param deviceid: device number
        :type deviceid: int
        :param block_size: OpenCL grid size
        :type block_size: int

        Unused/deprecated arguments:

        :param padded: deprecated

        :return: (2theta, I) in degrees
        :rtype: 2-tuple of 1D arrays

        This method compute the powder diffraction pattern, from a
        given *data* image. The number of point of the pattern is
        given by the *npt* parameter. If you give a *filename*, the
        powder diffraction is also saved as a two column text file.

        It is possible to correct or not the powder diffraction
        pattern using the *correctSolidAngle* parameter. The weight of
        a pixel is ponderate by its solid angle.

        The 2theta range of the powder diffraction pattern can be set
        using the *tthRange* parameter. If not given the maximum
        available range is used. Indeed pixel outside this range are
        ignored.

        Each pixel of the *data* image has also a chi coordinate. So
        it is possible to restrain the chi range of the pixels to
        consider in the powder diffraction pattern by setting the
        *chiRange* parameter. Like the *tthRange* parameter, value
        outside this range are ignored.

        Sometimes one needs to mask a few pixels (beamstop, hot
        pixels, ...), to ignore a few of them you just need to provide
        a *mask* array with a value of 1 for those pixels. To take a
        pixel into account you just need to set a value of 0 in the
        mask array. Indeed the shape of the mask array should be
        idential to the data shape (size of the array _must_ be the
        same).

        Dynamic masking (i.e recalculated for each image) can be
        achieved by setting masked pixels to an impossible value (-1)
        and calling this value the "dummy value". Dynamic masking is
        computed at integration whereas static masking is done at
        LUT-generation, hence faster.

        Some Pilatus detectors are setting non existing pixel to -1
        and dead pixels to -2. Then use dummy=-2 & delta_dummy=1.5 so
        that any value between -3.5 and -0.5 are considered as bad.

        The *safe* parameter is specific to the OpenCL/LUT
        implementation, you can set it to false if you think the LUT
        calculated is already the correct one (setup, mask, 2theta/chi
        range) and the device set-up is the expected one.

        *devicetype*, *platformid* and *deviceid*, parameters are
        specific to the OpenCL implementation. If you set *devicetype*
        to 'all', 'cpu', or 'gpu' you can force the device used to
        perform the computation. By providing the *platformid* and
        *deviceid* you can chose a specific device (computer
        specific).
        """
        if not (splitBBoxCSR and ocl_azim_csr):
            logger.warning("CSR implementation not available:"
                           " falling back on look-up table implementation!")
            return self.xrpd_LUT_OCL(data=data,
                                     npt=npt,
                                     filename=filename,
                                     correctSolidAngle=correctSolidAngle,
                                     tthRange=tthRange,
                                     mask=mask,
                                     dummy=dummy,
                                     delta_dummy=delta_dummy,
                                     dark=dark,
                                     flat=flat,
                                     chiRange=chiRange,
                                     safe=safe,
                                     devicetype=devicetype,
                                     platformid=platformid,
                                     deviceid=deviceid)
        meth = "csr_ocl"
        if platformid and deviceid:
            meth += "_%i,%i" % (platformid, deviceid)
        elif devicetype != "all":
            meth += "_" + devicetype

        return self.integrate1d(data,
                                npt,
                                filename=filename,
                                correctSolidAngle=correctSolidAngle,
                                variance=None,
                                error_model=None,
                                radial_range=tthRange,
                                azimuth_range=chiRange,
                                mask=mask,
                                dummy=dummy,
                                delta_dummy=delta_dummy,
                                polarization_factor=None,
                                dark=dark,
                                flat=flat,
                                method=meth,
                                unit="2th_deg",
                                safe=safe,
                                block_size=block_size)

    @deprecated(reason="Not maintained", since_version="0.10")
    def xrpd2_numpy(self, data, npt_rad, npt_azim=360,
                    filename=None, correctSolidAngle=True,
                    dark=None, flat=None,
                    tthRange=None, chiRange=None,
                    mask=None, dummy=None, delta_dummy=None):
        """
        Calculate the 2D powder diffraction pattern (2Theta, Chi) from
        a set of data, an image

        Pure numpy implementation (VERY SLOW !!!)

        :param data: 2D array from the CCD camera
        :type data: ndarray
        :param npt_rad: number of bin of the Radial (horizontal) axis (2Theta)
        :type npt: int
        :param npt_azim: number of bin of the Azimuthal (vertical) axis (chi)
        :type npt_azim: int
        :param filename: file to save data in
        :type filename: str
        :param correctSolidAngle: solid angle correction, order 1 or 3 (like fit2d)
        :type correctSolidAngle: bool or int
        :param tthRange: The lower and upper range of 2theta
        :type tthRange: (float, float)
        :param chiRange: The lower and upper range of the chi angle.
        :type chiRange: (float, float), disabled for now
        :param mask: array with 1 for masked pixels, and 0 for valid pixels
        :type mask: ndarray
        :param dummy: value for dead/masked pixels (dynamic mask)
        :type dummy: float
        :param delta_dummy: precision for dummy value
        :type delta_dummy: float

        :return: azimuthaly regrouped data, 2theta pos and chipos
        :rtype: 3-tuple of ndarrays

        This method convert the *data* image from the pixel
        coordinates to the 2theta, chi coordinates. This is simular to
        a rectangular to polar conversion. The number of point of the
        new image is given by *npt_rad* and *npt_azim*. If you give a
        *filename*, the new image is also saved as an edf file.

        It is possible to correct the 2theta/chi pattern using the
        *correctSolidAngle* parameter. The weight of a pixel is
        ponderate by its solid angle.

        The 2theta and range of the new image can be set using the
        *tthRange* parameter. If not given the maximum available range
        is used. Indeed pixel outside this range are ignored.

        Each pixel of the *data* image has a 2theta and a chi
        coordinate. So it is possible to restrain on any of those
        ranges ; you just need to set the range with the *tthRange* or
        thee *chiRange* parameter. like the *tthRange* parameter,
        value outside this range are ignored.

        Sometimes one needs to mask a few pixels (beamstop, hot
        pixels, ...), to ignore a few of them you just need to provide
        a *mask* array with a value of 1 for those pixels. To take a
        pixel into account you just need to set a value of 0 in the
        mask array. Indeed the shape of the mask array should be
        idential to the data shape (size of the array _must_ be the
        same).

        Masking can also be achieved by setting masked pixels to an
        impossible value (-1) and calling this value the "dummy
        value".  Some Pilatus detectors are setting non existing pixel
        to -1 and dead pixels to -2. Then use dummy=-2 &
        delta_dummy=1.5 so that any value between -3.5 and -0.5 are
        considered as bad.
        """
        mask = self.create_mask(data, mask, dummy, delta_dummy, mode="numpy")
        shape = data.shape
        tth = self.twoThetaArray(shape)[mask]
        chi = self.chiArray(shape)[mask]
        data, dark = self.dark_correction(data, dark)
        data, flat = self.flat_correction(data, flat)
        data = data.astype(numpy.float32)[mask]

        if correctSolidAngle is not None:
            data /= self.solidAngleArray(shape, correctSolidAngle)[mask]

        if tthRange is not None:
            tthRange = tuple(deg2rad(tthRange[i]) for i in (0, -1))
        else:
            tthRange = [tth.min(), tth.max() * EPS32]

        if chiRange is not None:
            chiRange = tuple(deg2rad(chiRange[i]) for i in (0, -1))
        else:
            chiRange = [chi.min(), chi.max() * EPS32]

        bins = (npt_azim, npt_rad)
        if bins not in self._nbPixCache:
            ref, _, _ = numpy.histogram2d(chi, tth,
                                          bins=list(bins),
                                          range=[chiRange, tthRange])
            self._nbPixCache[bins] = numpy.maximum(1.0, ref)

        val, binsChi, bins2Th = numpy.histogram2d(chi, tth,
                                                  bins=list(bins),
                                                  weights=data,
                                                  range=[chiRange, tthRange])
        I = val / self._nbPixCache[bins]
        self.__save2D(filename, I, bins2Th, binsChi)

        return I, bins2Th, binsChi

    @deprecated(reason="Not maintained", since_version="0.10")
    def xrpd2_histogram(self, data, npt_rad, npt_azim=360,
                        filename=None, correctSolidAngle=True,
                        dark=None, flat=None,
                        tthRange=None, chiRange=None, mask=None,
                        dummy=None, delta_dummy=None):
        """
        Calculate the 2D powder diffraction pattern (2Theta,Chi) from
        a set of data, an image

        Cython implementation: fast but incaccurate

        :param data: 2D array from the CCD camera
        :type data: ndarray
        :param npt_rad: number of bin of the Radial (horizontal) axis (2Theta)
        :type npt: int
        :param npt_azim: number of bin of the Azimuthal (vertical) axis (chi)
        :type npt_azim: int
        :param filename: file to save data in
        :type filename: str
        :param correctSolidAngle: solid angle correction, order 1 or 3 (like fit2d)
        :type correctSolidAngle: bool or int
        :param tthRange: The lower and upper range of 2theta
        :type tthRange: (float, float)
        :param chiRange: The lower and upper range of the chi angle.
        :type chiRange: (float, float), disabled for now
        :param mask: array with 1 for masked pixels, and 0 for valid pixels
        :type mask: ndarray
        :param dummy: value for dead/masked pixels (dynamic mask)
        :type dummy: float
        :param delta_dummy: precision for dummy value
        :type delta_dummy: float

        :return: azimuthaly regrouped data, 2theta pos and chipos
        :rtype: 3-tuple of ndarrays

        This method convert the *data* image from the pixel
        coordinates to the 2theta, chi coordinates. This is simular to
        a rectangular to polar conversion. The number of point of the
        new image is given by *npt_rad* and *npt_azim*. If you give a
        *filename*, the new image is also saved as an edf file.

        It is possible to correct the 2theta/chi pattern using the
        *correctSolidAngle* parameter. The weight of a pixel is
        ponderate by its solid angle.

        The 2theta and range of the new image can be set using the
        *tthRange* parameter. If not given the maximum available range
        is used. Indeed pixel outside this range are ignored.

        Each pixel of the *data* image has a 2theta and a chi
        coordinate. So it is possible to restrain on any of those
        ranges ; you just need to set the range with the *tthRange* or
        thee *chiRange* parameter. like the *tthRange* parameter,
        value outside this range are ignored.

        Sometimes one needs to mask a few pixels (beamstop, hot
        pixels, ...), to ignore a few of them you just need to provide
        a *mask* array with a value of 1 for those pixels. To take a
        pixel into account you just need to set a value of 0 in the
        mask array. Indeed the shape of the mask array should be
        idential to the data shape (size of the array _must_ be the
        same).

        Masking can also be achieved by setting masked pixels to an
        impossible value (-1) and calling this value the "dummy
        value". Some Pilatus detectors are setting non existing pixel
        to -1 and dead pixels to -2. Then use dummy=-2 &
        delta_dummy=1.5 so that any value between -3.5 and -0.5 are
        considered as bad.
        """

        if histogram is None:
            logger.warning("pyFAI.histogram is not available,"
                           " falling back on numpy")
            return self.xrpd2_numpy(data=data,
                                    npt_rad=npt_rad,
                                    npt_azim=npt_azim,
                                    filename=filename,
                                    correctSolidAngle=correctSolidAngle,
                                    tthRange=tthRange,
                                    chiRange=chiRange,
                                    mask=mask,
                                    dummy=dummy,
                                    delta_dummy=delta_dummy)
        shape = data.shape
        mask = self.create_mask(data, mask, dummy, delta_dummy, mode="numpy")
        tth = self.twoThetaArray(data.shape)[mask]
        chi = self.chiArray(data.shape)[mask]
        data = data.astype(numpy.float32)[mask]

        if dark is None:
            dark = self.darkcurrent
        if dark is not None:
            data -= dark[mask]

        if flat is None:
            flat = self.flatfield
        if flat is not None:
            data /= flat[mask]

        if correctSolidAngle:
            data /= self.solidAngleArray(shape)[mask]

        if dummy is None:
            I, binsChi, bins2Th, _, _ = histogram.histogram2d(pos0=chi, pos1=tth,
                                                              bins=(npt_azim, npt_rad),
                                                              weights=data,
                                                              split=1,
                                                              empty=dummy if dummy is not None else self._empty)
        bins2Th = rad2deg(bins2Th)
        binsChi = rad2deg(binsChi)
        self.__save2D(filename, I, bins2Th, binsChi)
        return I, bins2Th, binsChi

    @deprecated(reason="Not maintained", since_version="0.10")
    def xrpd2_splitBBox(self, data, npt_rad, npt_azim=360,
                        filename=None, correctSolidAngle=True,
                        tthRange=None, chiRange=None, mask=None,
                        dummy=None, delta_dummy=None,
                        polarization_factor=None, dark=None, flat=None):
        """
        Calculate the 2D powder diffraction pattern (2Theta,Chi) from
        a set of data, an image

        Split pixels according to their coordinate and a bounding box

        :param data: 2D array from the CCD camera
        :type data: ndarray
        :param npt_rad: number of bin of the Radial (horizontal) axis (2Theta)
        :type npt: int
        :param npt_azim: number of bin of the Azimuthal (vertical) axis (chi)
        :type npt_azim: int
        :param filename: file to save data in
        :type filename: str
        :param correctSolidAngle: solid angle correction, order 1 or 3 (like fit2d)
        :type correctSolidAngle: bool or int
        :param tthRange: The lower and upper range of 2theta
        :type tthRange: (float, float)
        :param chiRange: The lower and upper range of the chi angle.
        :type chiRange: (float, float), disabled for now
        :param mask: array with 1 for masked pixels, and 0 for valid pixels
        :type mask: ndarray
        :param dummy: value for dead/masked pixels (dynamic mask)
        :type dummy: float
        :param delta_dummy: precision for dummy value
        :type delta_dummy: float
        :param polarization_factor: polarization factor correction
        :type polarization_factor: float
        :param dark: dark noise image
        :type dark: ndarray
        :param flat: flat field image
        :type flat: ndarray

        :return: azimuthaly regrouped data, 2theta pos. and chi pos.
        :rtype: 3-tuple of ndarrays

        This method convert the *data* image from the pixel
        coordinates to the 2theta, chi coordinates. This is similar to
        a rectangular to polar conversion. The number of point of the
        new image is given by *npt_rad* and *npt_azim*. If you give a
        *filename*, the new image is also saved as an edf file.

        It is possible to correct the 2theta/chi pattern using the
        *correctSolidAngle* parameter. The weight of a pixel is
        ponderate by its solid angle.

        The 2theta and range of the new image can be set using the
        *tthRange* parameter. If not given the maximum available range
        is used. Indeed pixel outside this range are ignored.

        Each pixel of the *data* image has a 2theta and a chi
        coordinate. So it is possible to restrain on any of those
        ranges ; you just need to set the range with the *tthRange* or
        thee *chiRange* parameter. like the *tthRange* parameter,
        value outside this range are ignored.

        Sometimes one needs to mask a few pixels (beamstop, hot
        pixels, ...), to ignore a few of them you just need to provide
        a *mask* array with a value of 1 for those pixels. To take a
        pixel into account you just need to set a value of 0 in the
        mask array. Indeed the shape of the mask array should be
        idential to the data shape (size of the array _must_ be the
        same).

        Masking can also be achieved by setting masked pixels to an
        impossible value (-1) and calling this value the "dummy
        value". Some Pilatus detectors are setting non existing pixel
        to -1 and dead pixels to -2. Then use dummy=-2 &
        delta_dummy=1.5 so that any value between -3.5 and -0.5 are
        considered as bad.
>>>>>>> cc7b11cb

        This method is called when a look-up table needs to be set-up.
        The *shape* parameter, correspond to the shape of the original
        datatset. It is possible to customize the number of point of
        the output histogram with the *npt* parameter which can be
        either an integer for an 1D integration or a 2-tuple of
        integer in case of a 2D integration. The LUT will have a
        different shape: (npt, lut_max_size), the later parameter
        being calculated during the instanciation of the splitBBoxLUT
        class.

        It is possible to prepare the LUT with a predefine
        *mask*. This operation can speedup the computation of the
        later integrations. Instead of applying the patch on the
        dataset, it is taken into account during the histogram
        computation. If provided the *mask_checksum* prevent the
        re-calculation of the mask. When the mask changes, its
        checksum is used to reset (or not) the LUT (which is a very
        time consuming operation !)

        It is also possible to restrain the range of the 1D or 2D
        pattern with the *pos1_range* and *pos2_range*.

        The *unit* parameter is just propagated to the LUT integrator
        for further checkings: The aim is to prevent an integration to
        be performed in 2th-space when the LUT was setup in q space.
        """

        if "__len__" in dir(npt) and len(npt) == 2:
            int2d = True
        else:
            int2d = False
        pos0 = self.array_from_unit(shape, "center", unit, scale=False)
        dpos0 = self.array_from_unit(shape, "delta", unit, scale=False)
        if (pos1_range is None) and (not int2d):
            pos1 = None
            dpos1 = None
        else:
            pos1 = self.chiArray(shape)
            dpos1 = self.deltaChi(shape)
        if ("__len__" in dir(pos0_range)) and (len(pos0_range) > 1):
            pos0_min = min(pos0_range)
            pos0_maxin = max(pos0_range)
            pos0Range = (pos0_min, pos0_maxin * EPS32)
        else:
            pos0Range = None
        if ("__len__" in dir(pos1_range)) and (len(pos1_range) > 1):
            pos1_min = min(pos1_range)
            pos1_maxin = max(pos1_range)
            pos1Range = (pos1_min, pos1_maxin * EPS32)
        else:
            pos1Range = None
        if mask is None:
            mask_checksum = None
        else:
            assert mask.shape == shape

        if int2d:
            return splitBBoxLUT.HistoBBox2d(pos0, dpos0, pos1, dpos1,
                                            bins=npt,
                                            pos0Range=pos0Range,
                                            pos1Range=pos1Range,
                                            mask=mask,
                                            mask_checksum=mask_checksum,
                                            allow_pos0_neg=False,
                                            unit=unit)
        else:
            return splitBBoxLUT.HistoBBox1d(pos0, dpos0, pos1, dpos1,
                                            bins=npt,
                                            pos0Range=pos0Range,
                                            pos1Range=pos1Range,
                                            mask=mask,
                                            mask_checksum=mask_checksum,
                                            allow_pos0_neg=False,
                                            unit=unit)

    def setup_CSR(self, shape, npt, mask=None, pos0_range=None, pos1_range=None, mask_checksum=None, unit=units.TTH, split="bbox"):
        """
        Prepare a look-up-table

        :param shape: shape of the dataset
        :type shape: (int, int)
        :param npt: number of points in the the output pattern
        :type npt: int or (int, int)
        :param mask: array with masked pixel (1=masked)
        :type mask: ndarray
        :param pos0_range: range in radial dimension
        :type pos0_range: (float, float)
        :param pos1_range: range in azimuthal dimension
        :type pos1_range: (float, float)
        :param mask_checksum: checksum of the mask buffer
        :type mask_checksum: int (or anything else ...)
        :param unit: use to propagate the LUT object for further checkings
        :type unit: pyFAI.units.Unit
        :param split: Splitting scheme: valid options are "no", "bbox", "full"

        This method is called when a look-up table needs to be set-up.
        The *shape* parameter, correspond to the shape of the original
        datatset. It is possible to customize the number of point of
        the output histogram with the *npt* parameter which can be
        either an integer for an 1D integration or a 2-tuple of
        integer in case of a 2D integration. The LUT will have a
        different shape: (npt, lut_max_size), the later parameter
        being calculated during the instanciation of the splitBBoxLUT
        class.

        It is possible to prepare the LUT with a predefine
        *mask*. This operation can speedup the computation of the
        later integrations. Instead of applying the patch on the
        dataset, it is taken into account during the histogram
        computation. If provided the *mask_checksum* prevent the
        re-calculation of the mask. When the mask changes, its
        checksum is used to reset (or not) the LUT (which is a very
        time consuming operation !)

        It is also possible to restrain the range of the 1D or 2D
        pattern with the *pos1_range* and *pos2_range*.

        The *unit* parameter is just propagated to the LUT integrator
        for further checkings: The aim is to prevent an integration to
        be performed in 2th-space when the LUT was setup in q space.
        """

        if "__len__" in dir(npt) and len(npt) == 2:
            int2d = True
        else:
            int2d = False
        if split == "full":
            pos = self.array_from_unit(shape, "corner", unit, scale=False)
        else:
            pos0 = self.array_from_unit(shape, "center", unit, scale=False)
            if split == "no":
                dpos0 = None
            else:
                dpos0 = self.array_from_unit(shape, "delta", unit, scale=False)
            if (pos1_range is None) and (not int2d):
                pos1 = None
                dpos1 = None
            else:
                pos1 = self.chiArray(shape)
                if split == "no":
                    dpos1 = None
                else:
                    dpos1 = self.deltaChi(shape)
        if ("__len__" in dir(pos0_range)) and (len(pos0_range) > 1):
            pos0_min = min(pos0_range)
            pos0_maxin = max(pos0_range)
            pos0Range = (pos0_min, pos0_maxin * EPS32)
        else:
            pos0Range = None
        if ("__len__" in dir(pos1_range)) and (len(pos1_range) > 1):
            pos1_min = min(pos1_range)
            pos1_maxin = max(pos1_range)
            pos1Range = (pos1_min, pos1_maxin * EPS32)
        else:
            pos1Range = None
        if mask is None:
            mask_checksum = None
        else:
            assert mask.shape == shape
        if split == "full":

            if int2d:
                raise NotImplementedError("Full pixel splitting using CSR is not yet available in 2D")
                # return splitBBoxCSR.HistoBBox2d(pos0, dpos0, pos1, dpos1,
                #                                 bins=npt,
                #                                 pos0Range=pos0Range,
                #                                 pos1Range=pos1Range,
                #                                 mask=mask,
                #                                 mask_checksum=mask_checksum,
                #                                 allow_pos0_neg=False,
                #                                 unit=unit)
            else:
                return splitPixelFullCSR.FullSplitCSR_1d(pos,
                                                         bins=npt,
                                                         pos0Range=pos0Range,
                                                         pos1Range=pos1Range,
                                                         mask=mask,
                                                         mask_checksum=mask_checksum,
                                                         allow_pos0_neg=False,
                                                         unit=unit)
        else:
            if int2d:
                return splitBBoxCSR.HistoBBox2d(pos0, dpos0, pos1, dpos1,
                                                bins=npt,
                                                pos0Range=pos0Range,
                                                pos1Range=pos1Range,
                                                mask=mask,
                                                mask_checksum=mask_checksum,
                                                allow_pos0_neg=False,
                                                unit=unit)
            else:
                return splitBBoxCSR.HistoBBox1d(pos0, dpos0, pos1, dpos1,
                                                bins=npt,
                                                pos0Range=pos0Range,
                                                pos1Range=pos1Range,
                                                mask=mask,
                                                mask_checksum=mask_checksum,
                                                allow_pos0_neg=False,
                                                unit=unit,
                                                )


    def _integrate1d_legacy(self, data, npt, filename=None,
                            correctSolidAngle=True,
                            variance=None, error_model=None,
                            radial_range=None, azimuth_range=None,
                            mask=None, dummy=None, delta_dummy=None,
                            polarization_factor=None, dark=None, flat=None,
                            method="csr", unit=units.Q, safe=True,
                            normalization_factor=1.0,
                            block_size=32, profile=False, all=False, metadata=None):
        """Calculate the azimuthal integrated Saxs curve in q(nm^-1) by default

        Multi algorithm implementation (tries to be bullet proof), suitable for SAXS, WAXS, ... and much more



        :param data: 2D array from the Detector/CCD camera
        :type data: ndarray
        :param npt: number of points in the output pattern
        :type npt: int
        :param filename: output filename in 2/3 column ascii format
        :type filename: str
        :param correctSolidAngle: correct for solid angle of each pixel if True
        :type correctSolidAngle: bool
        :param variance: array containing the variance of the data. If not available, no error propagation is done
        :type variance: ndarray
        :param error_model: When the variance is unknown, an error model can be given: "poisson" (variance = I), "azimuthal" (variance = (I-<I>)^2)
        :type error_model: str
        :param radial_range: The lower and upper range of the radial unit. If not provided, range is simply (data.min(), data.max()). Values outside the range are ignored.
        :type radial_range: (float, float), optional
        :param azimuth_range: The lower and upper range of the azimuthal angle in degree. If not provided, range is simply (data.min(), data.max()). Values outside the range are ignored.
        :type azimuth_range: (float, float), optional
        :param mask: array (same size as image) with 1 for masked pixels, and 0 for valid pixels
        :type mask: ndarray
        :param dummy: value for dead/masked pixels
        :type dummy: float
        :param delta_dummy: precision for dummy value
        :type delta_dummy: float
        :param polarization_factor: polarization factor between -1 (vertical) and +1 (horizontal).
               0 for circular polarization or random,
               None for no correction,
               True for using the former correction
        :type polarization_factor: float
        :param dark: dark noise image
        :type dark: ndarray
        :param flat: flat field image
        :type flat: ndarray
        :param method: can be "numpy", "cython", "BBox" or "splitpixel", "lut", "csr", "nosplit_csr", "full_csr", "lut_ocl" and "csr_ocl" if you want to go on GPU. To Specify the device: "csr_ocl_1,2"
        :type method: str
        :param unit: Output units, can be "q_nm^-1", "q_A^-1", "2th_deg", "2th_rad", "r_mm" for now
        :type unit: pyFAI.units.Unit
        :param safe: Do some extra checks to ensure LUT/CSR is still valid. False is faster.
        :type safe: bool
        :param normalization_factor: Value of a normalization monitor
        :type normalization_factor: float
        :param block_size: size of the block for OpenCL integration (unused?)
        :param profile: set to True to enable profiling in OpenCL
        :param all: if true return a dictionary with many more parameters (deprecated, please refer to the documentation of Integrate1dResult).
        :type all: bool
        :param metadata: JSON serializable object containing the metadata, usually a dictionary.
        :return: q/2th/r bins center positions and regrouped intensity (and error array if variance or variance model provided), uneless all==True.
        :rtype: Integrate1dResult, dict
        """
        if all:
            logger.warning("Deprecation: please use the object returned by ai.integrate1d, not the option `all`")

        method = method.lower()
        unit = units.to_unit(unit)

        if mask is None:
            has_mask = "from detector"
            mask = self.mask
            mask_crc = self.detector.get_mask_crc
            if mask is None:
                has_mask = False
                mask_crc = None
        else:
            has_mask = "provided"
            mask = numpy.ascontiguousarray(mask)
            mask_crc = crc32(mask)

        shape = data.shape
        pos0_scale = unit.scale

        if radial_range:
            radial_range = tuple([i / pos0_scale for i in radial_range])

        if variance is not None:
            assert variance.size == data.size
        elif error_model:
            error_model = error_model.lower()
            if error_model == "poisson":
                variance = numpy.ascontiguousarray(data, numpy.float32)

        if azimuth_range is not None:
            azimuth_range = tuple(deg2rad(azimuth_range[i]) for i in (0, -1))
            if azimuth_range[1] <= azimuth_range[0]:
                azimuth_range = (azimuth_range[0], azimuth_range[1] + 2 * pi)
            chi = self.chiArray(shape)
        else:
            chi = None

        if correctSolidAngle:
            solidangle = self.solidAngleArray(shape, correctSolidAngle)
        else:
            solidangle = None

        if polarization_factor is None:
            polarization = polarization_checksum = None
        else:
            polarization, polarization_checksum = self.polarization(shape, polarization_factor, with_checksum=True)

        if dark is None:
            dark = self.detector.darkcurrent
            if dark is None:
                has_dark = False
            else:
                has_dark = "from detector"
        else:
            has_dark = "provided"

        if flat is None:
            flat = self.detector.flatfield
            if dark is None:
                has_flat = False
            else:
                has_flat = "from detector"
        else:
            has_flat = "provided"

        I = None
        sigma = None
        count = None
        sum_ = None

        if (I is None) and ("lut" in method):
            mask_crc = None
            if EXT_LUT_ENGINE not in self.engines:
                engine = self.engines[EXT_LUT_ENGINE] = Engine()
            else:
                engine = self.engines[EXT_LUT_ENGINE]
            with engine.lock:
                integr = engine.engine
                reset = None
                if integr is None:
                    reset = "init"
                if (not reset) and safe:
                    if integr.unit != unit:
                        reset = "unit changed"
                    if integr.bins != npt:
                        reset = "number of points changed"
                    if integr.size != data.size:
                        reset = "input image size changed"
                    if (mask is not None) and\
                            (not integr.check_mask):
                        reset = "mask but LUT was without mask"
                    elif (mask is None) and (integr.check_mask):
                        reset = "no mask but LUT has mask"
                    elif (mask is not None) and\
                            (integr.mask_checksum != mask_crc):
                        reset = "mask changed"
                    if (radial_range is None) and\
                            (integr.pos0Range is not None):
                        reset = "radial_range was defined in LUT"
                    elif (radial_range is not None) and\
                            (integr.pos0Range !=
                             (min(radial_range), max(radial_range) * EPS32)):
                        reset = ("radial_range is defined"
                                 " but not the same as in LUT")
                    if (azimuth_range is None) and\
                            (integr.pos1Range is not None):
                        reset = ("azimuth_range not defined and"
                                 " LUT had azimuth_range defined")
                    elif (azimuth_range is not None) and\
                            (integr.pos1Range !=
                             (min(azimuth_range), max(azimuth_range) * EPS32)):
                        reset = ("azimuth_range requested and"
                                 " LUT's azimuth_range don't match")
                if reset:
                    logger.info("AI.integrate1d: Resetting integrator because %s", reset)
                    try:
                        integr = self.setup_LUT(shape, npt, mask,
                                                radial_range, azimuth_range,
                                                mask_checksum=mask_crc, unit=unit)

                    except MemoryError:  # LUT method is hungry...
                        logger.warning("MemoryError: falling back on default forward implementation")
                        integr = None
                        self.reset_engines()
                        method = self.DEFAULT_METHOD_1D
                    else:
                        engine.set_engine(integr)
                if integr:
                    if ("ocl" in method) and ocl_azim_lut:
                        if OCL_LUT_ENGINE in self.engines:
                            ocl_engine = self.engines[OCL_LUT_ENGINE]
                        else:
                            ocl_engine = self.engines[OCL_LUT_ENGINE] = Engine()
                        with ocl_engine.lock:
                            if "," in method:
                                c = method.index(",")
                                platformid = int(method[c - 1])
                                deviceid = int(method[c + 1])
                                devicetype = "all"
                            elif "gpu" in method:
                                platformid = None
                                deviceid = None
                                devicetype = "gpu"
                            elif "cpu" in method:
                                platformid = None
                                deviceid = None
                                devicetype = "cpu"
                            else:
                                platformid = None
                                deviceid = None
                                devicetype = "all"
                            ocl_integr = ocl_engine.engine
                            if (ocl_integr is None) or \
                                    (ocl_integr.on_device["lut"] != integr.lut_checksum):
                                ocl_integr = ocl_azim_lut.OCL_LUT_Integrator(integr.lut,
                                                                             integr.size,
                                                                             devicetype=devicetype,
                                                                             platformid=platformid,
                                                                             deviceid=deviceid,
                                                                             checksum=integr.lut_checksum)
                                ocl_engine.set_engine(ocl_integr)
                            if ocl_integr is not None:
                                I, sum_, count = ocl_integr.integrate(data, dark=dark, flat=flat,
                                                                      solidangle=solidangle,
                                                                      solidangle_checksum=self._dssa_crc,
                                                                      dummy=dummy,
                                                                      delta_dummy=delta_dummy,
                                                                      polarization=polarization,
                                                                      polarization_checksum=polarization_checksum,
                                                                      normalization_factor=normalization_factor)
                                qAxis = integr.bin_centers  # this will be copied later
                                if error_model == "azimuthal":

                                    variance = (data - self.calcfrom1d(qAxis * pos0_scale, I, dim1_unit=unit, shape=shape)) ** 2
                                if variance is not None:
                                    var1d, a, b = ocl_integr.integrate(variance,
                                                                       solidangle=None,
                                                                       dummy=dummy,
                                                                       delta_dummy=delta_dummy,
                                                                       normalization_factor=1.0)
                                    with numpy.errstate(divide='ignore'):
                                        sigma = numpy.sqrt(a) / (b * normalization_factor)
                                    sigma[b == 0] = dummy if dummy is not None else self._empty
                    else:
                        qAxis, I, sum_, count = integr.integrate(data, dark=dark, flat=flat,
                                                                 solidAngle=solidangle,
                                                                 dummy=dummy,
                                                                 delta_dummy=delta_dummy,
                                                                 polarization=polarization,
                                                                 normalization_factor=normalization_factor)

                        if error_model == "azimuthal":
                            variance = (data - self.calcfrom1d(qAxis * pos0_scale, I, dim1_unit=unit, shape=shape)) ** 2
                        if variance is not None:
                            _, var1d, a, b = integr.integrate(variance,
                                                              solidAngle=None,
                                                              dummy=dummy,
                                                              delta_dummy=delta_dummy,
                                                              normalization_factor=1.0)
                            with numpy.errstate(divide='ignore'):
                                sigma = numpy.sqrt(a) / (b * normalization_factor)
                            sigma[b == 0] = dummy if dummy is not None else self._empty

        if (I is None) and ("csr" in method):
            if EXT_CSR_ENGINE not in self.engines:
                engine = self.engines[EXT_CSR_ENGINE] = Engine()
            else:
                engine = self.engines[EXT_CSR_ENGINE]
            with engine.lock:
                integr = engine.engine
                reset = None

                if integr is None:
                    reset = "init"
                if (not reset) and safe:
                    if integr.unit != unit:
                        reset = "unit changed"
                    if integr.bins != npt:
                        reset = "number of points changed"
                    if integr.size != data.size:
                        reset = "input image size changed"
                    if (mask is not None) and\
                            (not integr.check_mask):
                        reset = "mask but CSR was without mask"
                    elif (mask is None) and (integr.check_mask):
                        reset = "no mask but CSR has mask"
                    elif (mask is not None) and\
                            (integr.mask_checksum != mask_crc):
                        reset = "mask changed"
                    if (radial_range is None) and\
                            (integr.pos0Range is not None):
                        reset = "radial_range was defined in CSR"
                    elif (radial_range is not None) and\
                            (integr.pos0Range !=
                             (min(radial_range), max(radial_range) * EPS32)):
                        reset = ("radial_range is defined"
                                 " but not the same as in CSR")
                    if (azimuth_range is None) and\
                            (integr.pos1Range is not None):
                        reset = ("azimuth_range not defined and"
                                 " CSR had azimuth_range defined")
                    elif (azimuth_range is not None) and\
                            (integr.pos1Range !=
                             (min(azimuth_range), max(azimuth_range) * EPS32)):
                        reset = ("azimuth_range requested and"
                                 " CSR's azimuth_range don't match")
                if reset:
                    logger.info("AI.integrate1d: Resetting integrator because %s", reset)
                    if "no" in method:
                        split = "no"
                    elif "full" in method:
                        split = "full"
                    else:
                        split = "bbox"
                    try:
                        integr = self.setup_CSR(shape, npt, mask,
                                                radial_range, azimuth_range,
                                                mask_checksum=mask_crc,
                                                unit=unit, split=split)
                    except MemoryError:  # CSR method is hungry...
                        logger.warning("MemoryError: falling back on forward implementation")
                        integr = None
                        self.reset_engines()
                        method = self.DEFAULT_METHOD_1D
                    else:
                        engine.set_engine(integr)
                if integr:
                    if ("ocl" in method) and ocl_azim_csr:
                        if OCL_CSR_ENGINE not in self.engines:
                            self.engines[OCL_CSR_ENGINE] = Engine()
                        ocl_engine = self.engines[OCL_CSR_ENGINE]
                        with ocl_engine.lock:
                            if "," in method:
                                c = method.index(",")
                                platformid = int(method[c - 1])
                                deviceid = int(method[c + 1])
                                devicetype = "all"
                            elif "gpu" in method:
                                platformid = None
                                deviceid = None
                                devicetype = "gpu"
                            elif "cpu" in method:
                                platformid = None
                                deviceid = None
                                devicetype = "cpu"
                            else:
                                platformid = None
                                deviceid = None
                                devicetype = "all"
                            ocl_integr = ocl_engine.engine
                            if (ocl_integr is None) or \
                                    (ocl_integr.on_device["data"] != integr.lut_checksum):
                                ocl_integr = ocl_azim_csr.OCL_CSR_Integrator(integr.lut,
                                                                             integr.size,
                                                                             devicetype=devicetype,
                                                                             platformid=platformid,
                                                                             deviceid=deviceid,
                                                                             checksum=integr.lut_checksum,
                                                                             block_size=block_size,
                                                                             profile=profile)
                                ocl_engine.set_engine(ocl_integr)
                            I, sum_, count = ocl_integr.integrate(data, dark=dark, flat=flat,
                                                                  solidangle=solidangle,
                                                                  solidangle_checksum=self._dssa_crc,
                                                                  dummy=dummy,
                                                                  delta_dummy=delta_dummy,
                                                                  polarization=polarization,
                                                                  polarization_checksum=polarization_checksum,
                                                                  normalization_factor=normalization_factor)
                            qAxis = integr.bin_centers  # this will be copied later
                            if error_model == "azimuthal":
                                variance = (data - self.calcfrom1d(qAxis * pos0_scale, I, dim1_unit=unit, shape=shape)) ** 2
                            if variance is not None:
                                var1d, a, b = ocl_integr.integrate(variance,
                                                                   solidangle=None,
                                                                   dummy=dummy,
                                                                   delta_dummy=delta_dummy)
                                with numpy.errstate(divide='ignore'):
                                    sigma = numpy.sqrt(a) / (b * normalization_factor)
                                sigma[b == 0] = dummy if dummy is not None else self._empty
                    else:
                        qAxis, I, sum_, count = integr.integrate(data, dark=dark, flat=flat,
                                                                 solidAngle=solidangle,
                                                                 dummy=dummy,
                                                                 delta_dummy=delta_dummy,
                                                                 polarization=polarization,
                                                                 normalization_factor=normalization_factor)

                        if error_model == "azimuthal":
                            variance = (data - self.calcfrom1d(qAxis * pos0_scale, I, dim1_unit=unit, shape=shape)) ** 2
                        if variance is not None:
                            _, var1d, a, b = integr.integrate(variance,
                                                              solidAngle=None,
                                                              dummy=dummy,
                                                              delta_dummy=delta_dummy,
                                                              normalization_factor=1.0)
                            with numpy.errstate(divide='ignore'):
                                sigma = numpy.sqrt(a) / (b * normalization_factor)
                            sigma[b == 0] = dummy if dummy is not None else self._empty

        if (I is None) and ("splitpix" in method):
            if splitPixel is None:
                logger.warning("SplitPixelFull is not available,"
                               " falling back on splitbbox histogram !")
                method = self.DEFAULT_METHOD_1D
            else:
                logger.debug("integrate1d uses SplitPixel implementation")
                pos = self.array_from_unit(shape, "corner", unit, scale=False)
                qAxis, I, sum_, count = splitPixel.fullSplit1D(pos=pos,
                                                               weights=data,
                                                               bins=npt,
                                                               pos0Range=radial_range,
                                                               pos1Range=azimuth_range,
                                                               dummy=dummy,
                                                               delta_dummy=delta_dummy,
                                                               mask=mask,
                                                               dark=dark,
                                                               flat=flat,
                                                               solidangle=solidangle,
                                                               polarization=polarization,
                                                               normalization_factor=normalization_factor
                                                               )
                if error_model == "azimuthal":
                    variance = (data - self.calcfrom1d(qAxis * pos0_scale, I, dim1_unit=unit, shape=shape)) ** 2
                if variance is not None:
                    _, var1d, a, b = splitPixel.fullSplit1D(pos=pos,
                                                            weights=variance,
                                                            bins=npt,
                                                            pos0Range=radial_range,
                                                            pos1Range=azimuth_range,
                                                            dummy=dummy,
                                                            delta_dummy=delta_dummy,
                                                            mask=mask,
                                                            normalization_factor=1.0
                                                            )
                    with numpy.errstate(divide='ignore'):
                        sigma = numpy.sqrt(a) / (b * normalization_factor)
                    sigma[b == 0] = dummy if dummy is not None else self._empty

        if (I is None) and ("bbox" in method):
            if splitBBox is None:
                logger.warning("pyFAI.splitBBox is not available,"
                               " falling back on cython histograms")
                method = "cython"
            else:
                logger.debug("integrate1d uses BBox implementation")
                if chi is not None:
                    chi = chi
                    dchi = self.deltaChi(shape)
                else:
                    dchi = None
                pos0 = self.array_from_unit(shape, "center", unit, scale=False)
                dpos0 = self.array_from_unit(shape, "delta", unit, scale=False)
                qAxis, I, sum_, count = splitBBox.histoBBox1d(weights=data,
                                                              pos0=pos0,
                                                              delta_pos0=dpos0,
                                                              pos1=chi,
                                                              delta_pos1=dchi,
                                                              bins=npt,
                                                              pos0Range=radial_range,
                                                              pos1Range=azimuth_range,
                                                              dummy=dummy,
                                                              delta_dummy=delta_dummy,
                                                              mask=mask,
                                                              dark=dark,
                                                              flat=flat,
                                                              solidangle=solidangle,
                                                              polarization=polarization,
                                                              normalization_factor=normalization_factor)
                if error_model == "azimuthal":
                    variance = (data - self.calcfrom1d(qAxis * pos0_scale, I, dim1_unit=unit, shape=shape)) ** 2
                if variance is not None:
                    _, var1d, a, b = splitBBox.histoBBox1d(weights=variance,
                                                           pos0=pos0,
                                                           delta_pos0=dpos0,
                                                           pos1=chi,
                                                           delta_pos1=dchi,
                                                           bins=npt,
                                                           pos0Range=radial_range,
                                                           pos1Range=azimuth_range,
                                                           dummy=dummy,
                                                           delta_dummy=delta_dummy,
                                                           mask=mask,
                                                           )
                    with numpy.errstate(divide='ignore'):
                        sigma = numpy.sqrt(a) / (b * normalization_factor)
                    sigma[b == 0] = dummy if dummy is not None else self._empty

        if I is None:
            # Common part for  Numpy and Cython
            data = data.astype(numpy.float32)
            mask = self.create_mask(data, mask, dummy, delta_dummy, mode="numpy")
            pos0 = self.array_from_unit(shape, "center", unit, scale=False)
            if radial_range is None:
                radial_range = (pos0.min(), pos0.max() * EPS32)
            else:
                mask *= (pos0 >= min(radial_range))
                mask *= (pos0 <= max(radial_range))
            if azimuth_range is not None:
                chiMin, chiMax = azimuth_range
                chi = self.chiArray(shape)
                mask *= (chi >= chiMin) * (chi <= chiMax)
            mask = numpy.where(mask)
            pos0 = pos0[mask]
            if dark is not None:
                data -= dark
            if flat is not None:
                data /= flat
            if polarization is not None:
                data /= polarization
            if solidangle is not None:
                data /= solidangle
            data = data[mask]
            if variance is not None:
                variance = variance[mask]

            if ("cython" in method) or ("histogram" in method):
                if histogram is not None:
                    logger.debug("integrate1d uses cython implementation")
                    qAxis, I, sum_, count = histogram.histogram(pos=pos0,
                                                                weights=data,
                                                                bins=npt,
                                                                bin_range=radial_range,
                                                                pixelSize_in_Pos=0,
                                                                empty=dummy if dummy is not None else self._empty,
                                                                normalization_factor=normalization_factor)
                    if error_model == "azimuthal":
                        variance = (data - self.calcfrom1d(qAxis * pos0_scale, I, dim1_unit=unit, shape=shape)[mask]) ** 2
                    if variance is not None:
                        _, var1d, a, b = histogram.histogram(pos=pos0,
                                                             weights=variance,
                                                             bins=npt,
                                                             bin_range=radial_range,
                                                             pixelSize_in_Pos=1,
                                                             empty=dummy if dummy is not None else self._empty)
                        with numpy.errstate(divide='ignore'):
                            sigma = numpy.sqrt(a) / (b * normalization_factor)
                        sigma[b == 0] = dummy if dummy is not None else self._empty
                else:
                    logger.warning("pyFAI.histogram is not available,"
                                   " falling back on numpy")
                    method = "numpy"

        if I is None:
            logger.debug("integrate1d uses Numpy implementation")
            method = "numpy"
            count, b = numpy.histogram(pos0, npt, range=radial_range)
            qAxis = (b[1:] + b[:-1]) / 2.0
            sum_, b = numpy.histogram(pos0, npt, weights=data, range=radial_range)
            with numpy.errstate(divide='ignore'):
                if error_model == "azimuthal":
                    variance = (data - self.calcfrom1d(qAxis * pos0_scale, I, dim1_unit=unit, shape=shape)[mask]) ** 2
                if variance is not None:
                    var1d, b = numpy.histogram(pos0, npt, weights=variance, range=radial_range)
                    sigma = numpy.sqrt(var1d) / (count * normalization_factor)
                    sigma[count == 0] = dummy if dummy is not None else self._empty
                with numpy.errstate(divide='ignore'):
                    I = sum_ / count / normalization_factor
                I[count == 0] = dummy if dummy is not None else self._empty

        if pos0_scale:
            # not in place to make a copy
            qAxis = qAxis * pos0_scale

        result = Integrate1dResult(qAxis, I, sigma)
        result._set_method_called("integrate1d")
        result._set_compute_engine(method)
        result._set_unit(unit)
        result._set_sum(sum_)
        result._set_count(count)
        result._set_has_dark_correction(has_dark)
        result._set_has_flat_correction(has_flat)
        result._set_has_mask_applied(has_mask)
        result._set_polarization_factor(polarization_factor)
        result._set_normalization_factor(normalization_factor)
        result._set_metadata(metadata)

        if filename is not None:
            writer = DefaultAiWriter(filename, self)
            writer.write(result)

        if all:
            logger.warning("integrate1d(all=True) is deprecated. "
                           "Please refer to the documentation of Integrate1dResult")

            res = {"radial": result.radial,
                   "unit": result.unit,
                   "I": result.intensity,
                   "sum": result.sum,
                   "count": result.count
                   }
            if result.sigma is not None:
                res["sigma"] = result.sigma
            return res

        return result

    integrate1d = _integrate1d_legacy

    def _integrate1d_ng(self, data, npt, filename=None,
                        correctSolidAngle=True,
                        variance=None, error_model=None,
                        radial_range=None, azimuth_range=None,
                        mask=None, dummy=None, delta_dummy=None,
                        polarization_factor=None, dark=None, flat=None,
                        method="csr", unit=units.Q, safe=True,
                        normalization_factor=1.0,
                        metadata=None):
        """Demonstrator for the new azimuthal integrator taking care of the normalization,

        Early stage prototype,

        """

        if variance is not None:
            assert variance.size == data.size
        elif error_model:
            error_model = error_model.lower()
            if error_model == "poisson":
                if dark is None:
                    variance = numpy.ascontiguousarray(abs(data), numpy.float32)
                else:
                    variance = abs(data) + abs(dark)

        kwargs = {"npt": npt,
                  "error_model": None,
                  "variance": None,
                  "correctSolidAngle": False,
                  "polarization_factor": None,
                  "flat": None,
                  "radial_range": radial_range,
                  "azimuth_range": azimuth_range,
                  "mask": mask,
                  "dummy": dummy,
                  "delta_dummy": delta_dummy,
                  "method": method,
                  "unit": unit,
                  }

        normalization_image = numpy.ones(data.shape) * normalization_factor
        if correctSolidAngle:
            normalization_image *= self.solidAngleArray(self.detector.shape)

        if polarization_factor:
            normalization_image *= self.polarization(self.detector.shape, factor=polarization_factor)

        if flat is not None:
            normalization_image *= flat

        norm = self.integrate1d(normalization_image, **kwargs)
        signal = self.integrate1d(data, dark=dark, ** kwargs)
        sigma2 = self.integrate1d(variance, **kwargs)
        result = Integrate1dResult(norm.radial,
                                   signal.sum / norm.sum,
                                   numpy.sqrt(sigma2.sum) / norm.sum)
        result._set_method_called("integrate1d_ng")
        result._set_compute_engine(norm.compute_engine)
        result._set_unit(signal.unit)
        result._set_sum_signal(signal.sum)
        result._set_sum_normalization(norm.sum)
        result._set_sum_variance(sigma2.sum)
        result._set_count(signal.count)
        return result

    def integrate_radial(self, data, npt, npt_rad=100,
                         correctSolidAngle=True,
                         radial_range=None, azimuth_range=None,
                         mask=None, dummy=None, delta_dummy=None,
                         polarization_factor=None, dark=None, flat=None,
                         method="csr", unit=units.CHI_DEG, radial_unit=units.Q,
                         normalization_factor=1.0,):
        """Calculate the radial integrated profile curve as I = f(chi)

        :param ndarray data: 2D array from the Detector/CCD camera
        :param int npt: number of points in the output pattern
        :param int npt_rad: number of points in the radial space. Too few points may lead to huge rounding errors.
        :param str filename: output filename in 2/3 column ascii format
        :param bool correctSolidAngle: correct for solid angle of each pixel if True
        :param radial_range: The lower and upper range of the radial unit. If not provided, range is simply (data.min(), data.max()). Values outside the range are ignored. Optional.
        :type radial_range: Tuple(float, float)
        :param azimuth_range: The lower and upper range of the azimuthal angle in degree. If not provided, range is simply (data.min(), data.max()). Values outside the range are ignored. Optional.
        :type azimuth_range: Tuple(float, float)
        :param ndarray mask: array (same size as image) with 1 for masked pixels, and 0 for valid pixels
        :param float dummy: value for dead/masked pixels
        :param float delta_dummy: precision for dummy value
        :param float polarization_factor: polarization factor between -1 (vertical) and +1 (horizontal).
                * 0 for circular polarization or random,
                * None for no correction,
                * True for using the former correction
        :param ndarray dark: dark noise image
        :param ndarray flat: flat field image
        :param str method: can be "numpy", "cython", "BBox" or "splitpixel", "lut", "csr", "nosplit_csr", "full_csr", "lut_ocl" and "csr_ocl" if you want to go on GPU. To Specify the device: "csr_ocl_1,2"
        :param pyFAI.units.Unit unit: Output units, can be "chi_deg" or "chi_rad"
        :param pyFAI.units.Unit radial_unit: unit used for radial representation, can be "q_nm^-1", "q_A^-1", "2th_deg", "2th_rad", "r_mm" for now
        :param float normalization_factor: Value of a normalization monitor
        :return: chi bins center positions and regrouped intensity
        :rtype: Integrate1dResult
        """
        unit = units.to_unit(unit, type_=units.AZIMUTHAL_UNITS)
        res = self.integrate2d(data, npt_rad, npt,
                               correctSolidAngle=correctSolidAngle,
                               mask=mask, dummy=dummy, delta_dummy=delta_dummy,
                               polarization_factor=polarization_factor,
                               dark=dark, flat=flat, method=method,
                               normalization_factor=normalization_factor,
                               radial_range=radial_range,
                               azimuth_range=azimuth_range,
                               unit=radial_unit)

        azim_scale = unit.scale / units.CHI_DEG.scale
        sum_ = res.sum.sum(axis=-1)
        count = res.count.sum(axis=-1)
        intensity = sum_ / count
        empty = dummy if dummy is not None else self.empty
        intensity[count == 0] = empty
        result = Integrate1dResult(res.azimuthal * azim_scale, intensity, None)
        result._set_method_called("integrate_radial")
        result._set_unit(unit)
        result._set_sum(sum_)
        result._set_count(count)
        result._set_has_dark_correction(dark is not None)
        result._set_has_flat_correction(flat is not None)
        result._set_polarization_factor(polarization_factor)
        result._set_normalization_factor(normalization_factor)
        return result

    @deprecated(since_version="0.17", only_once=0.20)
    def _integrate2d_legacy(self, data, npt_rad, npt_azim=360,
                    filename=None, correctSolidAngle=True, variance=None,
                    error_model=None, radial_range=None, azimuth_range=None,
                    mask=None, dummy=None, delta_dummy=None,
                    polarization_factor=None, dark=None, flat=None,
                    method="bbox", unit=units.Q, safe=True,
                    normalization_factor=1.0, all=False, metadata=None):
        """
        Calculate the azimuthal regrouped 2d image in q(nm^-1)/chi(deg) by default

        Multi algorithm implementation (tries to be bullet proof)

        :param data: 2D array from the Detector/CCD camera
        :type data: ndarray
        :param npt_rad: number of points in the radial direction
        :type npt_rad: int
        :param npt_azim: number of points in the azimuthal direction
        :type npt_azim: int
        :param filename: output image (as edf format)
        :type filename: str
        :param correctSolidAngle: correct for solid angle of each pixel if True
        :type correctSolidAngle: bool
        :param variance: array containing the variance of the data. If not available, no error propagation is done
        :type variance: ndarray
        :param error_model: When the variance is unknown, an error model can be given: "poisson" (variance = I), "azimuthal" (variance = (I-<I>)^2)
        :type error_model: str
        :param radial_range: The lower and upper range of the radial unit. If not provided, range is simply (data.min(), data.max()). Values outside the range are ignored.
        :type radial_range: (float, float), optional
        :param azimuth_range: The lower and upper range of the azimuthal angle in degree. If not provided, range is simply (data.min(), data.max()). Values outside the range are ignored.
        :type azimuth_range: (float, float), optional
        :param mask: array (same size as image) with 1 for masked pixels, and 0 for valid pixels
        :type mask: ndarray
        :param dummy: value for dead/masked pixels
        :type dummy: float
        :param delta_dummy: precision for dummy value
        :type delta_dummy: float
        :param polarization_factor: polarization factor between -1 (vertical)
                and +1 (horizontal). 0 for circular polarization or random,
                None for no correction
        :type polarization_factor: float
        :param dark: dark noise image
        :type dark: ndarray
        :param flat: flat field image
        :type flat: ndarray
        :param method: can be "numpy", "cython", "BBox" or "splitpixel", "lut", "csr; "lut_ocl" and "csr_ocl" if you want to go on GPU. To Specify the device: "csr_ocl_1,2"
        :type method: str
        :param unit: Output units, can be "q_nm^-1", "q_A^-1", "2th_deg", "2th_rad", "r_mm" for now
        :type unit: pyFAI.units.Unit
        :param safe: Do some extra checks to ensure LUT is still valid. False is faster.
        :type safe: bool
        :param normalization_factor: Value of a normalization monitor
        :type normalization_factor: float
        :param all: if true, return many more intermediate results as a dict (deprecated, please refer to the documentation of Integrate2dResult).
        :param metadata: JSON serializable object containing the metadata, usually a dictionary.
        :type all: bool
        :return: azimuthaly regrouped intensity, q/2theta/r pos. and chi pos.
        :rtype: Integrate2dResult, dict
        """
        if all:
            logger.warning("Deprecation: please use the object returned by ai.integrate2d, not the option `all`")
        method = method.lower()
        npt = (npt_rad, npt_azim)
        unit = units.to_unit(unit)
        pos0_scale = unit.scale
        if mask is None:
            has_mask = "from detector"
            mask = self.mask
            mask_crc = self.detector.get_mask_crc()
            if mask is None:
                has_mask = False
                mask_crc = None
        else:
            has_mask = "provided"
            mask = numpy.ascontiguousarray(mask)
            mask_crc = crc32(mask)

        shape = data.shape

        if radial_range:
            radial_range = tuple([i / pos0_scale for i in radial_range])

        if variance is not None:
            assert variance.size == data.size
        elif error_model:
            error_model = error_model.lower()
            if error_model == "poisson":
                variance = numpy.ascontiguousarray(data, numpy.float32)

        if azimuth_range is not None:
            azimuth_range = tuple(deg2rad(azimuth_range[i]) for i in (0, -1))
            if azimuth_range[1] <= azimuth_range[0]:
                azimuth_range = (azimuth_range[0], azimuth_range[1] + 2 * pi)

        if correctSolidAngle:
            solidangle = self.solidAngleArray(shape, correctSolidAngle)
        else:
            solidangle = None

        if polarization_factor is None:
            polarization = polarization_checksum = None
        else:
            polarization, polarization_checksum = self.polarization(shape, polarization_factor, with_checksum=True)

        if dark is None:
            dark = self.detector.darkcurrent
            if dark is None:
                has_dark = False
            else:
                has_dark = "from detector"
        else:
            has_dark = "provided"

        if flat is None:
            flat = self.detector.flatfield
            if dark is None:
                has_flat = False
            else:
                has_flat = "from detector"
        else:
            has_flat = "provided"

        I = None
        sigma = None
        sum_ = None
        count = None

        if (I is None) and ("lut" in method):
            if EXT_LUT_ENGINE not in self.engines:
                engine = self.engines[EXT_LUT_ENGINE] = Engine()
            else:
                engine = self.engines[EXT_LUT_ENGINE]
            with engine.lock:
                integr = engine.engine
                reset = None
                if integr is None:
                    reset = "init"
                if (not reset) and safe:
                    if integr.unit != unit:
                        reset = "unit changed"
                    if integr.bins != npt:
                        reset = "number of points changed"
                    if integr.size != data.size:
                        reset = "input image size changed"
                    if (mask is not None) and (not integr.check_mask):
                        reset = "mask but LUT was without mask"
                    elif (mask is None) and (integr.check_mask):
                        reset = "no mask but LUT has mask"
                    elif (mask is not None) and (integr.mask_checksum != mask_crc):
                        reset = "mask changed"
                    if (radial_range is None) and (integr.pos0Range is not None):
                        reset = "radial_range was defined in LUT"
                    elif (radial_range is not None) and integr.pos0Range != (min(radial_range), max(radial_range) * EPS32):
                        reset = "radial_range is defined but not the same as in LUT"
                    if (azimuth_range is None) and (integr.pos1Range is not None):
                        reset = "azimuth_range not defined and LUT had azimuth_range defined"
                    elif (azimuth_range is not None) and integr.pos1Range != (min(azimuth_range), max(azimuth_range) * EPS32):
                        reset = "azimuth_range requested and LUT's azimuth_range don't match"
                error = False
                if reset:
                    logger.info("ai.integrate2d: Resetting integrator because %s", reset)
                    try:
                        integr = self.setup_LUT(shape, npt, mask, radial_range, azimuth_range, mask_checksum=mask_crc, unit=unit)
                    except MemoryError:  # LUT method is hungry...
                        logger.warning("MemoryError: falling back on forward implementation")
                        integr = None
                        self.reset_engines()
                        method = self.DEFAULT_METHOD_2D
                        error = True
                    else:
                        error = False
                        engine.set_engine(integr)
                if not error:
                    if ("ocl" in method) and ocl_azim_lut:
                        if OCL_LUT_ENGINE in self.engines:
                            ocl_engine = self.engines[OCL_LUT_ENGINE]
                        else:
                            ocl_engine = self.engines[OCL_LUT_ENGINE] = Engine()
                        with ocl_engine.lock:
                            if "," in method:
                                c = method.index(",")
                                platformid = int(method[c - 1])
                                deviceid = int(method[c + 1])
                                devicetype = "all"
                            elif "gpu" in method:
                                platformid = None
                                deviceid = None
                                devicetype = "gpu"
                            elif "cpu" in method:
                                platformid = None
                                deviceid = None
                                devicetype = "cpu"
                            else:
                                platformid = None
                                deviceid = None
                                devicetype = "all"
                            ocl_integr = ocl_engine.engine
                            if (ocl_integr is None) or \
                                    (ocl_integr.on_device["lut"] != integr.lut_checksum):
                                ocl_integr = ocl_azim_lut.OCL_LUT_Integrator(integr.lut,
                                                                             integr.size,
                                                                             devicetype=devicetype,
                                                                             platformid=platformid,
                                                                             deviceid=deviceid,
                                                                             checksum=integr.lut_checksum)
                                ocl_engine.set_engine(ocl_integr)

                            if (not error) and (ocl_integr is not None):
                                I, sum_, count = ocl_integr.integrate(data, dark=dark, flat=flat,
                                                                      solidangle=solidangle,
                                                                      solidangle_checksum=self._dssa_crc,
                                                                      dummy=dummy,
                                                                      delta_dummy=delta_dummy,
                                                                      polarization=polarization,
                                                                      polarization_checksum=polarization_checksum,
                                                                      normalization_factor=normalization_factor,
                                                                      safe=safe)
                                I.shape = npt
                                I = I.T
                                bins_rad = integr.bin_centers0  # this will be copied later
                                bins_azim = integr.bin_centers1
                    else:
                        I, bins_rad, bins_azim, sum_, count = integr.integrate(data, dark=dark, flat=flat,
                                                                               solidAngle=solidangle,
                                                                               dummy=dummy,
                                                                               delta_dummy=delta_dummy,
                                                                               polarization=polarization,
                                                                               normalization_factor=normalization_factor
                                                                               )

        if (I is None) and ("csr" in method):
            if EXT_CSR_ENGINE not in self.engines:
                engine = self.engines[EXT_CSR_ENGINE] = Engine()
            else:
                engine = self.engines[EXT_CSR_ENGINE]
            with engine.lock:
                integr = engine.engine
                reset = None
                if integr is None:
                    reset = "init"
                if (not reset) and safe:
                    if integr.unit != unit:
                        reset = "unit changed"
                    if integr.bins != npt:
                        reset = "number of points changed"
                    if integr.size != data.size:
                        reset = "input image size changed"
                    if (mask is not None) and (not integr.check_mask):
                        reset = "mask but CSR was without mask"
                    elif (mask is None) and (integr.check_mask):
                        reset = "no mask but CSR has mask"
                    elif (mask is not None) and (integr.mask_checksum != mask_crc):
                        reset = "mask changed"
                    if (radial_range is None) and (integr.pos0Range is not None):
                        reset = "radial_range was defined in CSR"
                    elif (radial_range is not None) and integr.pos0Range != (min(radial_range), max(radial_range) * EPS32):
                        reset = "radial_range is defined but not the same as in CSR"
                    if (azimuth_range is None) and (integr.pos1Range is not None):
                        reset = "azimuth_range not defined and CSR had azimuth_range defined"
                    elif (azimuth_range is not None) and integr.pos1Range != (min(azimuth_range), max(azimuth_range) * EPS32):
                        reset = "azimuth_range requested and CSR's azimuth_range don't match"
                error = False
                if reset:
                    logger.info("AI.integrate2d: Resetting integrator because %s", reset)
                    if "no" in method:
                        split = "no"
                    elif "full" in method:
                        split = "full"
                    else:
                        split = "bbox"
                    try:
                        integr = self.setup_CSR(shape, npt, mask,
                                                radial_range, azimuth_range,
                                                mask_checksum=mask_crc,
                                                unit=unit, split=split)
                    except MemoryError:
                        logger.warning("MemoryError: falling back on default forward implementation")
                        integr = None
                        self.reset_engines()
                        method = self.DEFAULT_METHOD_2D
                        error = True
                    else:
                        error = False
                        engine.set_engine(integr)
                if not error:
                    if ("ocl" in method) and ocl_azim_csr:
                        if OCL_CSR_ENGINE in self.engines:
                            ocl_engine = self.engines[OCL_CSR_ENGINE]
                        else:
                            ocl_engine = self.engines[OCL_CSR_ENGINE] = Engine()
                        with ocl_engine.lock:
                            if "," in method:
                                c = method.index(",")
                                platformid = int(method[c - 1])
                                deviceid = int(method[c + 1])
                                devicetype = "all"
                            elif "gpu" in method:
                                platformid = None
                                deviceid = None
                                devicetype = "gpu"
                            elif "cpu" in method:
                                platformid = None
                                deviceid = None
                                devicetype = "cpu"
                            else:
                                platformid = None
                                deviceid = None
                                devicetype = "all"
                            ocl_integr = ocl_engine.engine
                            if (ocl_integr is None) or (ocl_integr.on_device["data"] != integr.lut_checksum):
                                ocl_integr = ocl_azim_csr.OCL_CSR_Integrator(integr.lut,
                                                                             integr.size,
                                                                             devicetype=devicetype,
                                                                             platformid=platformid,
                                                                             deviceid=deviceid,
                                                                             checksum=integr.lut_checksum)
                                ocl_engine.set_engine(ocl_integr)
                        if (not error) and (ocl_integr is not None):
                                I, sum_, count = ocl_integr.integrate(data, dark=dark, flat=flat,
                                                                      solidangle=solidangle,
                                                                      solidangle_checksum=self._dssa_crc,
                                                                      dummy=dummy,
                                                                      delta_dummy=delta_dummy,
                                                                      polarization=polarization,
                                                                      polarization_checksum=polarization_checksum,
                                                                      safe=safe,
                                                                      normalization_factor=normalization_factor)
                                I.shape = npt
                                I = I.T
                                bins_rad = integr.bin_centers0  # this will be copied later
                                bins_azim = integr.bin_centers1
                    else:
                        I, bins_rad, bins_azim, sum_, count = integr.integrate(data, dark=dark, flat=flat,
                                                                               solidAngle=solidangle,
                                                                               dummy=dummy,
                                                                               delta_dummy=delta_dummy,
                                                                               polarization=polarization,
                                                                               normalization_factor=normalization_factor)

        if (I is None) and ("splitpix" in method):
            if splitPixel is None:
                logger.warning("splitPixel is not available;"
                               " falling back on default method")
                method = self.DEFAULT_METHOD_2D
            else:
                logger.debug("integrate2d uses SplitPixel implementation")
                pos = self.array_from_unit(shape, "corner", unit, scale=False)
                I, bins_rad, bins_azim, sum_, count = splitPixel.fullSplit2D(pos=pos,
                                                                             weights=data,
                                                                             bins=(npt_rad, npt_azim),
                                                                             pos0Range=radial_range,
                                                                             pos1Range=azimuth_range,
                                                                             dummy=dummy,
                                                                             delta_dummy=delta_dummy,
                                                                             mask=mask,
                                                                             dark=dark,
                                                                             flat=flat,
                                                                             solidangle=solidangle,
                                                                             polarization=polarization,
                                                                             normalization_factor=normalization_factor,
                                                                             chiDiscAtPi=self.chiDiscAtPi,
                                                                             empty=dummy if dummy is not None else self._empty)
        if (I is None) and ("bbox" in method):
            if splitBBox is None:
                logger.warning("splitBBox is not available;"
                               " falling back on cython histogram method")
                method = "cython"
            else:
                logger.debug("integrate2d uses BBox implementation")
                chi = self.chiArray(shape)
                dchi = self.deltaChi(shape)
                pos0 = self.array_from_unit(shape, "center", unit, scale=False)
                dpos0 = self.array_from_unit(shape, "delta", unit, scale=False)
                I, bins_rad, bins_azim, sum_, count = splitBBox.histoBBox2d(weights=data,
                                                                            pos0=pos0,
                                                                            delta_pos0=dpos0,
                                                                            pos1=chi,
                                                                            delta_pos1=dchi,
                                                                            bins=(npt_rad, npt_azim),
                                                                            pos0Range=radial_range,
                                                                            pos1Range=azimuth_range,
                                                                            dummy=dummy,
                                                                            delta_dummy=delta_dummy,
                                                                            mask=mask,
                                                                            dark=dark,
                                                                            flat=flat,
                                                                            solidangle=solidangle,
                                                                            polarization=polarization,
                                                                            normalization_factor=normalization_factor,
                                                                            chiDiscAtPi=self.chiDiscAtPi,
                                                                            empty=dummy if dummy is not None else self._empty)

        if (I is None):
            logger.debug("integrate2d uses cython implementation")
            data = data.astype(numpy.float32)  # it is important to make a copy see issue #88
            mask = self.create_mask(data, mask, dummy, delta_dummy,
                                    mode="numpy")
            pos0 = self.array_from_unit(shape, "center", unit, scale=False)
            pos1 = self.chiArray(shape)

            if radial_range is not None:
                mask *= (pos0 >= min(radial_range)) * (pos0 <= max(radial_range))
            else:
                radial_range = [pos0.min(), pos0.max() * EPS32]

            if azimuth_range is not None:
                mask *= (pos1 >= min(azimuth_range)) * (pos1 <= max(azimuth_range))
            else:
                azimuth_range = [pos1.min(), pos1.max() * EPS32]

            if variance is not None:
                variance = variance[mask]

            if dark is not None:
                data -= dark

            if flat is not None:
                data /= flat

            if polarization is not None:
                data /= polarization

            if solidangle is not None:
                data /= solidangle

            data = data[mask]
            pos0 = pos0[mask]
            pos1 = pos1[mask]
            if ("cython" in method):
                if histogram is None:
                    logger.warning("Cython histogram is not available;"
                                   " falling back on numpy histogram")
                    method = "numpy"
                else:
                    I, bins_azim, bins_rad, sum_, count = histogram.histogram2d(pos0=pos1,
                                                                                pos1=pos0,
                                                                                weights=data,
                                                                                bins=(npt_azim, npt_rad),
                                                                                split=False,
                                                                                empty=dummy if dummy is not None else self._empty,
                                                                                normalization_factor=normalization_factor)

        if I is None:
            logger.debug("integrate2d uses Numpy implementation")
            count, b, c = numpy.histogram2d(pos1, pos0, (npt_azim, npt_rad), range=[azimuth_range, radial_range])
            bins_azim = (b[1:] + b[:-1]) / 2.0
            bins_rad = (c[1:] + c[:-1]) / 2.0
            count1 = numpy.maximum(1, count)
            sum_, b, c = numpy.histogram2d(pos1, pos0, (npt_azim, npt_rad),
                                           weights=data, range=[azimuth_range, radial_range])
            I = sum_ / count1 / normalization_factor
            I[count == 0] = dummy if dummy is not None else self._empty
        # I know I make copies ....
        bins_rad = bins_rad * pos0_scale
        bins_azim = bins_azim * 180.0 / pi

        result = Integrate2dResult(I, bins_rad, bins_azim, sigma)
        result._set_method_called("integrate2d")
        result._set_compute_engine(method)
        result._set_unit(unit)
        result._set_count(count)
        result._set_sum(sum_)
        result._set_has_dark_correction(has_dark)
        result._set_has_flat_correction(has_flat)
        result._set_has_mask_applied(has_mask)
        result._set_polarization_factor(polarization_factor)
        result._set_normalization_factor(normalization_factor)
        result._set_metadata(metadata)

        if filename is not None:
            writer = DefaultAiWriter(filename, self)
            writer.write(result)

        if all:
            logger.warning("integrate2d(all=True) is deprecated. Please refer to the documentation of Integrate2dResult")

            res = {"I": result.intensity,
                   "radial": result.radial,
                   "azimuthal": result.azimuthal,
                   "count": result.count,
                   "sum": result.sum
                   }
            if result.sigma is not None:
                res["sigma"] = result.sigma
            return res

        return result

    integrate2d = _integrate2d_legacy

    def _integrate2d_ng(self, data, npt_rad, npt_azim=360,
                    filename=None, correctSolidAngle=True, variance=None,
                    error_model=None, radial_range=None, azimuth_range=None,
                    mask=None, dummy=None, delta_dummy=None,
                    polarization_factor=None, dark=None, flat=None,
                    method="bbox", unit=units.Q, safe=True,
                    normalization_factor=1.0, all=False, metadata=None):
        """
        Calculate the azimuthal regrouped 2d image in q(nm^-1)/chi(deg) by default

        Multi algorithm implementation (tries to be bullet proof)

        :param data: 2D array from the Detector/CCD camera
        :type data: ndarray
        :param npt_rad: number of points in the radial direction
        :type npt_rad: int
        :param npt_azim: number of points in the azimuthal direction
        :type npt_azim: int
        :param filename: output image (as edf format)
        :type filename: str
        :param correctSolidAngle: correct for solid angle of each pixel if True
        :type correctSolidAngle: bool
        :param variance: array containing the variance of the data. If not available, no error propagation is done
        :type variance: ndarray
        :param error_model: When the variance is unknown, an error model can be given: "poisson" (variance = I), "azimuthal" (variance = (I-<I>)^2)
        :type error_model: str
        :param radial_range: The lower and upper range of the radial unit. If not provided, range is simply (data.min(), data.max()). Values outside the range are ignored.
        :type radial_range: (float, float), optional
        :param azimuth_range: The lower and upper range of the azimuthal angle in degree. If not provided, range is simply (data.min(), data.max()). Values outside the range are ignored.
        :type azimuth_range: (float, float), optional
        :param mask: array (same size as image) with 1 for masked pixels, and 0 for valid pixels
        :type mask: ndarray
        :param dummy: value for dead/masked pixels
        :type dummy: float
        :param delta_dummy: precision for dummy value
        :type delta_dummy: float
        :param polarization_factor: polarization factor between -1 (vertical)
                and +1 (horizontal). 0 for circular polarization or random,
                None for no correction
        :type polarization_factor: float
        :param dark: dark noise image
        :type dark: ndarray
        :param flat: flat field image
        :type flat: ndarray
        :param method: can be "numpy", "cython", "BBox" or "splitpixel", "lut", "csr; "lut_ocl" and "csr_ocl" if you want to go on GPU. To Specify the device: "csr_ocl_1,2"
        :type method: str
        :param unit: Output units, can be "q_nm^-1", "q_A^-1", "2th_deg", "2th_rad", "r_mm" for now
        :type unit: pyFAI.units.Unit
        :param safe: Do some extra checks to ensure LUT is still valid. False is faster.
        :type safe: bool
        :param normalization_factor: Value of a normalization monitor
        :type normalization_factor: float
        :param all: if true, return many more intermediate results as a dict (deprecated, please refer to the documentation of Integrate2dResult).
        :param metadata: JSON serializable object containing the metadata, usually a dictionary.
        :type all: bool
        :return: azimuthaly regrouped intensity, q/2theta/r pos. and chi pos.
        :rtype: Integrate2dResult, dict
        """
        if all:
            logger.warning("Deprecation: please use the object returned by ai.integrate2d, not the option `all`")
        method = method.lower()
        npt = (npt_rad, npt_azim)
        unit = units.to_unit(unit)
        pos0_scale = unit.scale
        if mask is None:
            has_mask = "from detector"
            mask = self.mask
            mask_crc = self.detector.get_mask_crc()
            if mask is None:
                has_mask = False
                mask_crc = None
        else:
            has_mask = "provided"
            mask = numpy.ascontiguousarray(mask)
            mask_crc = crc32(mask)

        shape = data.shape

        if radial_range:
            radial_range = tuple([i / pos0_scale for i in radial_range])

        if variance is not None:
            assert variance.size == data.size
        elif error_model:
            error_model = error_model.lower()
            if error_model == "poisson":
                variance = numpy.ascontiguousarray(data, numpy.float32)

        if azimuth_range is not None:
            azimuth_range = tuple(deg2rad(azimuth_range[i]) for i in (0, -1))
            if azimuth_range[1] <= azimuth_range[0]:
                azimuth_range = (azimuth_range[0], azimuth_range[1] + 2 * pi)

        if correctSolidAngle:
            solidangle = self.solidAngleArray(shape, correctSolidAngle)
        else:
            solidangle = None

        if polarization_factor is None:
            polarization = polarization_checksum = None
        else:
            polarization, polarization_checksum = self.polarization(shape, polarization_factor, with_checksum=True)

        if dark is None:
            dark = self.detector.darkcurrent
            if dark is None:
                has_dark = False
            else:
                has_dark = "from detector"
        else:
            has_dark = "provided"

        if flat is None:
            flat = self.detector.flatfield
            if dark is None:
                has_flat = False
            else:
                has_flat = "from detector"
        else:
            has_flat = "provided"

        I = None
        sigma = None
        sum_ = None
        count = None
        signal2d = None
        norm2d = None
        var2d = None

        if (I is None) and ("lut" in method):
            if EXT_LUT_ENGINE not in self.engines:
                engine = self.engines[EXT_LUT_ENGINE] = Engine()
            else:
                engine = self.engines[EXT_LUT_ENGINE]
            with engine.lock:
                integr = engine.engine
                reset = None
                if integr is None:
                    reset = "init"
                if (not reset) and safe:
                    if integr.unit != unit:
                        reset = "unit changed"
                    if integr.bins != npt:
                        reset = "number of points changed"
                    if integr.size != data.size:
                        reset = "input image size changed"
                    if (mask is not None) and (not integr.check_mask):
                        reset = "mask but LUT was without mask"
                    elif (mask is None) and (integr.check_mask):
                        reset = "no mask but LUT has mask"
                    elif (mask is not None) and (integr.mask_checksum != mask_crc):
                        reset = "mask changed"
                    if (radial_range is None) and (integr.pos0Range is not None):
                        reset = "radial_range was defined in LUT"
                    elif (radial_range is not None) and integr.pos0Range != (min(radial_range), max(radial_range) * EPS32):
                        reset = "radial_range is defined but not the same as in LUT"
                    if (azimuth_range is None) and (integr.pos1Range is not None):
                        reset = "azimuth_range not defined and LUT had azimuth_range defined"
                    elif (azimuth_range is not None) and integr.pos1Range != (min(azimuth_range), max(azimuth_range) * EPS32):
                        reset = "azimuth_range requested and LUT's azimuth_range don't match"
                error = False
                if reset:
                    logger.info("ai.integrate2d: Resetting integrator because %s", reset)
                    try:
                        integr = self.setup_LUT(shape, npt, mask, radial_range, azimuth_range, mask_checksum=mask_crc, unit=unit)
                    except MemoryError:  # LUT method is hungry...
                        logger.warning("MemoryError: falling back on forward implementation")
                        integr = None
                        self.reset_engines()
                        method = self.DEFAULT_METHOD_2D
                        error = True
                    else:
                        error = False
                        engine.set_engine(integr)
                if not error:
                    if ("ocl" in method) and ocl_azim_lut:
                        if OCL_LUT_ENGINE in self.engines:
                            ocl_engine = self.engines[OCL_LUT_ENGINE]
                        else:
                            ocl_engine = self.engines[OCL_LUT_ENGINE] = Engine()
                        with ocl_engine.lock:
                            if "," in method:
                                c = method.index(",")
                                platformid = int(method[c - 1])
                                deviceid = int(method[c + 1])
                                devicetype = "all"
                            elif "gpu" in method:
                                platformid = None
                                deviceid = None
                                devicetype = "gpu"
                            elif "cpu" in method:
                                platformid = None
                                deviceid = None
                                devicetype = "cpu"
                            else:
                                platformid = None
                                deviceid = None
                                devicetype = "all"
                            ocl_integr = ocl_engine.engine
                            if (ocl_integr is None) or \
                                    (ocl_integr.on_device["lut"] != integr.lut_checksum):
                                ocl_integr = ocl_azim_lut.OCL_LUT_Integrator(integr.lut,
                                                                             integr.size,
                                                                             devicetype=devicetype,
                                                                             platformid=platformid,
                                                                             deviceid=deviceid,
                                                                             checksum=integr.lut_checksum)
                                ocl_engine.set_engine(ocl_integr)

                            if (not error) and (ocl_integr is not None):
                                I, sum_, count = ocl_integr.integrate(data, dark=dark, flat=flat,
                                                                      solidangle=solidangle,
                                                                      solidangle_checksum=self._dssa_crc,
                                                                      dummy=dummy,
                                                                      delta_dummy=delta_dummy,
                                                                      polarization=polarization,
                                                                      polarization_checksum=polarization_checksum,
                                                                      normalization_factor=normalization_factor,
                                                                      safe=safe)
                                I.shape = npt
                                I = I.T
                                bins_rad = integr.bin_centers0  # this will be copied later
                                bins_azim = integr.bin_centers1
                    else:
                        I, bins_rad, bins_azim, sum_, count = integr.integrate(data, dark=dark, flat=flat,
                                                                               solidAngle=solidangle,
                                                                               dummy=dummy,
                                                                               delta_dummy=delta_dummy,
                                                                               polarization=polarization,
                                                                               normalization_factor=normalization_factor
                                                                               )

        if (I is None) and ("csr" in method):
            if EXT_CSR_ENGINE not in self.engines:
                engine = self.engines[EXT_CSR_ENGINE] = Engine()
            else:
                engine = self.engines[EXT_CSR_ENGINE]
            with engine.lock:
                integr = engine.engine
                reset = None
                if integr is None:
                    reset = "init"
                if (not reset) and safe:
                    if integr.unit != unit:
                        reset = "unit changed"
                    if integr.bins != npt:
                        reset = "number of points changed"
                    if integr.size != data.size:
                        reset = "input image size changed"
                    if (mask is not None) and (not integr.check_mask):
                        reset = "mask but CSR was without mask"
                    elif (mask is None) and (integr.check_mask):
                        reset = "no mask but CSR has mask"
                    elif (mask is not None) and (integr.mask_checksum != mask_crc):
                        reset = "mask changed"
                    if (radial_range is None) and (integr.pos0Range is not None):
                        reset = "radial_range was defined in CSR"
                    elif (radial_range is not None) and integr.pos0Range != (min(radial_range), max(radial_range) * EPS32):
                        reset = "radial_range is defined but not the same as in CSR"
                    if (azimuth_range is None) and (integr.pos1Range is not None):
                        reset = "azimuth_range not defined and CSR had azimuth_range defined"
                    elif (azimuth_range is not None) and integr.pos1Range != (min(azimuth_range), max(azimuth_range) * EPS32):
                        reset = "azimuth_range requested and CSR's azimuth_range don't match"
                error = False
                if reset:
                    logger.info("AI.integrate2d: Resetting integrator because %s", reset)
                    if "no" in method:
                        split = "no"
                    elif "full" in method:
                        split = "full"
                    else:
                        split = "bbox"
                    try:
                        integr = self.setup_CSR(shape, npt, mask,
                                                radial_range, azimuth_range,
                                                mask_checksum=mask_crc,
                                                unit=unit, split=split)
                    except MemoryError:
                        logger.warning("MemoryError: falling back on default forward implementation")
                        integr = None
                        self.reset_engines()
                        method = self.DEFAULT_METHOD
                        error = True
                    else:
                        error = False
                        engine.set_engine(integr)
                if not error:
                    if ("ocl" in method) and ocl_azim_csr:
                        if OCL_CSR_ENGINE in self.engines:
                            ocl_engine = self.engines[OCL_CSR_ENGINE]
                        else:
                            ocl_engine = self.engines[OCL_CSR_ENGINE] = Engine()
                        with ocl_engine.lock:
                            if "," in method:
                                c = method.index(",")
                                platformid = int(method[c - 1])
                                deviceid = int(method[c + 1])
                                devicetype = "all"
                            elif "gpu" in method:
                                platformid = None
                                deviceid = None
                                devicetype = "gpu"
                            elif "cpu" in method:
                                platformid = None
                                deviceid = None
                                devicetype = "cpu"
                            else:
                                platformid = None
                                deviceid = None
                                devicetype = "all"
                            ocl_integr = ocl_engine.engine
                            if (ocl_integr is None) or (ocl_integr.on_device["data"] != integr.lut_checksum):
                                ocl_integr = ocl_azim_csr.OCL_CSR_Integrator(integr.lut,
                                                                             integr.size,
                                                                             devicetype=devicetype,
                                                                             platformid=platformid,
                                                                             deviceid=deviceid,
                                                                             checksum=integr.lut_checksum)
                                ocl_engine.set_engine(ocl_integr)
                        if (not error) and (ocl_integr is not None):
                                I, sum_, count = ocl_integr.integrate(data, dark=dark, flat=flat,
                                                                      solidangle=solidangle,
                                                                      solidangle_checksum=self._dssa_crc,
                                                                      dummy=dummy,
                                                                      delta_dummy=delta_dummy,
                                                                      polarization=polarization,
                                                                      polarization_checksum=polarization_checksum,
                                                                      safe=safe,
                                                                      normalization_factor=normalization_factor)
                                I.shape = npt
                                I = I.T
                                bins_rad = integr.bin_centers0  # this will be copied later
                                bins_azim = integr.bin_centers1
                    else:
                        I, bins_rad, bins_azim, sum_, count = integr.integrate(data, dark=dark, flat=flat,
                                                                               solidAngle=solidangle,
                                                                               dummy=dummy,
                                                                               delta_dummy=delta_dummy,
                                                                               polarization=polarization,
                                                                               normalization_factor=normalization_factor)

        if (I is None) and ("splitpix" in method):
            if splitPixel is None:
                logger.warning("splitPixel is not available;"
                               " falling back on default method")
                method = self.DEFAULT_METHOD
            else:
                logger.debug("integrate2d uses SplitPixel implementation")
                pos = self.array_from_unit(shape, "corner", unit, scale=False)
                res = splitPixel.pseudoSplit2D_ng(pos=pos,
                                                  weights=data,
                                                  bins=(npt_rad, npt_azim),
                                                  pos0Range=radial_range,
                                                  pos1Range=azimuth_range,
                                                  dummy=dummy,
                                                  delta_dummy=delta_dummy,
                                                  mask=mask,
                                                  dark=dark,
                                                  flat=flat,
                                                  solidangle=solidangle,
                                                  polarization=polarization,
                                                  normalization_factor=normalization_factor,
                                                  chiDiscAtPi=self.chiDiscAtPi,
                                                  empty=dummy if dummy is not None else self._empty,
                                                  variance=variance)
                I = res.signal
                bins_azim = res.bins1
                bins_rad = res.bins0
                prop2d = res.propagated
                signal2d = prop2d["signal"]
                norm2d = prop2d["norm"]
                count = prop2d["count"]
                if variance is not None:
                    sigma = res.error
                    var2d = prop2d["variance"]

        if (I is None) and ("bbox" in method):
            if splitBBox is None:
                logger.warning("splitBBox is not available;"
                               " falling back on cython histogram method")
                method = "cython"
            else:
                logger.debug("integrate2d uses BBox implementation")
                chi = self.chiArray(shape)
                dchi = self.deltaChi(shape)
                pos0 = self.array_from_unit(shape, "center", unit, scale=False)
                dpos0 = self.array_from_unit(shape, "delta", unit, scale=False)
                res = splitBBox.histoBBox2d_ng(weights=data,
                                               pos0=pos0,
                                               delta_pos0=dpos0,
                                               pos1=chi,
                                               delta_pos1=dchi,
                                               bins=(npt_rad, npt_azim),
                                               pos0Range=radial_range,
                                               pos1Range=azimuth_range,
                                               dummy=dummy,
                                               delta_dummy=delta_dummy,
                                               mask=mask,
                                               dark=dark,
                                               flat=flat,
                                               solidangle=solidangle,
                                               polarization=polarization,
                                               normalization_factor=normalization_factor,
                                               chiDiscAtPi=self.chiDiscAtPi,
                                               empty=dummy if dummy is not None else self._empty,
                                               variance=variance)
                I = res.signal
                bins_azim = res.bins1
                bins_rad = res.bins0
                prop2d = res.propagated
                signal2d = prop2d["signal"]
                norm2d = prop2d["norm"]
                count = prop2d["count"]
                if variance is not None:
                    sigma = res.error
                    var2d = prop2d["variance"]

        if (I is None):
            logger.debug("integrate2d uses cython implementation")
            data = data.astype(numpy.float32)  # it is important to make a copy see issue #88
            mask = self.create_mask(data, mask, dummy, delta_dummy,
                                    mode="normal")
            pos0 = self.array_from_unit(shape, "center", unit, scale=False)
            pos1 = self.chiArray(shape)

            if radial_range is not None:
                mask_radial = numpy.logical_or(pos0 < min(radial_range), pos0 > max(radial_range))
                mask = numpy.logical_or(mask, mask_radial)
            else:
                radial_range = [pos0.min(), pos0.max() * EPS32]

            pos0 = pos0.ravel()
            pos1 = pos1.ravel()

            if azimuth_range is not None:
                # mask *= (pos1 >= min(azimuth_range)) * (pos1 <= max(azimuth_range))
                mask_azim = numpy.logical_or(pos1 < min(azimuth_range), pos1 > max(azimuth_range))
                mask = numpy.logical_or(mask.ravel(), mask_azim)
            else:
                azimuth_range = [pos1.min(), pos1.max() * EPS32]

            prep = preproc(data,
                           dark=dark,
                           flat=flat,
                           solidangle=solidangle,
                           polarization=polarization,
                           absorption=None,
                           mask=mask,
                           dummy=dummy,
                           delta_dummy=delta_dummy,
                           normalization_factor=normalization_factor,
                           empty=self._empty,
                           split_result=True,
                           variance=variance,
                           # dark_variance=None,
                           # poissonian=False,
                           dtype=numpy.float32)
            if ("cython" in method) or ("histogram" in method):
                if histogram is None:
                    logger.warning("Cython histogram is not available;"
                                   " falling back on numpy histogram")
                    method = "numpy"
                else:
                    res = histogram.histogram2d_preproc(pos0=pos1,
                                                        pos1=pos0,
                                                        weights=prep,
                                                        bins=(npt_azim, npt_rad),
                                                        split=False,
                                                        empty=dummy if dummy is not None else self._empty,
                                                        )
                    I = res.signal
                    bins_azim = res.bins0
                    bins_rad = res.bins1
                    prop2d = res.propagated
                    signal2d = prop2d["signal"]
                    norm2d = prop2d["norm"]
                    count = prop2d["count"]
                    if variance is not None:
                        sigma = res.error
                        var2d = prop2d["variance"]

        if I is None:
            logger.debug("integrate2d uses Numpy implementation")
            signal = prep[:, :, 0].ravel()
            norm = prep[:, :, -1].ravel()
            norm2d, b, c = numpy.histogram2d(pos1,
                                             pos0,
                                             (npt_azim, npt_rad),
                                             weights=norm,
                                             range=[azimuth_range, radial_range])
            bins_azim = (b[1:] + b[:-1]) / 2.0
            bins_rad = (c[1:] + c[:-1]) / 2.0
            valid = norm2d > 0

            signal2d, b, c = numpy.histogram2d(pos1, pos0, (npt_azim, npt_rad),
                                               weights=signal,
                                               range=[azimuth_range, radial_range])
            I = numpy.zeros((npt_azim, npt_rad), dtype=numpy.float32)
            I += dummy if (dummy is not None) else self._empty
            I[valid] = signal2d[valid] / norm2d[valid]

            if prep.shape[-1] == 3:
                var2d, b, c = numpy.histogram2d(pos1, pos0, (npt_azim, npt_rad),
                                                weights=prep[:, :, 1].ravel(),
                                                range=[azimuth_range, radial_range])
                sigma = numpy.zeros((npt_azim, npt_rad), dtype=numpy.float32)
                sigma += dummy if (dummy is not None) else self._empty
                sigma[valid] = numpy.sqrt(var2d[valid]) / norm2d[valid]

        # I know I make copies ....
        bins_rad = bins_rad * pos0_scale
        bins_azim = bins_azim * 180.0 / pi

        result = Integrate2dResult(I, bins_rad, bins_azim, sigma)
        result._set_method_called("integrate2d")
        result._set_compute_engine(method)
        result._set_unit(unit)
        result._set_count(count)
        result._set_sum(sum_)
        result._set_has_dark_correction(has_dark)
        result._set_has_flat_correction(has_flat)
        result._set_has_mask_applied(has_mask)
        result._set_polarization_factor(polarization_factor)
        result._set_normalization_factor(normalization_factor)
        result._set_metadata(metadata)

        result._set_sum_signal(signal2d)
        result._set_sum_normalization(norm2d)
        result._set_sum_variance(var2d)

        if filename is not None:
            writer = DefaultAiWriter(filename, self)
            writer.write(result)

        if all:
            logger.warning("integrate2d(all=True) is deprecated. Please refer to the documentation of Integrate2dResult")

            res = {"I": result.intensity,
                   "radial": result.radial,
                   "azimuthal": result.azimuthal,
                   "count": result.count,
                   "sum": result.sum
                   }
            if result.sigma is not None:
                res["sigma"] = result.sigma
            return res

        return result

    @deprecated(reason="Not maintained", since_version="0.10", replacement="integrate1d")
    def saxs(self, data, npt, filename=None,
             correctSolidAngle=True, variance=None,
             error_model=None, qRange=None, chiRange=None,
             mask=None, dummy=None, delta_dummy=None,
             polarization_factor=None, dark=None, flat=None,
             method="bbox", unit=units.Q):
        """
        Calculate the azimuthal integrated Saxs curve in q in nm^-1.

        Wrapper for integrate1d emulating behavour of old saxs method

        :param data: 2D array from the CCD camera
        :type data: ndarray
        :param npt: number of points in the output pattern
        :type npt: int
        :param filename: file to save data to
        :type filename: str
        :param correctSolidAngle: if True, the data are devided by the solid angle of each pixel
        :type correctSolidAngle: bool
        :param variance: array containing the variance of the data, if you know it
        :type variance: ndarray
        :param error_model: When the variance is unknown, an error model can be given: "poisson" (variance = I), "azimuthal" (variance = (I-<I>)^2)
        :type error_model: str
        :param qRange: The lower and upper range of the sctter vector q. If not provided, range is simply (data.min(), data.max()). Values outside the range are ignored.
        :type qRange: (float, float), optional
        :param chiRange: The lower and upper range of the chi angle. If not provided, range is simply (data.min(), data.max()). Values outside the range are ignored.
        :type chiRange: (float, float), optional
        :param mask: array (same size as image) with 1 for masked pixels, and 0 for valid pixels
        :type mask: ndarray
        :param dummy: value for dead/masked pixels
        :type dummy: float
        :param delta_dummy: precision for dummy value
        :type delta_dummy: float
        :param polarization_factor: polarization factor between -1 and +1.
                               0 for circular correction, None for no correction
        :type polarization_factor: float
        :param dark: dark noise image
        :type dark: ndarray
        :param flat: flat field image
        :type flat: ndarray
        :param method: can be "numpy", "cython", "BBox" or "splitpixel"
        :type method: str

        :return: azimuthaly regrouped data, 2theta pos. and chi pos.
        :rtype: 3-tuple of ndarrays
        """
        out = self.integrate1d(data, npt,
                               filename=filename,
                               correctSolidAngle=correctSolidAngle,
                               variance=variance,
                               error_model=error_model,
                               radial_range=qRange,
                               azimuth_range=chiRange,
                               mask=mask,
                               dummy=dummy,
                               delta_dummy=delta_dummy,
                               polarization_factor=polarization_factor,
                               dark=dark,
                               flat=flat,
                               method=method,
                               unit=unit)
        if len(out) == 2:
            return out[0], out[1], None
        else:
            return out

    @deprecated(since_version="0.14", reason="Use the class DefaultAiWriter")
    def save1D(self, filename, dim1, I, error=None, dim1_unit=units.TTH,
               has_dark=False, has_flat=False, polarization_factor=None, normalization_factor=None):
        """This method save the result of a 1D integration.

        Deprecated on 13/06/2017

        :param filename: the filename used to save the 1D integration
        :type filename: str
        :param dim1: the x coordinates of the integrated curve
        :type dim1: numpy.ndarray
        :param I: The integrated intensity
        :type I: numpy.mdarray
        :param error: the error bar for each intensity
        :type error: numpy.ndarray or None
        :param dim1_unit: the unit of the dim1 array
        :type dim1_unit: pyFAI.units.Unit
        :param has_dark: save the darks filenames (default: no)
        :type has_dark: bool
        :param has_flat: save the flat filenames (default: no)
        :type has_flat: bool
        :param polarization_factor: the polarization factor
        :type polarization_factor: float
        :param normalization_factor: the monitor value
        :type normalization_factor: float
        """
        self.__save1D(filename=filename,
                      dim1=dim1,
                      I=I,
                      error=error,
                      dim1_unit=dim1_unit,
                      has_dark=has_dark,
                      has_flat=has_flat,
                      polarization_factor=polarization_factor,
                      normalization_factor=normalization_factor)

    def __save1D(self, filename, dim1, I, error=None, dim1_unit=units.TTH,
                 has_dark=False, has_flat=False, polarization_factor=None, normalization_factor=None):
        """This method save the result of a 1D integration.

        :param filename: the filename used to save the 1D integration
        :type filename: str
        :param dim1: the x coordinates of the integrated curve
        :type dim1: numpy.ndarray
        :param I: The integrated intensity
        :type I: numpy.mdarray
        :param error: the error bar for each intensity
        :type error: numpy.ndarray or None
        :param dim1_unit: the unit of the dim1 array
        :type dim1_unit: pyFAI.units.Unit
        :param has_dark: save the darks filenames (default: no)
        :type has_dark: bool
        :param has_flat: save the flat filenames (default: no)
        :type has_flat: bool
        :param polarization_factor: the polarization factor
        :type polarization_factor: float
        :param normalization_factor: the monitor value
        :type normalization_factor: float
        """
        if not filename:
            return
        writer = DefaultAiWriter(None, self)
        writer.save1D(filename, dim1, I, error, dim1_unit, has_dark, has_flat,
                      polarization_factor, normalization_factor)

    @deprecated(since_version="0.14", reason="Use the class DefaultAiWriter")
    def save2D(self, filename, I, dim1, dim2, error=None, dim1_unit=units.TTH,
               has_dark=False, has_flat=False,
               polarization_factor=None, normalization_factor=None):
        """This method save the result of a 2D integration.

        Deprecated on 13/06/2017

        :param filename: the filename used to save the 2D histogram
        :type filename: str
        :param dim1: the 1st coordinates of the histogram
        :type dim1: numpy.ndarray
        :param dim1: the 2nd coordinates of the histogram
        :type dim1: numpy.ndarray
        :param I: The integrated intensity
        :type I: numpy.mdarray
        :param error: the error bar for each intensity
        :type error: numpy.ndarray or None
        :param dim1_unit: the unit of the dim1 array
        :type dim1_unit: pyFAI.units.Unit
        :param has_dark: save the darks filenames (default: no)
        :type has_dark: bool
        :param has_flat: save the flat filenames (default: no)
        :type has_flat: bool
        :param polarization_factor: the polarization factor
        :type polarization_factor: float
        :param normalization_factor: the monitor value
        :type normalization_factor: float
        """
        self.__save2D(filename=filename,
                      I=I,
                      dim1=dim1,
                      dim2=dim2,
                      error=error,
                      dim1_unit=dim1_unit,
                      has_dark=has_dark,
                      has_flat=has_flat,
                      polarization_factor=polarization_factor,
                      normalization_factor=normalization_factor)

    def __save2D(self, filename, I, dim1, dim2, error=None, dim1_unit=units.TTH,
                 has_dark=False, has_flat=False,
                 polarization_factor=None, normalization_factor=None):
        """This method save the result of a 2D integration.

        Deprecated on 13/06/2017

        :param filename: the filename used to save the 2D histogram
        :type filename: str
        :param dim1: the 1st coordinates of the histogram
        :type dim1: numpy.ndarray
        :param dim1: the 2nd coordinates of the histogram
        :type dim1: numpy.ndarray
        :param I: The integrated intensity
        :type I: numpy.mdarray
        :param error: the error bar for each intensity
        :type error: numpy.ndarray or None
        :param dim1_unit: the unit of the dim1 array
        :type dim1_unit: pyFAI.units.Unit
        :param has_dark: save the darks filenames (default: no)
        :type has_dark: bool
        :param has_flat: save the flat filenames (default: no)
        :type has_flat: bool
        :param polarization_factor: the polarization factor
        :type polarization_factor: float
        :param normalization_factor: the monitor value
        :type normalization_factor: float
        """
        if not filename:
            return
        writer = DefaultAiWriter(None, self)
        writer.save2D(filename, I, dim1, dim2, error, dim1_unit, has_dark, has_flat,
                      polarization_factor, normalization_factor)

    def medfilt1d(self, data, npt_rad=1024, npt_azim=512,
                  correctSolidAngle=True,
                  polarization_factor=None, dark=None, flat=None,
                  method="splitpixel", unit=units.Q,
                  percentile=50, dummy=None, delta_dummy=None,
                  mask=None, normalization_factor=1.0, metadata=None):
        """Perform the 2D integration and filter along each row using a median
        filter

        :param data: input image as numpy array
        :param npt_rad: number of radial points
        :param npt_azim: number of azimuthal points
        :param correctSolidAngle: correct for solid angle of each pixel if True
        :type correctSolidAngle: bool
        :param polarization_factor: polarization factor between -1 (vertical) and +1 (horizontal).
               0 for circular polarization or random,
               None for no correction,
               True for using the former correction
        :type polarization_factor: float
        :param dark: dark noise image
        :type dark: ndarray
        :param flat: flat field image
        :type flat: ndarray
        :param unit: unit to be used for integration
        :param method: pathway for integration and sort
        :param percentile: which percentile use for cutting out
                           percentil can be a 2-tuple to specify a region to
                           average out
        :param mask: masked out pixels array
        :param normalization_factor: Value of a normalization monitor
        :type normalization_factor: float
        :param metadata: any other metadata,
        :type metadata: JSON serializable dict
        :return: Integrate1D like result like
        """
        if dummy is None:
            dummy = numpy.finfo(numpy.float32).min
            delta_dummy = None
        unit = units.to_unit(unit)
        if "ocl" in method and npt_azim and (npt_azim - 1):
            old = npt_azim
            npt_azim = 1 << int(round(log(npt_azim, 2)))  # power of two above
            if npt_azim != old:
                logger.warning("Change number of azimuthal bins to nearest power of two: %s->%s",
                               old, npt_azim)
        res2d = self.integrate2d(data, npt_rad, npt_azim, mask=mask,
                                 flat=flat, dark=dark,
                                 unit=unit, method=method,
                                 dummy=dummy, delta_dummy=delta_dummy,
                                 correctSolidAngle=correctSolidAngle,
                                 polarization_factor=polarization_factor,
                                 normalization_factor=normalization_factor)
        integ2d = res2d.intensity
        if ("ocl" in method) and (ocl is not None):
            if ("csr" in method) and \
                    (OCL_CSR_ENGINE in self.engines) and \
                    (self.engines[OCL_CSR_ENGINE].engine is not None):
                ctx = self.engines[OCL_CSR_ENGINE].engine.ctx
            elif "lut" in method and \
                    (OCL_LUT_ENGINE in self.engines) and \
                    (self.engines[OCL_LUT_ENGINE].engine is not None):
                ctx = self.engines[OCL_LUT_ENGINE].engine.ctx
            else:
                ctx = None

            if numpy.isfortran(integ2d) and integ2d.dtype == numpy.float32:
                rdata = integ2d.T
                horizontal = True
            else:
                rdata = numpy.ascontiguousarray(integ2d, dtype=numpy.float32)
                horizontal = False

            if OCL_SORT_ENGINE not in self.engines:
                with self._lock:
                    if OCL_SORT_ENGINE not in self.engines:
                        self.engines[OCL_SORT_ENGINE] = Engine()
            engine = self.engines[OCL_SORT_ENGINE]
            with engine.lock:
                sorter = engine.engine
                if (sorter is None) or \
                   (sorter.npt_width != rdata.shape[1]) or\
                   (sorter.npt_height != rdata.shape[0]):
                    logger.info("reset opencl sorter")
                    sorter = ocl_sort.Separator(npt_height=rdata.shape[0], npt_width=rdata.shape[1], ctx=ctx)
                    engine.set_engine(sorter)
            if "__len__" in dir(percentile):
                if horizontal:
                    spectrum = sorter.trimmed_mean_horizontal(rdata, dummy, [(i / 100.0) for i in percentile]).get()
                else:
                    spectrum = sorter.trimmed_mean_vertical(rdata, dummy, [(i / 100.0) for i in percentile]).get()
            else:
                if horizontal:
                    spectrum = sorter.filter_horizontal(rdata, dummy, percentile / 100.0).get()
                else:
                    spectrum = sorter.filter_vertical(rdata, dummy, percentile / 100.0).get()
        else:
            dummies = (integ2d == dummy).sum(axis=0)
            # add a line of zeros at the end (along npt_azim) so that the value for no valid pixel is 0
            sorted_ = numpy.zeros((npt_azim + 1, npt_rad))
            sorted_[:npt_azim, :] = numpy.sort(integ2d, axis=0)

            if "__len__" in dir(percentile):
                # mean over the valid value
                lower = dummies + (numpy.floor(min(percentile) * (npt_azim - dummies) / 100.)).astype(int)
                upper = dummies + (numpy.ceil(max(percentile) * (npt_azim - dummies) / 100.)).astype(int)
                bounds = numpy.zeros(sorted_.shape, dtype=int)
                assert (lower >= 0).all()
                assert (upper <= npt_azim).all()

                rng = numpy.arange(npt_rad)
                bounds[lower, rng] = 1
                bounds[upper, rng] = 1
                valid = (numpy.cumsum(bounds, axis=0) % 2)
                invalid = numpy.logical_not(valid)
                sorted_[invalid] = numpy.nan
                spectrum = numpy.nanmean(sorted_, axis=0)
            else:
                # read only the valid value
                dummies = (integ2d == dummy).sum(axis=0)
                pos = dummies + (numpy.round(percentile * (npt_azim - dummies) / 100.)).astype(int)
                assert (pos >= 0).all()
                assert (pos <= npt_azim).all()
                spectrum = sorted_[(pos, numpy.arange(npt_rad))]

        result = Integrate1dResult(res2d.radial, spectrum)
        result._set_method_called("medfilt1d")
        result._set_compute_engine(method)
        result._set_percentile(percentile)
        result._set_npt_azim(npt_azim)
        result._set_unit(unit)
        result._set_has_mask_applied(res2d.has_mask_applied)
        result._set_metadata(metadata)
        result._set_has_dark_correction(res2d.has_dark_correction)
        result._set_has_flat_correction(res2d.has_flat_correction)
        result._set_polarization_factor(polarization_factor)
        result._set_normalization_factor(normalization_factor)
        return result

    def sigma_clip(self, data, npt_rad=1024, npt_azim=512,
                   correctSolidAngle=True,
                   polarization_factor=None, dark=None, flat=None,
                   method="splitpixel", unit=units.Q,
                   thres=3, max_iter=5, dummy=None, delta_dummy=None,
                   mask=None, normalization_factor=1.0, metadata=None):
        """Perform the 2D integration and perform a sigm-clipping iterative
        filter along each row. see the doc of scipy.stats.sigmaclip for the
        options.

        :param data: input image as numpy array
        :param npt_rad: number of radial points
        :param npt_azim: number of azimuthal points
        :param bool correctSolidAngle: correct for solid angle of each pixel
                if True
        :param float polarization_factor: polarization factor between -1 (vertical)
                and +1 (horizontal).

                - 0 for circular polarization or random,
                - None for no correction,
                - True for using the former correction
        :param ndarray dark: dark noise image
        :param ndarray flat: flat field image
        :param unit: unit to be used for integration
        :param method: pathway for integration and sort
        :param thres: cut-off for n*sigma: discard any values with (I-<I>)/sigma > thres.
                The threshold can be a 2-tuple with sigma_low and sigma_high.
        :param max_iter: maximum number of iterations        :param mask: masked out pixels array
        :param float normalization_factor: Value of a normalization monitor
        :param metadata: any other metadata,
        :type metadata: JSON serializable dict
        :return: Integrate1D like result like
        """
        # We use NaN as dummies
        if dummy is None:
            dummy = numpy.NaN
            delta_dummy = None
        unit = units.to_unit(unit)
        if "__len__" in dir(thres) and len(thres) > 0:
            sigma_lo = thres[0]
            sigma_hi = thres[-1]
        else:
            sigma_lo = sigma_hi = thres

        if "ocl" in method and npt_azim and (npt_azim - 1):
            old = npt_azim
            npt_azim = 1 << int(round(log(npt_azim, 2)))  # power of two above
            if npt_azim != old:
                logger.warning("Change number of azimuthal bins to nearest power of two: %s->%s",
                               old, npt_azim)

        res2d = self.integrate2d(data, npt_rad, npt_azim, mask=mask,
                                 flat=flat, dark=dark,
                                 unit=unit, method=method,
                                 dummy=dummy, delta_dummy=delta_dummy,
                                 correctSolidAngle=correctSolidAngle,
                                 polarization_factor=polarization_factor,
                                 normalization_factor=normalization_factor)
        image = res2d.intensity
        if ("ocl" in method) and (ocl is not None):
            if ("csr" in method) and \
                    (OCL_CSR_ENGINE in self.engines) and \
                    (self.engines[OCL_CSR_ENGINE].engine is not None):
                ctx = self.engines[OCL_CSR_ENGINE].engine.ctx
            elif "lut" in method and \
                    (OCL_LUT_ENGINE in self.engines) and \
                    (self.engines[OCL_LUT_ENGINE].engine is not None):
                ctx = self.engines[OCL_LUT_ENGINE].engine.ctx
            else:
                ctx = None

            if numpy.isfortran(image) and image.dtype == numpy.float32:
                rdata = image.T
                horizontal = True
            else:
                rdata = numpy.ascontiguousarray(image, dtype=numpy.float32)
                horizontal = False

            if OCL_SORT_ENGINE not in self.engines:
                with self._lock:
                    if OCL_SORT_ENGINE not in self.engines:
                        self.engines[OCL_SORT_ENGINE] = Engine()
            engine = self.engines[OCL_SORT_ENGINE]
            with engine.lock:
                sorter = engine.engine
                if (sorter is None) or \
                   (sorter.npt_width != rdata.shape[1]) or\
                   (sorter.npt_height != rdata.shape[0]):
                    logger.info("reset opencl sorter")
                    sorter = ocl_sort.Separator(npt_height=rdata.shape[0], npt_width=rdata.shape[1], ctx=ctx)
                    engine.set_engine(sorter)

            if horizontal:
                res = sorter.sigma_clip_horizontal(rdata, dummy=dummy,
                                                   sigma_lo=sigma_lo,
                                                   sigma_hi=sigma_hi,
                                                   max_iter=max_iter)
            else:
                res = sorter.sigma_clip_vertical(rdata, dummy=dummy,
                                                 sigma_lo=sigma_lo,
                                                 sigma_hi=sigma_hi,
                                                 max_iter=max_iter)
            mean = res[0].get()
            std = res[1].get()
        else:
            as_strided = numpy.lib.stride_tricks.as_strided
            mask = numpy.logical_not(numpy.isfinite(image))
            dummies = mask.sum()
            image[mask] = numpy.NaN
            mean = numpy.nanmean(image, axis=0)
            std = numpy.nanstd(image, axis=0)
            for _ in range(max_iter):
                mean2d = as_strided(mean, image.shape, (0, mean.strides[0]))
                std2d = as_strided(std, image.shape, (0, std.strides[0]))
                with warnings.catch_warnings():
                    warnings.simplefilter("ignore")
                    delta = (image - mean2d) / std2d
                    mask = numpy.logical_or(delta > sigma_hi,
                                            delta < -sigma_lo)
                dummies = mask.sum()
                if dummies == 0:
                    break
                image[mask] = numpy.NaN
                mean = numpy.nanmean(image, axis=0)
                std = numpy.nanstd(image, axis=0)

        result = Integrate1dResult(res2d.radial, mean, std)
        result._set_method_called("sigma_clip")
        result._set_compute_engine(method)
        result._set_percentile(thres)
        result._set_npt_azim(npt_azim)
        result._set_unit(unit)
        result._set_has_mask_applied(res2d.has_mask_applied)
        result._set_metadata(metadata)
        result._set_has_dark_correction(res2d.has_dark_correction)
        result._set_has_flat_correction(res2d.has_flat_correction)
        result._set_polarization_factor(polarization_factor)
        result._set_normalization_factor(normalization_factor)
        return result

    def separate(self, data, npt_rad=1024, npt_azim=512, unit="2th_deg", method="splitpixel",
                 percentile=50, mask=None, restore_mask=True):
        """
        Separate bragg signal from powder/amorphous signal using azimuthal integration,
        median filering and projected back before subtraction.

        :param data: input image as numpy array
        :param npt_rad: number of radial points
        :param npt_azim: number of azimuthal points
        :param unit: unit to be used for integration
        :param method: pathway for integration and sort
        :param percentile: which percentile use for cutting out
        :param mask: masked out pixels array
        :param restore_mask: masked pixels have the same value as input data provided
        :return: bragg, amorphous
        """

        radial, spectrum = self.medfilt1d(data, npt_rad=npt_rad, npt_azim=npt_azim,
                                          unit=unit, method=method,
                                          percentile=percentile, mask=mask)
        # This takes 100ms and is the next to be optimized.
        amorphous = self.calcfrom1d(radial, spectrum, data.shape, mask=None,
                                    dim1_unit=unit, correctSolidAngle=True)
        bragg = data - amorphous
        if restore_mask:
            wmask = numpy.where(mask)
            maskdata = data[wmask]
            bragg[wmask] = maskdata
            amorphous[wmask] = maskdata
        return bragg, amorphous

    def inpainting(self, data, mask, npt_rad=1024, npt_azim=512,
                   unit="r_m", method="splitpixel", poissonian=False,
                   grow_mask=3):
        """Re-invent the values of masked pixels

        :param data: input image as 2d numpy array
        :param mask: masked out pixels array
        :param npt_rad: number of radial points
        :param npt_azim: number of azimuthal points
        :param unit: unit to be used for integration
        :param method: pathway for integration
        :param poissonian: If True, add some poisonian noise to the data to make
                           then more realistic
        :param grow_mask: grow mask in polar coordinated to accomodate pixel
            splitting algoritm
        :return: inpainting object which contains the restored image as .data
        """
        from .ext import inpainting
        dummy = -1
        delta_dummy = 0.9

        assert mask.shape == self.detector.shape
        mask = numpy.ascontiguousarray(mask, numpy.int8)
        blank_data = numpy.zeros(mask.shape, dtype=numpy.float32)
        ones_data = numpy.ones(mask.shape, dtype=numpy.float32)

        to_mask = numpy.where(mask)

        blank_mask = numpy.zeros_like(mask)
        masked = numpy.zeros(mask.shape, dtype=numpy.float32)
        masked[to_mask] = dummy

        masked_data = data.astype(numpy.float32)  # explicit copy
        masked_data[to_mask] = dummy

        if self.chiDiscAtPi:
            azimuth_range = (-180, 180)
        else:
            azimuth_range = (0, 360)
        r = self.array_from_unit(typ="corner", unit=unit, scale=True)
        rmax = (1.0 + numpy.finfo(numpy.float32).eps) * r[..., 0].max()
        kwargs = {"npt_rad": npt_rad,
                  "npt_azim": npt_azim,
                  "unit": unit,
                  "dummy": dummy,
                  "delta_dummy": delta_dummy,
                  "method": method,
                  "correctSolidAngle": False,
                  "azimuth_range": azimuth_range,
                  "radial_range": (0, rmax),
                  "polarization_factor": None,
                  # Nullify the masks to avoid to use the detector once
                  "dark": blank_mask,
                  "mask": blank_mask,
                  "flat": ones_data}

        imgb = self.integrate2d(blank_data, **kwargs)
        imgp = self.integrate2d(masked, **kwargs)
        imgd = self.integrate2d(masked_data, **kwargs)
        omask = numpy.ascontiguousarray(numpy.round(imgb.intensity / dummy), numpy.int8)
        imask = numpy.ascontiguousarray(numpy.round(imgp.intensity / dummy), numpy.int8)
        to_paint = (imask - omask)

        if grow_mask:
            # inpaint a bit more than needed to avoid "side" effects.
            from scipy.ndimage import binary_dilation
            structure = [[1], [1], [1]]
            to_paint = binary_dilation(to_paint, structure=structure, iterations=grow_mask)
            to_paint = to_paint.astype(numpy.int8)

        polar_inpainted = inpainting.polar_inpaint(imgd.intensity,
                                                   to_paint, omask, 0)
        r = self.array_from_unit(typ="center", unit=unit, scale=True)
        chi = numpy.rad2deg(self.chiArray())
        cart_inpatined = inpainting.polar_interpolate(data, mask,
                                                      r,
                                                      chi,
                                                      polar_inpainted,
                                                      imgd.radial, imgd.azimuthal)

        if poissonian:
            res = data.copy()
            res[to_mask] = numpy.random.poisson(cart_inpatined[to_mask])
        else:
            res = cart_inpatined
        return res

################################################################################
# Some properties
################################################################################

    def set_darkcurrent(self, dark):
        self.detector.set_darkcurrent(dark)

    def get_darkcurrent(self):
        return self.detector.get_darkcurrent()

    darkcurrent = property(get_darkcurrent, set_darkcurrent)

    def set_flatfield(self, flat):
        self.detector.set_flatfield(flat)

    def get_flatfield(self):
        return self.detector.get_flatfield()

    flatfield = property(get_flatfield, set_flatfield)

    def set_darkfiles(self, files=None, method="mean"):
        """Set the dark current from one or mutliple files, avaraged
        according to the method provided.

        Moved to Detector.

        :param files: file(s) used to compute the dark.
        :type files: str or list(str) or None
        :param method: method used to compute the dark, "mean" or "median"
        :type method: str
        """
        self.detector.set_darkfiles(files, method)

    @property
    def darkfiles(self):
        return self.detector.darkfiles

    def set_flatfiles(self, files, method="mean"):
        """Set the flat field from one or mutliple files, averaged
        according to the method provided.

        Moved to Detector.

        :param files: file(s) used to compute the flat-field.
        :type files: str or list(str) or None
        :param method: method used to compute the dark, "mean" or "median"
        :type method: str
        """
        self.detector.set_flatfiles(files, method)

    @property
    def flatfiles(self):
        return self.detector.flatfiles

    def get_empty(self):
        return self._empty

    def set_empty(self, value):
        self._empty = float(value)
        # propagate empty values to integrators
        for engine in self.engines.values():
            with engine.lock:
                if engine.engine is not None:
                    try:
                        engine.engine.empty = self._empty
                    except Exception as exeption:
                        logger.error(exeption)
    empty = property(get_empty, set_empty)

    def __getnewargs_ex__(self):
        "Helper function for pickling ai"
        return (self.dist, self.poni1, self.poni2,
                self.rot1, self.rot2, self.rot3,
                self.pixel1, self.pixel2,
                self.splineFile, self.detector, self.wavelength), {}

    def __getstate__(self):
        """Helper function for pickling ai

        :return: the state of the object
        """

        state_blacklist = ('_lock', "engines")
        state = Geometry.__getstate__(self)
        for key in state_blacklist:
            if key in state:
                del state[key]
        return state

    def __setstate__(self, state):
        """Helper function for unpickling ai

        :param state: the state of the object
        """
        for statekey, statevalue in state.items():
            setattr(self, statekey, statevalue)
        self._sem = threading.Semaphore()
        self._lock = threading.Semaphore()
        self.engines = {}<|MERGE_RESOLUTION|>--- conflicted
+++ resolved
@@ -32,11 +32,7 @@
 __contact__ = "Jerome.Kieffer@ESRF.eu"
 __license__ = "MIT"
 __copyright__ = "European Synchrotron Radiation Facility, Grenoble, France"
-<<<<<<< HEAD
 __date__ = "05/12/2018"
-=======
-__date__ = "26/11/2018"
->>>>>>> cc7b11cb
 __status__ = "stable"
 __docformat__ = 'restructuredtext'
 
@@ -50,7 +46,6 @@
 from math import pi, log
 import numpy
 from numpy import rad2deg
-
 from .geometry import Geometry
 from . import units
 from .utils import EPS32, deg2rad, crc32
@@ -59,18 +54,13 @@
 from .io import DefaultAiWriter
 error = None
 
-<<<<<<< HEAD
-
 from .method_registry import IntegrationMethod, Method
 
 # Register numpy integrators
 IntegrationMethod(1, "no", "histogram", "python", old_method="numpy", function=numpy.histogram)
 IntegrationMethod(2, "no", "histogram", "python", old_method="numpy", function=numpy.histogram2d)
 
-from .preproc import preproc as preproc_np
-=======
 from .engines.preproc import preproc as preproc_np
->>>>>>> cc7b11cb
 try:
     from .ext.preproc import preproc as preproc_cy
 except ImportError as err:
@@ -649,812 +639,6 @@
         :type mask_checksum: int (or anything else ...)
         :param unit: use to propagate the LUT object for further checkings
         :type unit: pyFAI.units.Unit
-<<<<<<< HEAD
-=======
-        :param split: Splitting scheme: valid options are "no", "bbox", "full"
-
-        This method is called when a look-up table needs to be set-up.
-        The *shape* parameter, correspond to the shape of the original
-        datatset. It is possible to customize the number of point of
-        the output histogram with the *npt* parameter which can be
-        either an integer for an 1D integration or a 2-tuple of
-        integer in case of a 2D integration. The LUT will have a
-        different shape: (npt, lut_max_size), the later parameter
-        being calculated during the instanciation of the splitBBoxLUT
-        class.
-
-        It is possible to prepare the LUT with a predefine
-        *mask*. This operation can speedup the computation of the
-        later integrations. Instead of applying the patch on the
-        dataset, it is taken into account during the histogram
-        computation. If provided the *mask_checksum* prevent the
-        re-calculation of the mask. When the mask changes, its
-        checksum is used to reset (or not) the LUT (which is a very
-        time consuming operation !)
-
-        It is also possible to restrain the range of the 1D or 2D
-        pattern with the *pos1_range* and *pos2_range*.
-
-        The *unit* parameter is just propagated to the LUT integrator
-        for further checkings: The aim is to prevent an integration to
-        be performed in 2th-space when the LUT was setup in q space.
-        """
-
-        if "__len__" in dir(npt) and len(npt) == 2:
-            int2d = True
-        else:
-            int2d = False
-        if split == "full":
-            pos = self.array_from_unit(shape, "corner", unit, scale=False)
-        else:
-            pos0 = self.array_from_unit(shape, "center", unit, scale=False)
-            if split == "no":
-                dpos0 = None
-            else:
-                dpos0 = self.array_from_unit(shape, "delta", unit, scale=False)
-            if (pos1_range is None) and (not int2d):
-                pos1 = None
-                dpos1 = None
-            else:
-                pos1 = self.chiArray(shape)
-                if split == "no":
-                    dpos1 = None
-                else:
-                    dpos1 = self.deltaChi(shape)
-        if ("__len__" in dir(pos0_range)) and (len(pos0_range) > 1):
-            pos0_min = min(pos0_range)
-            pos0_maxin = max(pos0_range)
-            pos0Range = (pos0_min, pos0_maxin * EPS32)
-        else:
-            pos0Range = None
-        if ("__len__" in dir(pos1_range)) and (len(pos1_range) > 1):
-            pos1_min = min(pos1_range)
-            pos1_maxin = max(pos1_range)
-            pos1Range = (pos1_min, pos1_maxin * EPS32)
-        else:
-            pos1Range = None
-        if mask is None:
-            mask_checksum = None
-        else:
-            assert mask.shape == shape
-        if split == "full":
-
-            if int2d:
-                raise NotImplementedError("Full pixel splitting using CSR is not yet available in 2D")
-                # return splitBBoxCSR.HistoBBox2d(pos0, dpos0, pos1, dpos1,
-                #                                 bins=npt,
-                #                                 pos0Range=pos0Range,
-                #                                 pos1Range=pos1Range,
-                #                                 mask=mask,
-                #                                 mask_checksum=mask_checksum,
-                #                                 allow_pos0_neg=False,
-                #                                 unit=unit)
-            else:
-                return splitPixelFullCSR.FullSplitCSR_1d(pos,
-                                                         bins=npt,
-                                                         pos0Range=pos0Range,
-                                                         pos1Range=pos1Range,
-                                                         mask=mask,
-                                                         mask_checksum=mask_checksum,
-                                                         allow_pos0_neg=False,
-                                                         unit=unit)
-        else:
-            if int2d:
-                return splitBBoxCSR.HistoBBox2d(pos0, dpos0, pos1, dpos1,
-                                                bins=npt,
-                                                pos0Range=pos0Range,
-                                                pos1Range=pos1Range,
-                                                mask=mask,
-                                                mask_checksum=mask_checksum,
-                                                allow_pos0_neg=False,
-                                                unit=unit)
-            else:
-                return splitBBoxCSR.HistoBBox1d(pos0, dpos0, pos1, dpos1,
-                                                bins=npt,
-                                                pos0Range=pos0Range,
-                                                pos1Range=pos1Range,
-                                                mask=mask,
-                                                mask_checksum=mask_checksum,
-                                                allow_pos0_neg=False,
-                                                unit=unit,
-                                                )
-
-    @deprecated(reason="Not maintained", since_version="0.10")
-    def xrpd_LUT(self, data, npt, filename=None, correctSolidAngle=True,
-                 tthRange=None, chiRange=None, mask=None,
-                 dummy=None, delta_dummy=None,
-                 safe=True, dark=None, flat=None):
-        """
-        Calculate the powder diffraction pattern from an image.
-
-        Parallel Cython implementation using a Look-Up Table (OpenMP).
-
-        :param data: 2D array from the CCD camera
-        :type data: ndarray
-        :param npt: number of points in the output pattern
-        :type npt: integer
-        :param filename: file to save data in ascii format 2 column
-        :type filename: str
-        :param correctSolidAngle: solid angle correction, order 1 or 3 (like fit2d)
-        :type correctSolidAngle: bool or int
-        :param tthRange: The lower and upper range of the 2theta angle
-        :type tthRange: (float, float), optional
-        :param chiRange: The lower and upper range of the chi angle.
-        :type chiRange: (float, float), optional
-        :param mask: array with 1 for masked pixels, and 0 for valid pixels
-        :type mask: ndarray
-        :param dummy: value for dead/masked pixels (dynamic mask)
-        :type dummy: float
-        :param delta_dummy: precision for dummy value
-        :type delta_dummy: float
-
-        LUT specific parameters:
-
-        :param safe: set to False if your LUT is already set-up correctly (mask, ranges, ...).
-        :type safe: bool
-
-        :return: (2theta, I) with 2theta angle in degrees
-        :rtype: 2-tuple of 1D arrays
-
-        This method compute the powder diffraction pattern, from a
-        given *data* image. The number of point of the pattern is
-        given by the *npt* parameter. If you give a *filename*, the
-        powder diffraction is also saved as a two column text file.
-
-        It is possible to correct or not the powder diffraction
-        pattern using the *correctSolidAngle* parameter. The weight of
-        a pixel is ponderate by its solid angle.
-
-        The 2theta range of the powder diffraction pattern can be set
-        using the *tthRange* parameter. If not given the maximum
-        available range is used. Indeed pixel outside this range are
-        ignored.
-
-        Each pixel of the *data* image as also a chi coordinate. So it
-        is possible to restrain the chi range of the pixels to
-        consider in the powder diffraction pattern by setting the
-        range with the *chiRange* parameter. Like the *tthRange*
-        parameter, value outside this range are ignored.
-
-        Sometimes one needs to mask a few pixels (beamstop, hot
-        pixels, ...), to ignore a few of them you just need to provide
-        a *mask* array with a value of 1 for those pixels. To take a
-        pixel into account you just need to set a value of 0 in the
-        mask array. Indeed the shape of the mask array should be
-        idential to the data shape (size of the array _must_ be the
-        same).
-
-        Dynamic masking (i.e recalculated for each image) can be
-        achieved by setting masked pixels to an impossible value (-1)
-        and calling this value the "dummy value". Dynamic masking is
-        computed at integration whereas static masking is done at
-        LUT-generation, hence faster.
-
-        Some Pilatus detectors are setting non existing pixel to -1
-        and dead pixels to -2. Then use dummy=-2 & delta_dummy=1.5 so
-        that any value between -3.5 and -0.5 are considered as bad.
-
-        The *safe* parameter is specific to the LUT implementation,
-        you can set it to false if you think the LUT calculated is
-        already the correct one (setup, mask, 2theta/chi range).
-
-        TODO: replace with integrate1D
-
-        """
-
-        if not splitBBoxLUT:
-            logger.warning("Look-up table implementation not available:"
-                           " falling back on old method !")
-            return self.xrpd_splitBBox(data=data,
-                                       npt=npt,
-                                       filename=filename,
-                                       correctSolidAngle=correctSolidAngle,
-                                       tthRange=tthRange,
-                                       mask=mask,
-                                       dummy=dummy,
-                                       delta_dummy=delta_dummy,
-                                       flat=flat,
-                                       dark=dark)
-        return self.integrate1d(data,
-                                npt,
-                                filename=filename,
-                                correctSolidAngle=correctSolidAngle,
-                                variance=None,
-                                error_model=None,
-                                radial_range=tthRange,
-                                azimuth_range=chiRange,
-                                mask=mask,
-                                dummy=dummy,
-                                delta_dummy=delta_dummy,
-                                polarization_factor=None,
-                                dark=dark,
-                                flat=flat,
-                                method="lut",
-                                unit="2th_deg",
-                                safe=safe)
-
-    @deprecated(reason="Not maintained", since_version="0.10")
-    def xrpd_LUT_OCL(self, data, npt, filename=None, correctSolidAngle=True,
-                     tthRange=None, chiRange=None, mask=None,
-                     dummy=None, delta_dummy=None,
-                     safe=True, devicetype="all",
-                     platformid=None, deviceid=None, dark=None, flat=None):
-
-        """
-        Calculate the powder diffraction pattern from a set of data,
-        an image.
-
-        PyOpenCL implementation using a Look-Up Table (OpenCL). The
-        look-up table is a Cython module.
-
-        :param data: 2D array from the CCD camera
-        :type data: ndarray
-        :param npt: number of points in the output pattern
-        :type npt: integer
-        :param filename: file to save data in ascii format 2 column
-        :type filename: str
-        :param correctSolidAngle: solid angle correction, order 1 or 3 (like fit2d)
-        :type correctSolidAngle: bool or int
-        :param tthRange: The lower and upper range of 2theta
-        :type tthRange: (float, float)
-        :param chiRange: The lower and upper range of the chi angle in degrees.
-        :type chiRange: (float, float)
-        :param mask: array with 1 for masked pixels, and 0 for valid pixels
-        :type mask: ndarray
-        :param dummy: value for dead/masked pixels (dynamic mask)
-        :type dummy: float
-        :param delta_dummy: precision for dummy value
-        :type delta_dummy: float
-
-        LUT specific parameters:
-
-        :param safe: set to False if your LUT & GPU is already set-up correctly
-        :type safe: bool
-
-        OpenCL specific parameters:
-
-        :param devicetype: can be "all", "cpu", "gpu", "acc" or "def"
-        :type devicetype: str
-        :param platformid: platform number
-        :type platformid: int
-        :param deviceid: device number
-        :type deviceid: int
-
-        :return: (2theta, I) in degrees
-        :rtype: 2-tuple of 1D arrays
-
-        This method compute the powder diffraction pattern, from a
-        given *data* image. The number of point of the pattern is
-        given by the *npt* parameter. If you give a *filename*, the
-        powder diffraction is also saved as a two column text file.
-
-        It is possible to correct or not the powder diffraction
-        pattern using the *correctSolidAngle* parameter. The weight of
-        a pixel is ponderate by its solid angle.
-
-        The 2theta range of the powder diffraction pattern can be set
-        using the *tthRange* parameter. If not given the maximum
-        available range is used. Indeed pixel outside this range are
-        ignored.
-
-        Each pixel of the *data* image has also a chi coordinate. So
-        it is possible to restrain the chi range of the pixels to
-        consider in the powder diffraction pattern by setting the
-        *chiRange* parameter. Like the *tthRange* parameter, value
-        outside this range are ignored.
-
-        Sometimes one needs to mask a few pixels (beamstop, hot
-        pixels, ...), to ignore a few of them you just need to provide
-        a *mask* array with a value of 1 for those pixels. To take a
-        pixel into account you just need to set a value of 0 in the
-        mask array. Indeed the shape of the mask array should be
-        idential to the data shape (size of the array _must_ be the
-        same).
-
-        Dynamic masking (i.e recalculated for each image) can be
-        achieved by setting masked pixels to an impossible value (-1)
-        and calling this value the "dummy value". Dynamic masking is
-        computed at integration whereas static masking is done at
-        LUT-generation, hence faster.
-
-        Some Pilatus detectors are setting non existing pixel to -1
-        and dead pixels to -2. Then use dummy=-2 & delta_dummy=1.5 so
-        that any value between -3.5 and -0.5 are considered as bad.
-
-        The *safe* parameter is specific to the OpenCL/LUT
-        implementation, you can set it to false if you think the LUT
-        calculated is already the correct one (setup, mask, 2theta/chi
-        range) and the device set-up is the expected one.
-
-        *devicetype*, *platformid* and *deviceid*, parameters are
-        specific to the OpenCL implementation. If you set *devicetype*
-        to 'all', 'cpu', or 'gpu' you can force the device used to
-        perform the computation. By providing the *platformid* and
-        *deviceid* you can chose a specific device (computer
-        specific).
-        """
-        if not (splitBBoxLUT and ocl_azim_lut):
-            logger.warning("Look-up table implementation not available:"
-                           " falling back on old method !")
-            return self.xrpd_splitBBox(data=data,
-                                       npt=npt,
-                                       filename=filename,
-                                       correctSolidAngle=correctSolidAngle,
-                                       tthRange=tthRange,
-                                       mask=mask,
-                                       dummy=dummy,
-                                       delta_dummy=delta_dummy)
-        meth = "lut_ocl"
-        if platformid and deviceid:
-            meth += "_%i,%i" % (platformid, deviceid)
-        elif devicetype != "all":
-            meth += "_" + devicetype
-
-        return self.integrate1d(data,
-                                npt,
-                                filename=filename,
-                                correctSolidAngle=correctSolidAngle,
-                                variance=None,
-                                error_model=None,
-                                radial_range=tthRange,
-                                azimuth_range=chiRange,
-                                mask=mask,
-                                dummy=dummy,
-                                delta_dummy=delta_dummy,
-                                polarization_factor=None,
-                                dark=dark,
-                                flat=flat,
-                                method=meth,
-                                unit="2th_deg",
-                                safe=safe)
-
-    @deprecated(reason="Not maintained", since_version="0.10")
-    def xrpd_CSR_OCL(self, data, npt, filename=None, correctSolidAngle=True,
-                     tthRange=None, mask=None, dummy=None, delta_dummy=None,
-                     dark=None, flat=None, chiRange=None, safe=True,
-                     devicetype="all", platformid=None, deviceid=None, block_size=32):
-        """
-        Calculate the powder diffraction pattern from a set of data,
-        an image.
-
-        PyOpenCL implementation using a CSR version of the Look-Up Table (OpenCL). The
-        look-up table is a Cython module.
-
-        :param data: 2D array from the CCD camera
-        :type data: ndarray
-        :param npt: number of points in the output pattern
-        :type npt: integer
-        :param filename: file to save data in ascii format 2 column
-        :type filename: str
-        :param correctSolidAngle: solid angle correction, order 1 or 3 (like fit2d)
-        :type correctSolidAngle: bool or int
-        :param tthRange: The lower and upper range of 2theta
-        :type tthRange: (float, float)
-        :param chiRange: The lower and upper range of the chi angle in degrees.
-        :type chiRange: (float, float)
-        :param mask: array with 1 for masked pixels, and 0 for valid pixels
-        :type mask: ndarray
-        :param dummy: value for dead/masked pixels (dynamic mask)
-        :type dummy: float
-        :param delta_dummy: precision for dummy value
-        :type delta_dummy: float
-
-        LUT specific parameters:
-
-        :param safe: set to False if your LUT & GPU is already set-up correctly
-        :type safe: bool
-
-        OpenCL specific parameters:
-
-        :param devicetype: can be "all", "cpu", "gpu", "acc" or "def"
-        :type devicetype: str
-        :param platformid: platform number
-        :type platformid: int
-        :param deviceid: device number
-        :type deviceid: int
-        :param block_size: OpenCL grid size
-        :type block_size: int
-
-        Unused/deprecated arguments:
-
-        :param padded: deprecated
-
-        :return: (2theta, I) in degrees
-        :rtype: 2-tuple of 1D arrays
-
-        This method compute the powder diffraction pattern, from a
-        given *data* image. The number of point of the pattern is
-        given by the *npt* parameter. If you give a *filename*, the
-        powder diffraction is also saved as a two column text file.
-
-        It is possible to correct or not the powder diffraction
-        pattern using the *correctSolidAngle* parameter. The weight of
-        a pixel is ponderate by its solid angle.
-
-        The 2theta range of the powder diffraction pattern can be set
-        using the *tthRange* parameter. If not given the maximum
-        available range is used. Indeed pixel outside this range are
-        ignored.
-
-        Each pixel of the *data* image has also a chi coordinate. So
-        it is possible to restrain the chi range of the pixels to
-        consider in the powder diffraction pattern by setting the
-        *chiRange* parameter. Like the *tthRange* parameter, value
-        outside this range are ignored.
-
-        Sometimes one needs to mask a few pixels (beamstop, hot
-        pixels, ...), to ignore a few of them you just need to provide
-        a *mask* array with a value of 1 for those pixels. To take a
-        pixel into account you just need to set a value of 0 in the
-        mask array. Indeed the shape of the mask array should be
-        idential to the data shape (size of the array _must_ be the
-        same).
-
-        Dynamic masking (i.e recalculated for each image) can be
-        achieved by setting masked pixels to an impossible value (-1)
-        and calling this value the "dummy value". Dynamic masking is
-        computed at integration whereas static masking is done at
-        LUT-generation, hence faster.
-
-        Some Pilatus detectors are setting non existing pixel to -1
-        and dead pixels to -2. Then use dummy=-2 & delta_dummy=1.5 so
-        that any value between -3.5 and -0.5 are considered as bad.
-
-        The *safe* parameter is specific to the OpenCL/LUT
-        implementation, you can set it to false if you think the LUT
-        calculated is already the correct one (setup, mask, 2theta/chi
-        range) and the device set-up is the expected one.
-
-        *devicetype*, *platformid* and *deviceid*, parameters are
-        specific to the OpenCL implementation. If you set *devicetype*
-        to 'all', 'cpu', or 'gpu' you can force the device used to
-        perform the computation. By providing the *platformid* and
-        *deviceid* you can chose a specific device (computer
-        specific).
-        """
-        if not (splitBBoxCSR and ocl_azim_csr):
-            logger.warning("CSR implementation not available:"
-                           " falling back on look-up table implementation!")
-            return self.xrpd_LUT_OCL(data=data,
-                                     npt=npt,
-                                     filename=filename,
-                                     correctSolidAngle=correctSolidAngle,
-                                     tthRange=tthRange,
-                                     mask=mask,
-                                     dummy=dummy,
-                                     delta_dummy=delta_dummy,
-                                     dark=dark,
-                                     flat=flat,
-                                     chiRange=chiRange,
-                                     safe=safe,
-                                     devicetype=devicetype,
-                                     platformid=platformid,
-                                     deviceid=deviceid)
-        meth = "csr_ocl"
-        if platformid and deviceid:
-            meth += "_%i,%i" % (platformid, deviceid)
-        elif devicetype != "all":
-            meth += "_" + devicetype
-
-        return self.integrate1d(data,
-                                npt,
-                                filename=filename,
-                                correctSolidAngle=correctSolidAngle,
-                                variance=None,
-                                error_model=None,
-                                radial_range=tthRange,
-                                azimuth_range=chiRange,
-                                mask=mask,
-                                dummy=dummy,
-                                delta_dummy=delta_dummy,
-                                polarization_factor=None,
-                                dark=dark,
-                                flat=flat,
-                                method=meth,
-                                unit="2th_deg",
-                                safe=safe,
-                                block_size=block_size)
-
-    @deprecated(reason="Not maintained", since_version="0.10")
-    def xrpd2_numpy(self, data, npt_rad, npt_azim=360,
-                    filename=None, correctSolidAngle=True,
-                    dark=None, flat=None,
-                    tthRange=None, chiRange=None,
-                    mask=None, dummy=None, delta_dummy=None):
-        """
-        Calculate the 2D powder diffraction pattern (2Theta, Chi) from
-        a set of data, an image
-
-        Pure numpy implementation (VERY SLOW !!!)
-
-        :param data: 2D array from the CCD camera
-        :type data: ndarray
-        :param npt_rad: number of bin of the Radial (horizontal) axis (2Theta)
-        :type npt: int
-        :param npt_azim: number of bin of the Azimuthal (vertical) axis (chi)
-        :type npt_azim: int
-        :param filename: file to save data in
-        :type filename: str
-        :param correctSolidAngle: solid angle correction, order 1 or 3 (like fit2d)
-        :type correctSolidAngle: bool or int
-        :param tthRange: The lower and upper range of 2theta
-        :type tthRange: (float, float)
-        :param chiRange: The lower and upper range of the chi angle.
-        :type chiRange: (float, float), disabled for now
-        :param mask: array with 1 for masked pixels, and 0 for valid pixels
-        :type mask: ndarray
-        :param dummy: value for dead/masked pixels (dynamic mask)
-        :type dummy: float
-        :param delta_dummy: precision for dummy value
-        :type delta_dummy: float
-
-        :return: azimuthaly regrouped data, 2theta pos and chipos
-        :rtype: 3-tuple of ndarrays
-
-        This method convert the *data* image from the pixel
-        coordinates to the 2theta, chi coordinates. This is simular to
-        a rectangular to polar conversion. The number of point of the
-        new image is given by *npt_rad* and *npt_azim*. If you give a
-        *filename*, the new image is also saved as an edf file.
-
-        It is possible to correct the 2theta/chi pattern using the
-        *correctSolidAngle* parameter. The weight of a pixel is
-        ponderate by its solid angle.
-
-        The 2theta and range of the new image can be set using the
-        *tthRange* parameter. If not given the maximum available range
-        is used. Indeed pixel outside this range are ignored.
-
-        Each pixel of the *data* image has a 2theta and a chi
-        coordinate. So it is possible to restrain on any of those
-        ranges ; you just need to set the range with the *tthRange* or
-        thee *chiRange* parameter. like the *tthRange* parameter,
-        value outside this range are ignored.
-
-        Sometimes one needs to mask a few pixels (beamstop, hot
-        pixels, ...), to ignore a few of them you just need to provide
-        a *mask* array with a value of 1 for those pixels. To take a
-        pixel into account you just need to set a value of 0 in the
-        mask array. Indeed the shape of the mask array should be
-        idential to the data shape (size of the array _must_ be the
-        same).
-
-        Masking can also be achieved by setting masked pixels to an
-        impossible value (-1) and calling this value the "dummy
-        value".  Some Pilatus detectors are setting non existing pixel
-        to -1 and dead pixels to -2. Then use dummy=-2 &
-        delta_dummy=1.5 so that any value between -3.5 and -0.5 are
-        considered as bad.
-        """
-        mask = self.create_mask(data, mask, dummy, delta_dummy, mode="numpy")
-        shape = data.shape
-        tth = self.twoThetaArray(shape)[mask]
-        chi = self.chiArray(shape)[mask]
-        data, dark = self.dark_correction(data, dark)
-        data, flat = self.flat_correction(data, flat)
-        data = data.astype(numpy.float32)[mask]
-
-        if correctSolidAngle is not None:
-            data /= self.solidAngleArray(shape, correctSolidAngle)[mask]
-
-        if tthRange is not None:
-            tthRange = tuple(deg2rad(tthRange[i]) for i in (0, -1))
-        else:
-            tthRange = [tth.min(), tth.max() * EPS32]
-
-        if chiRange is not None:
-            chiRange = tuple(deg2rad(chiRange[i]) for i in (0, -1))
-        else:
-            chiRange = [chi.min(), chi.max() * EPS32]
-
-        bins = (npt_azim, npt_rad)
-        if bins not in self._nbPixCache:
-            ref, _, _ = numpy.histogram2d(chi, tth,
-                                          bins=list(bins),
-                                          range=[chiRange, tthRange])
-            self._nbPixCache[bins] = numpy.maximum(1.0, ref)
-
-        val, binsChi, bins2Th = numpy.histogram2d(chi, tth,
-                                                  bins=list(bins),
-                                                  weights=data,
-                                                  range=[chiRange, tthRange])
-        I = val / self._nbPixCache[bins]
-        self.__save2D(filename, I, bins2Th, binsChi)
-
-        return I, bins2Th, binsChi
-
-    @deprecated(reason="Not maintained", since_version="0.10")
-    def xrpd2_histogram(self, data, npt_rad, npt_azim=360,
-                        filename=None, correctSolidAngle=True,
-                        dark=None, flat=None,
-                        tthRange=None, chiRange=None, mask=None,
-                        dummy=None, delta_dummy=None):
-        """
-        Calculate the 2D powder diffraction pattern (2Theta,Chi) from
-        a set of data, an image
-
-        Cython implementation: fast but incaccurate
-
-        :param data: 2D array from the CCD camera
-        :type data: ndarray
-        :param npt_rad: number of bin of the Radial (horizontal) axis (2Theta)
-        :type npt: int
-        :param npt_azim: number of bin of the Azimuthal (vertical) axis (chi)
-        :type npt_azim: int
-        :param filename: file to save data in
-        :type filename: str
-        :param correctSolidAngle: solid angle correction, order 1 or 3 (like fit2d)
-        :type correctSolidAngle: bool or int
-        :param tthRange: The lower and upper range of 2theta
-        :type tthRange: (float, float)
-        :param chiRange: The lower and upper range of the chi angle.
-        :type chiRange: (float, float), disabled for now
-        :param mask: array with 1 for masked pixels, and 0 for valid pixels
-        :type mask: ndarray
-        :param dummy: value for dead/masked pixels (dynamic mask)
-        :type dummy: float
-        :param delta_dummy: precision for dummy value
-        :type delta_dummy: float
-
-        :return: azimuthaly regrouped data, 2theta pos and chipos
-        :rtype: 3-tuple of ndarrays
-
-        This method convert the *data* image from the pixel
-        coordinates to the 2theta, chi coordinates. This is simular to
-        a rectangular to polar conversion. The number of point of the
-        new image is given by *npt_rad* and *npt_azim*. If you give a
-        *filename*, the new image is also saved as an edf file.
-
-        It is possible to correct the 2theta/chi pattern using the
-        *correctSolidAngle* parameter. The weight of a pixel is
-        ponderate by its solid angle.
-
-        The 2theta and range of the new image can be set using the
-        *tthRange* parameter. If not given the maximum available range
-        is used. Indeed pixel outside this range are ignored.
-
-        Each pixel of the *data* image has a 2theta and a chi
-        coordinate. So it is possible to restrain on any of those
-        ranges ; you just need to set the range with the *tthRange* or
-        thee *chiRange* parameter. like the *tthRange* parameter,
-        value outside this range are ignored.
-
-        Sometimes one needs to mask a few pixels (beamstop, hot
-        pixels, ...), to ignore a few of them you just need to provide
-        a *mask* array with a value of 1 for those pixels. To take a
-        pixel into account you just need to set a value of 0 in the
-        mask array. Indeed the shape of the mask array should be
-        idential to the data shape (size of the array _must_ be the
-        same).
-
-        Masking can also be achieved by setting masked pixels to an
-        impossible value (-1) and calling this value the "dummy
-        value". Some Pilatus detectors are setting non existing pixel
-        to -1 and dead pixels to -2. Then use dummy=-2 &
-        delta_dummy=1.5 so that any value between -3.5 and -0.5 are
-        considered as bad.
-        """
-
-        if histogram is None:
-            logger.warning("pyFAI.histogram is not available,"
-                           " falling back on numpy")
-            return self.xrpd2_numpy(data=data,
-                                    npt_rad=npt_rad,
-                                    npt_azim=npt_azim,
-                                    filename=filename,
-                                    correctSolidAngle=correctSolidAngle,
-                                    tthRange=tthRange,
-                                    chiRange=chiRange,
-                                    mask=mask,
-                                    dummy=dummy,
-                                    delta_dummy=delta_dummy)
-        shape = data.shape
-        mask = self.create_mask(data, mask, dummy, delta_dummy, mode="numpy")
-        tth = self.twoThetaArray(data.shape)[mask]
-        chi = self.chiArray(data.shape)[mask]
-        data = data.astype(numpy.float32)[mask]
-
-        if dark is None:
-            dark = self.darkcurrent
-        if dark is not None:
-            data -= dark[mask]
-
-        if flat is None:
-            flat = self.flatfield
-        if flat is not None:
-            data /= flat[mask]
-
-        if correctSolidAngle:
-            data /= self.solidAngleArray(shape)[mask]
-
-        if dummy is None:
-            I, binsChi, bins2Th, _, _ = histogram.histogram2d(pos0=chi, pos1=tth,
-                                                              bins=(npt_azim, npt_rad),
-                                                              weights=data,
-                                                              split=1,
-                                                              empty=dummy if dummy is not None else self._empty)
-        bins2Th = rad2deg(bins2Th)
-        binsChi = rad2deg(binsChi)
-        self.__save2D(filename, I, bins2Th, binsChi)
-        return I, bins2Th, binsChi
-
-    @deprecated(reason="Not maintained", since_version="0.10")
-    def xrpd2_splitBBox(self, data, npt_rad, npt_azim=360,
-                        filename=None, correctSolidAngle=True,
-                        tthRange=None, chiRange=None, mask=None,
-                        dummy=None, delta_dummy=None,
-                        polarization_factor=None, dark=None, flat=None):
-        """
-        Calculate the 2D powder diffraction pattern (2Theta,Chi) from
-        a set of data, an image
-
-        Split pixels according to their coordinate and a bounding box
-
-        :param data: 2D array from the CCD camera
-        :type data: ndarray
-        :param npt_rad: number of bin of the Radial (horizontal) axis (2Theta)
-        :type npt: int
-        :param npt_azim: number of bin of the Azimuthal (vertical) axis (chi)
-        :type npt_azim: int
-        :param filename: file to save data in
-        :type filename: str
-        :param correctSolidAngle: solid angle correction, order 1 or 3 (like fit2d)
-        :type correctSolidAngle: bool or int
-        :param tthRange: The lower and upper range of 2theta
-        :type tthRange: (float, float)
-        :param chiRange: The lower and upper range of the chi angle.
-        :type chiRange: (float, float), disabled for now
-        :param mask: array with 1 for masked pixels, and 0 for valid pixels
-        :type mask: ndarray
-        :param dummy: value for dead/masked pixels (dynamic mask)
-        :type dummy: float
-        :param delta_dummy: precision for dummy value
-        :type delta_dummy: float
-        :param polarization_factor: polarization factor correction
-        :type polarization_factor: float
-        :param dark: dark noise image
-        :type dark: ndarray
-        :param flat: flat field image
-        :type flat: ndarray
-
-        :return: azimuthaly regrouped data, 2theta pos. and chi pos.
-        :rtype: 3-tuple of ndarrays
-
-        This method convert the *data* image from the pixel
-        coordinates to the 2theta, chi coordinates. This is similar to
-        a rectangular to polar conversion. The number of point of the
-        new image is given by *npt_rad* and *npt_azim*. If you give a
-        *filename*, the new image is also saved as an edf file.
-
-        It is possible to correct the 2theta/chi pattern using the
-        *correctSolidAngle* parameter. The weight of a pixel is
-        ponderate by its solid angle.
-
-        The 2theta and range of the new image can be set using the
-        *tthRange* parameter. If not given the maximum available range
-        is used. Indeed pixel outside this range are ignored.
-
-        Each pixel of the *data* image has a 2theta and a chi
-        coordinate. So it is possible to restrain on any of those
-        ranges ; you just need to set the range with the *tthRange* or
-        thee *chiRange* parameter. like the *tthRange* parameter,
-        value outside this range are ignored.
-
-        Sometimes one needs to mask a few pixels (beamstop, hot
-        pixels, ...), to ignore a few of them you just need to provide
-        a *mask* array with a value of 1 for those pixels. To take a
-        pixel into account you just need to set a value of 0 in the
-        mask array. Indeed the shape of the mask array should be
-        idential to the data shape (size of the array _must_ be the
-        same).
-
-        Masking can also be achieved by setting masked pixels to an
-        impossible value (-1) and calling this value the "dummy
-        value". Some Pilatus detectors are setting non existing pixel
-        to -1 and dead pixels to -2. Then use dummy=-2 &
-        delta_dummy=1.5 so that any value between -3.5 and -0.5 are
-        considered as bad.
->>>>>>> cc7b11cb
 
         This method is called when a look-up table needs to be set-up.
         The *shape* parameter, correspond to the shape of the original
@@ -1656,7 +840,6 @@
                                                 allow_pos0_neg=False,
                                                 unit=unit,
                                                 )
-
 
     def _integrate1d_legacy(self, data, npt, filename=None,
                             correctSolidAngle=True,
@@ -1985,7 +1168,7 @@
                         logger.warning("MemoryError: falling back on forward implementation")
                         integr = None
                         self.reset_engines()
-                        method = self.DEFAULT_METHOD_1D
+                        method = self.DEFAULT_METHOD
                     else:
                         engine.set_engine(integr)
                 if integr:
@@ -2271,9 +1454,9 @@
                         normalization_factor=1.0,
                         metadata=None):
         """Demonstrator for the new azimuthal integrator taking care of the normalization,
-
-        Early stage prototype,
-
+        
+        Early stage prototype, 
+         
         """
 
         if variance is not None:
@@ -4127,4 +3310,4 @@
             setattr(self, statekey, statevalue)
         self._sem = threading.Semaphore()
         self._lock = threading.Semaphore()
-        self.engines = {}+        self.engines = {}
