--- conflicted
+++ resolved
@@ -32,11 +32,7 @@
 __contact__ = "Jerome.Kieffer@ESRF.eu"
 __license__ = "MIT"
 __copyright__ = "European Synchrotron Radiation Facility, Grenoble, France"
-<<<<<<< HEAD
-__date__ = "15/06/2018"
-=======
 __date__ = "27/06/2018"
->>>>>>> 87f95603
 __status__ = "stable"
 __docformat__ = 'restructuredtext'
 
