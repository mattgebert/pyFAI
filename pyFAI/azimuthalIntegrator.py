#!/usr/bin/env python
# -*- coding: utf-8 -*-
#
#    Project: Azimuthal integration
#             https://github.com/silx-kit/pyFAI
#
#    Copyright (C) 2012-2019 European Synchrotron Radiation Facility, Grenoble, France
#
#    Principal author:       Jérôme Kieffer (Jerome.Kieffer@ESRF.eu)
#
#  Permission is hereby granted, free of charge, to any person obtaining a copy
#  of this software and associated documentation files (the "Software"), to deal
#  in the Software without restriction, including without limitation the rights
#  to use, copy, modify, merge, publish, distribute, sublicense, and/or sell
#  copies of the Software, and to permit persons to whom the Software is
#  furnished to do so, subject to the following conditions:
#  .
#  The above copyright notice and this permission notice shall be included in
#  all copies or substantial portions of the Software.
#  .
#  THE SOFTWARE IS PROVIDED "AS IS", WITHOUT WARRANTY OF ANY KIND, EXPRESS OR
#  IMPLIED, INCLUDING BUT NOT LIMITED TO THE WARRANTIES OF MERCHANTABILITY,
#  FITNESS FOR A PARTICULAR PURPOSE AND NONINFRINGEMENT. IN NO EVENT SHALL THE
#  AUTHORS OR COPYRIGHT HOLDERS BE LIABLE FOR ANY CLAIM, DAMAGES OR OTHER
#  LIABILITY, WHETHER IN AN ACTION OF CONTRACT, TORT OR OTHERWISE, ARISING FROM,
#  OUT OF OR IN CONNECTION WITH THE SOFTWARE OR THE USE OR OTHER DEALINGS IN
#  THE SOFTWARE.

from __future__ import absolute_import, print_function, with_statement, division

__author__ = "Jérôme Kieffer"
__contact__ = "Jerome.Kieffer@ESRF.eu"
__license__ = "MIT"
__copyright__ = "European Synchrotron Radiation Facility, Grenoble, France"
<<<<<<< HEAD
__date__ = "25/06/2019"
=======
__date__ = "31/07/2019"
>>>>>>> 845f46bf
__status__ = "stable"
__docformat__ = 'restructuredtext'

import os
import logging
logger = logging.getLogger(__name__)
import warnings
import tempfile
import threading
from collections import OrderedDict
import gc
from math import pi, log
import numpy
from numpy import rad2deg
from .geometry import Geometry
from . import units
from .utils import EPS32, deg2rad, crc32
from .utils.decorators import deprecated, deprecated_warning
from .containers import Integrate1dResult, Integrate2dResult
from .io import DefaultAiWriter
error = None
from .containers import Integrate1dtpl, Integrate2dtpl
from .method_registry import IntegrationMethod

from .engines.preproc import preproc as preproc_np
from .engines import histogram_engine

try:
    from .ext.preproc import preproc as preproc_cy
except ImportError as err:
    logger.warning("ImportError pyFAI.ext.preproc %s", err)
    preproc = preproc_np
else:
    preproc = preproc_cy

# Register numpy integrators which are fail-safe
IntegrationMethod(1, "no", "histogram", "python", old_method="numpy",
                  class_funct=(None, histogram_engine.histogram1d_engine))
IntegrationMethod(2, "no", "histogram", "python", old_method="numpy",
                  class_funct=(None, numpy.histogram2d))


try:
    from .ext import histogram
except ImportError as error:
    logger.error("Unable to import pyFAI.ext.histogram"
                 " Cython histogram implementation: %s", error)
    histogram = None
else:
    # Register histogram integrators
    IntegrationMethod(1, "no", "histogram", "cython", old_method="cython",
                      class_funct=(None, histogram.histogram1d_engine))
    # TODO ... 2D is missing !
    IntegrationMethod(2, "no", "histogram", "cython", old_method="cython",
                      class_funct=(None, histogram.histogram2d))


try:
    from .ext import splitBBox  # IGNORE:F0401
except ImportError as error:
    logger.error("Unable to import pyFAI.ext.splitBBox"
                 " Bounding Box pixel splitting: %s", error)
    splitBBox = None
else:
    # Register splitBBox integrators
    IntegrationMethod(1, "bbox", "histogram", "cython", old_method="bbox",
                      class_funct=(None, splitBBox.histoBBox1d))
    IntegrationMethod(2, "bbox", "histogram", "cython", old_method="bbox",
                      class_funct=(None, splitBBox.histoBBox2d))


try:
    from .ext import splitPixel
except ImportError as error:
    logger.error("Unable to import pyFAI.ext.splitPixel full pixel splitting: %s", error)
    logger.debug("Backtrace", exc_info=True)
    splitPixel = None
else:
    # Register splitPixel integrators
    IntegrationMethod(1, "full", "histogram", "cython", old_method="splitpixel",
                      class_funct=(None, splitPixel.fullSplit1D))
    IntegrationMethod(2, "pseudo", "histogram", "cython", old_method="splitpixel",
                      class_funct=(None, splitPixel.fullSplit2D))

try:
    from .ext import splitBBoxCSR  # IGNORE:F0401
except ImportError as error:
    logger.error("Unable to import pyFAI.ext.splitBBoxCSR"
                 " CSR based azimuthal integration: %s", error)
    splitBBoxCSR = None
else:
    # Register splitBBoxCSR integrators
    IntegrationMethod(1, "no", "CSR", "cython", old_method="nosplit_csr",
                      class_funct=(splitBBoxCSR.HistoBBox1d, splitBBoxCSR.HistoBBox1d.integrate))
    IntegrationMethod(2, "no", "CSR", "cython", old_method="nosplit_csr",
                      class_funct=(splitBBoxCSR.HistoBBox2d, splitBBoxCSR.HistoBBox2d.integrate))
    IntegrationMethod(1, "bbox", "CSR", "cython", old_method="csr",
                      class_funct=(splitBBoxCSR.HistoBBox1d, splitBBoxCSR.HistoBBox1d.integrate))
    IntegrationMethod(2, "bbox", "CSR", "cython", old_method="csr",
                      class_funct=(splitBBoxCSR.HistoBBox2d, splitBBoxCSR.HistoBBox2d.integrate))


try:
    from .ext import splitBBoxLUT
except ImportError as error:
    logger.warning("Unable to import pyFAI.ext.splitBBoxLUT for"
                   " Look-up table based azimuthal integration")
    logger.debug("Backtrace", exc_info=True)
    splitBBoxLUT = None
else:
    # Register splitBBoxLUT integrators
    IntegrationMethod(1, "bbox", "LUT", "cython", old_method="lut",
                      class_funct=(splitBBoxLUT.HistoBBox1d, splitBBoxLUT.HistoBBox1d.integrate))
    IntegrationMethod(2, "bbox", "LUT", "cython", old_method="lut",
                      class_funct=(splitBBoxLUT.HistoBBox2d, splitBBoxLUT.HistoBBox2d.integrate))

try:
    from .ext import splitPixelFullLUT
except ImportError as error:
    logger.warning("Unable to import pyFAI.ext.splitPixelFullLUT for"
                   " Look-up table based azimuthal integration")
    logger.debug("Backtrace", exc_info=True)
    splitPixelFullLUT = None
else:
    # Register splitPixelFullLUT integrators
    IntegrationMethod(1, "full", "LUT", "cython", old_method="full_lut",
                      class_funct=(splitPixelFullLUT.HistoLUT1dFullSplit, splitPixelFullLUT.HistoLUT1dFullSplit.integrate))
    IntegrationMethod(2, "full", "LUT", "cython", old_method="full_lut",
                      class_funct=(splitPixelFullLUT.HistoLUT2dFullSplit, splitPixelFullLUT.HistoLUT2dFullSplit.integrate))


try:
    from .ext import splitPixelFullCSR  # IGNORE:F0401
except ImportError as error:
    logger.error("Unable to import pyFAI.ext.splitPixelFullCSR"
                 " CSR based azimuthal integration: %s", error)
    splitPixelFullCSR = None
else:
    # Register splitPixelFullCSR integrators
    IntegrationMethod(1, "full", "CSR", "cython", old_method="full_csr",
                      class_funct=(splitPixelFullCSR.FullSplitCSR_1d, splitPixelFullCSR.FullSplitCSR_1d.integrate))
    # FIXME: The implementation is there but the routing have to be fixed
    # IntegrationMethod(2, "full", "CSR", "cython", old_method="full_csr",
    #                   class_funct=(splitPixelFullCSR.FullSplitCSR_2d, splitPixelFullCSR.FullSplitCSR_2d.integrate))

try:
    from .opencl import ocl
except ImportError:
    ocl = None

if ocl:
    devices_list = []
    devtype_list = []
    devices = OrderedDict()
    perf = []
    for platform in ocl.platforms:
        for device in platform.devices:
            perf.append(device.flops)
            devices_list.append((platform.id, device.id))
            devtype_list.append(device.type.lower())

    for idx in (len(perf) - 1 - numpy.argsort(perf)):
        device = devices_list[idx]
        devices[device] = ("%s / %s" % (ocl.platforms[device[0]].name, ocl.platforms[device[0]].devices[device[1]].name),
                           devtype_list[idx])

    try:
        from .opencl import azim_hist as ocl_azim  # IGNORE:F0401
    except ImportError as error:  # IGNORE:W0703
        logger.error("Unable to import pyFAI.opencl.azim_hist: %s", error)
        ocl_azim = None
    else:
        for ids, name in devices.items():
            IntegrationMethod(1, "no", "histogram", "OpenCL",
                              class_funct=(ocl_azim.OCL_Histogram1d, ocl_azim.OCL_Histogram1d.integrate),
                              target=ids, target_name=name[0], target_type=name[1])
            IntegrationMethod(2, "no", "histogram", "OpenCL",
                              class_funct=(ocl_azim.OCL_Histogram2d, ocl_azim.OCL_Histogram2d.integrate),
                              target=ids, target_name=name[0], target_type=name[1])
    try:
        from .opencl import azim_csr as ocl_azim_csr  # IGNORE:F0401
    except ImportError as error:
        logger.error("Unable to import pyFAI.opencl.azim_csr: %s", error)
        ocl_azim_csr = None
    else:
        if splitBBoxCSR:
            for ids, name in devices.items():
                IntegrationMethod(1, "bbox", "CSR", "OpenCL",
                                  class_funct=(ocl_azim_csr.OCL_CSR_Integrator, ocl_azim_csr.OCL_CSR_Integrator.integrate),
                                  target=ids, target_name=name[0], target_type=name[1])
                IntegrationMethod(2, "bbox", "CSR", "OpenCL",
                                  class_funct=(ocl_azim_csr.OCL_CSR_Integrator, ocl_azim_csr.OCL_CSR_Integrator.integrate),
                                  target=ids, target_name=name[0], target_type=name[1])
                IntegrationMethod(1, "no", "CSR", "OpenCL",
                                  class_funct=(ocl_azim_csr.OCL_CSR_Integrator, ocl_azim_csr.OCL_CSR_Integrator.integrate),
                                  target=ids, target_name=name[0], target_type=name[1])
                IntegrationMethod(2, "no", "CSR", "OpenCL",
                                  class_funct=(ocl_azim_csr.OCL_CSR_Integrator, ocl_azim_csr.OCL_CSR_Integrator.integrate),
                                  target=ids, target_name=name[0], target_type=name[1])
        if splitPixelFullCSR:
            for ids, name in devices.items():
                IntegrationMethod(1, "full", "CSR", "OpenCL",
                                  class_funct=(ocl_azim_csr.OCL_CSR_Integrator, ocl_azim_csr.OCL_CSR_Integrator.integrate),
                                  target=ids, target_name=name[0], target_type=name[1])
                # IntegrationMethod(2, "full", "CSR", "OpenCL",
                #                   class_funct=(ocl_azim_csr.OCL_CSR_Integrator, ocl_azim_csr.OCL_CSR_Integrator.integrate),
                #                   target=ids, target_name=name[0], target_type=name[1])

    try:
        from .opencl import azim_lut as ocl_azim_lut  # IGNORE:F0401
    except ImportError as error:  # IGNORE:W0703
        logger.error("Unable to import pyFAI.opencl.azim_lut: %s", error)
        ocl_azim_lut = None
    else:
        if splitBBoxLUT:
            for ids, name in devices.items():
                IntegrationMethod(1, "bbox", "LUT", "OpenCL",
                                  class_funct=(ocl_azim_lut.OCL_LUT_Integrator, ocl_azim_lut.OCL_LUT_Integrator.integrate),
                                  target=ids, target_name=name[0], target_type=name[1])
                IntegrationMethod(2, "bbox", "LUT", "OpenCL",
                                  class_funct=(ocl_azim_lut.OCL_LUT_Integrator, ocl_azim_lut.OCL_LUT_Integrator.integrate),
                                  target=ids, target_name=name[0], target_type=name[1])
                IntegrationMethod(1, "no", "LUT", "OpenCL",
                                  class_funct=(ocl_azim_lut.OCL_LUT_Integrator, ocl_azim_lut.OCL_LUT_Integrator.integrate),
                                  target=ids, target_name=name[0], target_type=name[1])
                IntegrationMethod(2, "no", "LUT", "OpenCL",
                                  class_funct=(ocl_azim_lut.OCL_LUT_Integrator, ocl_azim_lut.OCL_LUT_Integrator.integrate),
                                  target=ids, target_name=name[0], target_type=name[1])
        if splitPixelFullLUT:
            for ids, name in devices.items():
                IntegrationMethod(1, "full", "LUT", "OpenCL",
                                  class_funct=(ocl_azim_lut.OCL_LUT_Integrator, ocl_azim_lut.OCL_LUT_Integrator.integrate),
                                  target=ids, target_name=name[0], target_type=name[1])
                IntegrationMethod(2, "full", "LUT", "OpenCL",
                                  class_funct=(ocl_azim_lut.OCL_LUT_Integrator, ocl_azim_lut.OCL_LUT_Integrator.integrate),
                                  target=ids, target_name=name[0], target_type=name[1])

    try:
        from .opencl import sort as ocl_sort
    except ImportError as error:  # IGNORE:W0703
        logger.error("Unable to import pyFAI.opencl.sort: %s", error)
        ocl_sort = None
else:
    ocl_azim = ocl_azim_csr = ocl_azim_lut = None

from .engines import Engine

# Few constants for engine names:
OCL_CSR_ENGINE = "ocl_csr_integr"
OCL_LUT_ENGINE = "ocl_lut_integr"
OCL_HIST_ENGINE = "ocl_histogram"
OCL_SORT_ENGINE = "ocl_sorter"
EXT_LUT_ENGINE = "lut_integrator"
EXT_CSR_ENGINE = "csr_integrator"


PREFERED_METHODS_1D = IntegrationMethod.select_method(1, split="full", algo="histogram") + \
                      IntegrationMethod.select_method(1, split="pseudo", algo="histogram") + \
                      IntegrationMethod.select_method(1, split="bbox", algo="histogram") + \
                      IntegrationMethod.select_method(1, split="no", algo="histogram")
PREFERED_METHODS_2D = IntegrationMethod.select_method(2, split="full", algo="histogram") + \
                      IntegrationMethod.select_method(2, split="pseudo", algo="histogram") + \
                      IntegrationMethod.select_method(2, split="bbox", algo="histogram") + \
                      IntegrationMethod.select_method(2, split="no", algo="histogram")


class AzimuthalIntegrator(Geometry):
    """
    This class is an azimuthal integrator based on P. Boesecke's
    geometry and histogram algorithm by Manolo S. del Rio and V.A Sole

    All geometry calculation are done in the Geometry class

    main methods are:

        >>> tth, I = ai.integrate1d(data, npt, unit="2th_deg")
        >>> q, I, sigma = ai.integrate1d(data, npt, unit="q_nm^-1", error_model="poisson")
        >>> regrouped = ai.integrate2d(data, npt_rad, npt_azim, unit="q_nm^-1")[0]
    """

    DEFAULT_METHOD_1D = PREFERED_METHODS_1D[0]
    DEFAULT_METHOD_2D = PREFERED_METHODS_2D[0]
    "Fail-safe low-memory integrator"

    USE_LEGACY_MASK_NORMALIZATION = True
    """If true, the Python engine integrator will normalize the mask to use the
    most frequent value of the mask as the non-masking value.

    This behaviour is not consistant with other engines and is now deprecated.
    This flag will be turned off in the comming releases.

    Turning off this flag force the user to provide a mask with 0 as non-masking
    value. And any non-zero as masking value (negative or positive value). A
    boolean mask is also accepted (`True` is the masking value).
    """

    def __init__(self, dist=1, poni1=0, poni2=0,
                 rot1=0, rot2=0, rot3=0,
                 pixel1=None, pixel2=None,
                 splineFile=None, detector=None, wavelength=None):
        """
        :param dist: distance sample - detector plan (orthogonal distance, not along the beam), in meter.
        :type dist: float
        :param poni1: coordinate of the point of normal incidence along the detector's first dimension, in meter
        :type poni1: float
        :param poni2: coordinate of the point of normal incidence along the detector's second dimension, in meter
        :type poni2: float
        :param rot1: first rotation from sample ref to detector's ref, in radians
        :type rot1: float
        :param rot2: second rotation from sample ref to detector's ref, in radians
        :type rot2: float
        :param rot3: third rotation from sample ref to detector's ref, in radians
        :type rot3: float
        :param pixel1: Deprecated. Pixel size of the fist dimension of the detector,  in meter.
            If both pixel1 and pixel2 are not None, detector pixel size is overwritten.
            Prefer defining the detector pixel size on the provided detector object.
            Prefer defining the detector pixel size on the provided detector
            object (``detector.pixel1 = 5e-6``).
        :type pixel1: float
        :param pixel2: Deprecated. Pixel size of the second dimension of the detector,  in meter.
            If both pixel1 and pixel2 are not None, detector pixel size is overwritten.
            Prefer defining the detector pixel size on the provided detector
            object (``detector.pixel2 = 5e-6``).
        :type pixel2: float
        :param splineFile: Deprecated. File containing the geometric distortion of the detector.
            If not None, pixel1 and pixel2 are ignored and detector spline is overwritten.
            Prefer defining the detector spline manually
            (``detector.splineFile = "file.spline"``).
        :type splineFile: str
        :param detector: name of the detector or Detector instance. String
            description is deprecated. Prefer using the result of the detector
            factory: ``pyFAI.detector_factory("eiger4m")``
        :type detector: str or pyFAI.Detector
        :param wavelength: Wave length used in meter
        :type wavelength: float
        """
        Geometry.__init__(self, dist, poni1, poni2,
                          rot1, rot2, rot3,
                          pixel1, pixel2, splineFile, detector, wavelength)
        self._nbPixCache = {}  # key=shape, value: array

        # mask, maskfile, darkcurrent and flatfield are properties pointing to
        # self.detector now (16/06/2017)

        self._lock = threading.Semaphore()
        self.engines = {}  # key: name of the engine,

        self._empty = 0.0

    def reset(self):
        """Reset azimuthal integrator in addition to other arrays.
        """
        Geometry.reset(self)
        self.reset_engines()

    def reset_engines(self):
        """Urgently free memory by deleting all regrid-engines"""
        with self._lock:
            for key in list(self.engines.keys()):  # explicit copy
                self.engines.pop(key).reset()
        gc.collect()

    def create_mask(self, data, mask=None,
                    dummy=None, delta_dummy=None, 
                    unit=None, radial_range=None, 
                    azimuth_range=None,
                    mode="normal"):
        """
        Combines various masks into another one.

        :param data: input array of data
        :type data: ndarray
        :param mask: input mask (if none, self.mask is used)
        :type mask: ndarray
        :param dummy: value of dead pixels
        :type dummy: float
        :param delta_dumy: precision of dummy pixels
        :type delta_dummy: float
        :param mode: can be "normal" or "numpy" (inverted) or "where" applied to the mask
        :type mode: str

        :return: the new mask
        :rtype: ndarray of bool

        This method combine two masks (dynamic mask from *data &
        dummy* and *mask*) to generate a new one with the 'or' binary
        operation.  One can adjust the level, with the *dummy* and
        the *delta_dummy* parameter, when you consider the *data*
        values needs to be masked out.

        This method can work in two different *mode*:

            * "normal": False for valid pixels, True for bad pixels
            * "numpy": True for valid pixels, false for others
            * "where": does a numpy.where on the "numpy" output

        This method tries to accomodate various types of masks (like
        valid=0 & masked=-1, ...) 
        
        Note for the developper: we use a lot of numpy.logical_or in this method,
        the out= argument allows to recycle buffers and save considerable time in 
        allocating temporary arrays.  
        """
        logical_or = numpy.logical_or
        shape = data.shape
        #       ^^^^   this is why data is mandatory !
        if mask is None:
            mask = self.mask
        if mask is None:
            mask = numpy.zeros(shape, dtype=bool)
        else:
            mask = mask.astype(bool)
        if self.USE_LEGACY_MASK_NORMALIZATION:
            if mask.sum(dtype=int) > mask.size // 2:
                reason = "The provided mask is not complient with other engines. "\
                    "The feature which automatically invert it will be removed soon. "\
                    "For more information see https://github.com/silx-kit/pyFAI/pull/868"
                deprecated_warning(__name__, name="provided mask content", reason=reason)
                numpy.logical_not(mask, mask)
        if (mask.shape != shape):
            try:
                mask = mask[:shape[0], :shape[1]]
            except Exception as error:  # IGNORE:W0703
                logger.error("Mask provided has wrong shape:"
                             " expected: %s, got %s, error: %s",
                             shape, mask.shape, error)
                mask = numpy.zeros(shape, dtype=bool)
        if dummy is not None:
            if delta_dummy is None:
                logical_or(mask, (data == dummy), out=mask)
            else:
                logical_or(mask, abs(data - dummy) <= delta_dummy, out=mask)
        
        if radial_range is not None: 
            assert unit, "unit is needed when building a mask based on radial_range" 
            rad = self.array_from_unit(shape, "center", unit, scale=False)
            logical_or(mask, rad < radial_range[0], out=mask)
            logical_or(mask, rad > radial_range[1], out=mask)
        if azimuth_range is not None:
            chi = self.chiArray(shape)
            logical_or(mask, chi < azimuth_range[0], out=mask)
            logical_or(mask, chi > azimuth_range[1], out=mask)

        #Prepare alternative representation for output:        
        if mode == "numpy":
            numpy.logical_not(mask, mask)
        elif mode == "where":
            mask = numpy.where(numpy.logical_not(mask))
        return mask

    def dark_correction(self, data, dark=None):
        """
        Correct for Dark-current effects.
        If dark is not defined, correct for a dark set by "set_darkfiles"

        :param data: input ndarray with the image
        :param dark: ndarray with dark noise or None
        :return: 2tuple: corrected_data, dark_actually used (or None)
        """
        dark = dark if dark is not None else self.detector.darkcurrent
        if dark is not None:
            return data - dark, dark
        else:
            return data, None

    def flat_correction(self, data, flat=None):
        """
        Correct for flat field.
        If flat is not defined, correct for a flat set by "set_flatfiles"

        :param data: input ndarray with the image
        :param flat: ndarray with flatfield or None for no correction
        :return: 2tuple: corrected_data, flat_actually used (or None)
        """
        flat = flat if flat is not None else self.detector.flatfield
        if flat is not None:
            return data / flat, flat
        else:
            return data, None

    def _normalize_method(self, method, dim, default):
        """
        :rtype: IntegrationMethod
        """
        requested_method = method
        method = IntegrationMethod.select_one_available(method, dim=dim, default=None, degradable=False)
        if method is not None:
            return method
        method = IntegrationMethod.select_one_available(requested_method, dim=dim, default=default, degradable=True)
        logger.warning("Method requested '%s' not available. Method '%s' will be used", requested_method, method)
        return default

    @deprecated(reason="Not maintained", since_version="0.10")
    def xrpd_OpenCL(self, data, npt, filename=None, correctSolidAngle=True,
                    dark=None, flat=None,
                    tthRange=None, mask=None, dummy=None, delta_dummy=None,
                    devicetype="gpu", useFp64=True,
                    platformid=None, deviceid=None, safe=True):
        """
        Calculate the powder diffraction pattern from a set of data,
        an image.

        This is (now) a pure pyopencl implementation so it just needs
        pyopencl which requires a clean OpenCL installation. This
        implementation is not slower than the previous Cython and is
        less problematic for compilation/installation.

        :param data: 2D array from the CCD camera
        :type data: ndarray
        :param npt: number of points in the output pattern
        :type npt: integer
        :param filename: file to save data in ascii format 2 column
        :type filename: str
        :param correctSolidAngle: solid angle correction, order 1 or 3 (like fit2d)
        :type correctSolidAngle: bool or int
        :param tthRange: The lower and upper range of the 2theta
        :type tthRange: (float, float), optional
        :param mask: array with 1 for masked pixels, and 0 for valid pixels
        :type mask: ndarray
        :param dummy: value for dead/masked pixels (dynamic mask)
        :type dummy: float
        :param delta_dummy: precision for dummy value
        :type delta_dummy: float

        OpenCL specific parameters:

        :param devicetype: possible values "cpu", "gpu", "all" or "def"
        :type devicetype: str
        :param useFp64: shall histogram be done in double precision (strongly adviced)
        :type useFp64: bool
        :param platformid: platform number
        :type platformid: int
        :param deviceid: device number
        :type deviceid: int
        :param safe: set to False if your GPU is already set-up correctly
        :type safe: bool

        :return: (2theta, I) angle being in degrees
        :rtype: 2-tuple of 1D arrays

        This method compute the powder diffraction pattern, from a
        given *data* image. The number of point of the pattern is
        given by the *npt* parameter. If you give a *filename*, the
        powder diffraction is also saved as a two column text file.
        The powder diffraction is computed internally using an
        histogram which by default use should be done in 64bits. One
        can switch to 32 bits with the *useFp64* parameter set to
        False. In 32bit mode; do not expect better than 1% error and
        one can even observe overflows ! 32 bits is only left for
        testing hardware capabilities and should NEVER be used in any
        real experiment analysis.

        It is possible to correct or not the powder diffraction
        pattern using the *correctSolidAngle* parameter. The weight of
        a pixel is ponderate by its solid angle.

        The 2theta range of the powder diffraction pattern can be set
        using the *tthRange* parameter. If not given the maximum
        available range is used. Indeed pixel outside this range are
        ignored.

        Each pixel of the *data* image has also a chi coordinate. So
        it is possible to restrain the chi range of the pixels to
        consider in the powder diffraction pattern. You just need to
        set the range with the *chiRange* parameter; like the
        *tthRange* parameter, value outside this range are ignored.

        Sometimes one needs to mask a few pixels (beamstop, hot
        pixels, ...), to ignore a few of them you just need to provide
        a *mask* array with a value of 1 for those pixels. To take a
        pixel into account you just need to set a value of 0 in the
        mask array. Indeed the shape of the mask array should be
        idential to the data shape (size of the array _must_ be the
        same).

        Bad pixels can also be masked by setting them to an impossible
        value (-1) and calling this value the "dummy value".  Some
        Pilatus detectors are setting non existing pixel to -1 and
        dead pixels to -2. Then use dummy=-2 & delta_dummy=1.5 so that
        any value between -3.5 and -0.5 are considered as bad.

        *devicetype*, *platformid* and *deviceid*, parameters are
        specific to the OpenCL implementation. If you set *devicetype*
        to 'all', 'cpu', 'gpu', 'def' you can force the device used to
        perform the computation; the program will select the device
        accordinly. By setting *platformid* and *deviceid*, you can
        directly address a specific device (which is computer
        specific).

        The *safe* parameter is specific to the integrator object,
        located on the OpenCL device. You can set it to False if you
        think the integrator is already setup correcty (device,
        geometric arrays, mask, 2theta/chi range). Unless many tests
        will be done at each integration.

        Nota: this deprecated code is maintained until a new histograming on GPU
        is available

        """
        if not ocl_azim:
            logger.warning("OpenCL implementation not available"
                           " falling back on old method !")
            return self.xrpd_splitBBox(data=data,
                                       npt=npt,
                                       filename=filename,
                                       correctSolidAngle=correctSolidAngle,
                                       tthRange=tthRange,
                                       mask=mask,
                                       dummy=dummy,
                                       delta_dummy=delta_dummy,
                                       dark=dark,
                                       flat=flat
                                       )
        shape = data.shape
        if flat is None:
            flat = self.flatfield
        if flat is None:
            flat = 1

        if dark is None:
            dark = self.darkcurrent
        if dark is not None:
            data = data.astype(numpy.float32) - dark

        if OCL_HIST_ENGINE in self.engines:
            engine = self.engines[OCL_HIST_ENGINE]
        else:
            with self._lock:
                if OCL_HIST_ENGINE in self.engines:
                    engine = self.engines[OCL_HIST_ENGINE]
                else:
                    engine = self.engines[OCL_HIST_ENGINE] = Engine()
        integr = engine.engine
        if integr is None:
            with engine.lock:
                if integr is None:
                    size = data.size
                    fd, tmpfile = tempfile.mkstemp(".log", "pyfai-opencl-")
                    os.close(fd)
                    integr = ocl_azim.Integrator1d(tmpfile)
                    if (platformid is not None) and (deviceid is not None):
                        rc = integr.init(devicetype=devicetype,
                                         platformid=platformid,
                                         deviceid=deviceid,
                                         useFp64=useFp64)
                    else:
                        rc = integr.init(devicetype=devicetype,
                                         useFp64=useFp64)
                    if rc:
                        raise RuntimeError("Failed to initialize OpenCL"
                                           " deviceType %s (%s,%s) 64bits: %s"
                                           % (devicetype, platformid,
                                              deviceid, useFp64))

                    if integr.getConfiguration(size, npt):
                        raise RuntimeError("Failed to configure 1D integrator"
                                           " with Ndata=%s and Nbins=%s"
                                           % (size, npt))

                    if integr.configure():
                        raise RuntimeError('Failed to compile kernel')
                    pos0 = self.twoThetaArray(shape)
                    delta_pos0 = self.delta2Theta(shape)
                    if tthRange is not None and len(tthRange) > 1:
                        pos0_min = numpy.deg2rad(tthRange[0])
                        pos0_maxin = numpy.deg2rad(tthRange[-1])
                    else:
                        pos0_min = pos0.min()
                        pos0_maxin = pos0.max()
                    if pos0_min < 0.0:
                        pos0_min = 0.0
                    pos0_max = pos0_maxin * EPS32
                    if integr.loadTth(pos0, delta_pos0, pos0_min, pos0_max):
                        raise RuntimeError("Failed to upload 2th arrays")
                    engine.set_engine(integr)
        with engine.lock:
            integr = engine.engine
            if safe:
                param = integr.get_status()
                if (dummy is None) and param["dummy"]:
                    integr.unsetDummyValue()
                elif (dummy is not None) and not param["dummy"]:
                    if delta_dummy is None:
                        delta_dummy = 1e-6
                    integr.setDummyValue(dummy, delta_dummy)
                if (correctSolidAngle and not param["solid_angle"]):
                    integr.setSolidAngle(flat * self.solidAngleArray(shape, correctSolidAngle))
                elif (not correctSolidAngle) and param["solid_angle"] and (flat is 1):
                    integr.unsetSolidAngle()
                elif not correctSolidAngle and not param["solid_angle"] and (flat is not 1):
                    integr.setSolidAngle(flat)
                if (mask is not None) and not param["mask"]:
                    integr.setMask(mask)
                elif (mask is None) and param["mask"]:
                    integr.unsetMask()
            tthAxis, I, _, = integr.execute(data)
        tthAxis = rad2deg(tthAxis)
        self.__save1D(filename, tthAxis, I, None, "2th_deg")
        return tthAxis, I

    def setup_LUT(self, shape, npt, mask=None,
                  pos0_range=None, pos1_range=None, 
                  mask_checksum=None, unit=units.TTH):
        """
        Prepare a look-up-table

        :param shape: shape of the dataset
        :type shape: (int, int)
        :param npt: number of points in the the output pattern
        :type npt: int or (int, int)
        :param mask: array with masked pixel (1=masked)
        :type mask: ndarray
        :param pos0_range: range in radial dimension
        :type pos0_range: (float, float)
        :param pos1_range: range in azimuthal dimension
        :type pos1_range: (float, float)
        :param mask_checksum: checksum of the mask buffer
        :type mask_checksum: int (or anything else ...)
        :param unit: use to propagate the LUT object for further checkings
        :type unit: pyFAI.units.Unit

        This method is called when a look-up table needs to be set-up.
        The *shape* parameter, correspond to the shape of the original
        datatset. It is possible to customize the number of point of
        the output histogram with the *npt* parameter which can be
        either an integer for an 1D integration or a 2-tuple of
        integer in case of a 2D integration. The LUT will have a
        different shape: (npt, lut_max_size), the later parameter
        being calculated during the instanciation of the splitBBoxLUT
        class.

        It is possible to prepare the LUT with a predefine
        *mask*. This operation can speedup the computation of the
        later integrations. Instead of applying the patch on the
        dataset, it is taken into account during the histogram
        computation. If provided the *mask_checksum* prevent the
        re-calculation of the mask. When the mask changes, its
        checksum is used to reset (or not) the LUT (which is a very
        time consuming operation !)

        It is also possible to restrain the range of the 1D or 2D
        pattern with the *pos1_range* and *pos2_range*.

        The *unit* parameter is just propagated to the LUT integrator
        for further checkings: The aim is to prevent an integration to
        be performed in 2th-space when the LUT was setup in q space.
        """

        if "__len__" in dir(npt) and len(npt) == 2:
            int2d = True
        else:
            int2d = False
        pos0 = self.array_from_unit(shape, "center", unit, scale=False)
        dpos0 = self.array_from_unit(shape, "delta", unit, scale=False)
        if (pos1_range is None) and (not int2d):
            pos1 = None
            dpos1 = None
        else:
            pos1 = self.chiArray(shape)
            dpos1 = self.deltaChi(shape)

        if mask is None:
            mask_checksum = None
        else:
            assert mask.shape == shape

        if int2d:
            return splitBBoxLUT.HistoBBox2d(pos0, dpos0, pos1, dpos1,
                                            bins=npt,
                                            pos0Range=pos0_range,
                                            pos1Range=pos1_range,
                                            mask=mask,
                                            mask_checksum=mask_checksum,
                                            allow_pos0_neg=False,
                                            unit=unit)
        else:
            return splitBBoxLUT.HistoBBox1d(pos0, dpos0, pos1, dpos1,
                                            bins=npt,
                                            pos0Range=pos0_range,
                                            pos1Range=pos1_range,
                                            mask=mask,
                                            mask_checksum=mask_checksum,
                                            allow_pos0_neg=False,
                                            unit=unit)

    def setup_CSR(self, shape, npt, mask=None, pos0_range=None, pos1_range=None, mask_checksum=None, unit=units.TTH, split="bbox"):
        """Prepare a look-up-table in CSR format

        :param shape: shape of the dataset
        :type shape: (int, int)
        :param npt: number of points in the the output pattern
        :type npt: int or (int, int)
        :param mask: array with masked pixel (1=masked)
        :type mask: ndarray
        :param pos0_range: range in radial dimension
        :type pos0_range: (float, float)
        :param pos1_range: range in azimuthal dimension
        :type pos1_range: (float, float)
        :param mask_checksum: checksum of the mask buffer
        :type mask_checksum: int (or anything else ...)
        :param unit: use to propagate the LUT object for further checkings
        :type unit: pyFAI.units.Unit
        :param split: Splitting scheme: valid options are "no", "bbox", "full"
        :return: initialized CSR integrator
        
        This method is called when a look-up table needs to be set-up.
        The *shape* parameter, correspond to the shape of the original
        datatset. It is possible to customize the number of point of
        the output histogram with the *npt* parameter which can be
        either an integer for an 1D integration or a 2-tuple of
        integer in case of a 2D integration. The LUT will have a
        different shape: (npt, lut_max_size), the later parameter
        being calculated during the instanciation of the splitBBoxLUT
        class.

        It is possible to prepare the LUT with a predefine
        *mask*. This operation can speedup the computation of the
        later integrations. Instead of applying the patch on the
        dataset, it is taken into account during the histogram
        computation. If provided the *mask_checksum* prevent the
        re-calculation of the mask. When the mask changes, its
        checksum is used to reset (or not) the LUT (which is a very
        time consuming operation !)

        It is also possible to restrain the range of the 1D or 2D
        pattern with the *pos1_range* and *pos2_range*.

        The *unit* parameter is just propagated to the LUT integrator
        for further checkings: The aim is to prevent an integration to
        be performed in 2th-space when the LUT was setup in q space.
        """

        if "__len__" in dir(npt) and len(npt) == 2:
            int2d = True
        else:
            int2d = False
        if split == "full":
            pos = self.array_from_unit(shape, "corner", unit, scale=False)
        else:
            pos0 = self.array_from_unit(shape, "center", unit, scale=False)
            if split == "no":
                dpos0 = None
            else:
                dpos0 = self.array_from_unit(shape, "delta", unit, scale=False)
            if (pos1_range is None) and (not int2d):
                pos1 = None
                dpos1 = None
            else:
                pos1 = self.chiArray(shape)
                if split == "no":
                    dpos1 = None
                else:
                    dpos1 = self.deltaChi(shape)
        if mask is None:
            mask_checksum = None
        else:
            assert mask.shape == shape
        if split == "full":

            if int2d:
                raise NotImplementedError("Full pixel splitting using CSR is not yet available in 2D")
                # return splitBBoxCSR.HistoBBox2d(pos0, dpos0, pos1, dpos1,
                #                                 bins=npt,
                #                                 pos0Range=pos0Range,
                #                                 pos1Range=pos1Range,
                #                                 mask=mask,
                #                                 mask_checksum=mask_checksum,
                #                                 allow_pos0_neg=False,
                #                                 unit=unit)
            else:
                return splitPixelFullCSR.FullSplitCSR_1d(pos,
                                                         bins=npt,
                                                         pos0Range=pos0_range,
                                                         pos1Range=pos1_range,
                                                         mask=mask,
                                                         mask_checksum=mask_checksum,
                                                         allow_pos0_neg=False,
                                                         unit=unit)
        else:
            if int2d:
                return splitBBoxCSR.HistoBBox2d(pos0, dpos0, pos1, dpos1,
                                                bins=npt,
                                                pos0Range=pos0_range,
                                                pos1Range=pos1_range,
                                                mask=mask,
                                                mask_checksum=mask_checksum,
                                                allow_pos0_neg=False,
                                                unit=unit)
            else:
                return splitBBoxCSR.HistoBBox1d(pos0, dpos0, pos1, dpos1,
                                                bins=npt,
                                                pos0Range=pos0_range,
                                                pos1Range=pos1_range,
                                                mask=mask,
                                                mask_checksum=mask_checksum,
                                                allow_pos0_neg=False,
                                                unit=unit,
                                                )

    @deprecated(since_version="0.19", only_once=True, deprecated_since="0.19.0")
    def _integrate1d_legacy(self, data, npt, filename=None,
                            correctSolidAngle=True,
                            variance=None, error_model=None,
                            radial_range=None, azimuth_range=None,
                            mask=None, dummy=None, delta_dummy=None,
                            polarization_factor=None, dark=None, flat=None,
                            method="csr", unit=units.Q, safe=True,
                            normalization_factor=1.0,
                            block_size=32, profile=False, all=False, metadata=None):
        """Calculate the azimuthal integrated Saxs curve in q(nm^-1) by default

        Multi algorithm implementation (tries to be bullet proof), suitable for SAXS, WAXS, ... and much more



        :param data: 2D array from the Detector/CCD camera
        :type data: ndarray
        :param npt: number of points in the output pattern
        :type npt: int
        :param filename: output filename in 2/3 column ascii format
        :type filename: str
        :param correctSolidAngle: correct for solid angle of each pixel if True
        :type correctSolidAngle: bool
        :param variance: array containing the variance of the data. If not available, no error propagation is done
        :type variance: ndarray
        :param error_model: When the variance is unknown, an error model can be given: "poisson" (variance = I), "azimuthal" (variance = (I-<I>)^2)
        :type error_model: str
        :param radial_range: The lower and upper range of the radial unit. If not provided, range is simply (data.min(), data.max()). Values outside the range are ignored.
        :type radial_range: (float, float), optional
        :param azimuth_range: The lower and upper range of the azimuthal angle in degree. If not provided, range is simply (data.min(), data.max()). Values outside the range are ignored.
        :type azimuth_range: (float, float), optional
        :param mask: array (same size as image) with 1 for masked pixels, and 0 for valid pixels
        :type mask: ndarray
        :param dummy: value for dead/masked pixels
        :type dummy: float
        :param delta_dummy: precision for dummy value
        :type delta_dummy: float
        :param polarization_factor: polarization factor between -1 (vertical) and +1 (horizontal).
               0 for circular polarization or random,
               None for no correction,
               True for using the former correction
        :type polarization_factor: float
        :param dark: dark noise image
        :type dark: ndarray
        :param flat: flat field image
        :type flat: ndarray
        :param method: can be "numpy", "cython", "BBox" or "splitpixel", "lut", "csr", "nosplit_csr", "full_csr", "lut_ocl" and "csr_ocl" if you want to go on GPU. To Specify the device: "csr_ocl_1,2"
        :type method: can be Method named tuple, IntegrationMethod instance or str to be parsed
        :param unit: Output units, can be "q_nm^-1", "q_A^-1", "2th_deg", "2th_rad", "r_mm" for now
        :type unit: pyFAI.units.Unit
        :param safe: Do some extra checks to ensure LUT/CSR is still valid. False is faster.
        :type safe: bool
        :param normalization_factor: Value of a normalization monitor
        :type normalization_factor: float
        :param block_size: size of the block for OpenCL integration (unused?)
        :param profile: set to True to enable profiling in OpenCL
        :param all: if true return a dictionary with many more parameters (deprecated, please refer to the documentation of Integrate1dResult).
        :type all: bool
        :param metadata: JSON serializable object containing the metadata, usually a dictionary.
        :return: q/2th/r bins center positions and regrouped intensity (and error array if variance or variance model provided), uneless all==True.
        :rtype: Integrate1dResult, dict
        """
        if all:
            logger.warning("Deprecation: please use the object returned by ai.integrate1d, not the option `all`")

        method = self._normalize_method(method, dim=1, default=self.DEFAULT_METHOD_1D)
        assert method.dimension == 1
        unit = units.to_unit(unit)

        if mask is None:
            has_mask = "from detector"
            mask = self.mask
            mask_crc = self.detector.get_mask_crc()
            if mask is None:
                has_mask = False
                mask_crc = None
        else:
            has_mask = "provided"
            mask = numpy.ascontiguousarray(mask)
            mask_crc = crc32(mask)

        shape = data.shape
        pos0_scale = unit.scale

        if radial_range:
            radial_range = tuple(radial_range[i] / pos0_scale for i in (0, -1))

        if variance is not None:
            assert variance.size == data.size
        elif error_model:
            error_model = error_model.lower()
            if error_model == "poisson":
                variance = numpy.ascontiguousarray(data, numpy.float32)

        if azimuth_range is not None:
            azimuth_range = self.normalize_azimuth_range(azimuth_range)

        if correctSolidAngle:
            solidangle = self.solidAngleArray(shape, correctSolidAngle)
        else:
            solidangle = None

        if polarization_factor is None:
            polarization = polarization_checksum = None
        else:
            polarization, polarization_checksum = self.polarization(shape, polarization_factor, with_checksum=True)

        if dark is None:
            dark = self.detector.darkcurrent
            if dark is None:
                has_dark = False
            else:
                has_dark = "from detector"
        else:
            has_dark = "provided"

        if flat is None:
            flat = self.detector.flatfield
            if dark is None:
                has_flat = False
            else:
                has_flat = "from detector"
        else:
            has_flat = "provided"

        I = None
        sigma = None
        count = None
        sum_ = None

        if method.algo_lower == "lut":
            mask_crc = None
            if EXT_LUT_ENGINE not in self.engines:
                engine = self.engines[EXT_LUT_ENGINE] = Engine()
            else:
                engine = self.engines[EXT_LUT_ENGINE]
            with engine.lock:
                integr = engine.engine
                reset = None
                if integr is None:
                    reset = "init"
                if (not reset) and safe:
                    if integr.unit != unit:
                        reset = "unit changed"
                    if integr.bins != npt:
                        reset = "number of points changed"
                    if integr.size != data.size:
                        reset = "input image size changed"
                    if (mask is not None) and\
                            (not integr.check_mask):
                        reset = "mask but LUT was without mask"
                    elif (mask is None) and (integr.check_mask):
                        reset = "no mask but LUT has mask"
                    elif (mask is not None) and\
                            (integr.mask_checksum != mask_crc):
                        reset = "mask changed"
                    if (radial_range is None) and\
                            (integr.pos0Range is not None):
                        reset = "radial_range was defined in LUT"
                    elif (radial_range is not None) and\
                            (integr.pos0Range !=
                             (min(radial_range), max(radial_range) * EPS32)):
                        reset = ("radial_range is defined"
                                 " but not the same as in LUT")
                    if (azimuth_range is None) and\
                            (integr.pos1Range is not None):
                        reset = ("azimuth_range not defined and"
                                 " LUT had azimuth_range defined")
                    elif (azimuth_range is not None) and\
                            (integr.pos1Range != [azimuth_range[0], azimuth_range[1] * EPS32]):
                        reset = ("azimuth_range requested and"
                                 " LUT's azimuth_range don't match")
                if reset:
                    logger.info("AI.integrate1d: Resetting integrator because %s", reset)
                    try:
                        integr = self.setup_LUT(shape, npt, mask,
                                                radial_range, azimuth_range,
                                                mask_checksum=mask_crc, unit=unit)

                    except MemoryError:
                        # LUT method is hungry...
                        logger.warning("MemoryError: falling back on default forward implementation")
                        integr = None
                        self.reset_engines()
                        method = self.DEFAULT_METHOD_1D
                    else:
                        engine.set_engine(integr)
                if integr:
                    if method.impl_lower == "opencl":
                        # TODO: manage the target
                        if OCL_LUT_ENGINE in self.engines:
                            ocl_engine = self.engines[OCL_LUT_ENGINE]
                        else:
                            ocl_engine = self.engines[OCL_LUT_ENGINE] = Engine()
                        with ocl_engine.lock:
                            if method.target is not None:
                                platformid, deviceid = method.target
                            ocl_integr = ocl_engine.engine
                            if (ocl_integr is None) or \
                                    (ocl_integr.on_device["lut"] != integr.lut_checksum):
                                ocl_integr = ocl_azim_lut.OCL_LUT_Integrator(integr.lut,
                                                                             integr.size,
                                                                             platformid=platformid,
                                                                             deviceid=deviceid,
                                                                             checksum=integr.lut_checksum)
                                ocl_engine.set_engine(ocl_integr)
                            if ocl_integr is not None:
                                I, sum_, count = ocl_integr.integrate(data, dark=dark, flat=flat,
                                                                      solidangle=solidangle,
                                                                      solidangle_checksum=self._dssa_crc,
                                                                      dummy=dummy,
                                                                      delta_dummy=delta_dummy,
                                                                      polarization=polarization,
                                                                      polarization_checksum=polarization_checksum,
                                                                      normalization_factor=normalization_factor)
                                qAxis = integr.bin_centers  # this will be copied later
                                if error_model == "azimuthal":

                                    variance = (data - self.calcfrom1d(qAxis * pos0_scale, I, dim1_unit=unit, shape=shape)) ** 2
                                if variance is not None:
                                    var1d, a, b = ocl_integr.integrate(variance,
                                                                       solidangle=None,
                                                                       dummy=dummy,
                                                                       delta_dummy=delta_dummy,
                                                                       normalization_factor=1.0)
                                    with numpy.errstate(divide='ignore'):
                                        sigma = numpy.sqrt(a) / (b * normalization_factor)
                                    sigma[b == 0] = dummy if dummy is not None else self._empty
                    else:
                        qAxis, I, sum_, count = integr.integrate(data, dark=dark, flat=flat,
                                                                 solidAngle=solidangle,
                                                                 dummy=dummy,
                                                                 delta_dummy=delta_dummy,
                                                                 polarization=polarization,
                                                                 normalization_factor=normalization_factor)

                        if error_model == "azimuthal":
                            variance = (data - self.calcfrom1d(qAxis * pos0_scale, I, dim1_unit=unit, shape=shape)) ** 2
                        if variance is not None:
                            _, var1d, a, b = integr.integrate(variance,
                                                              solidAngle=None,
                                                              dummy=dummy,
                                                              delta_dummy=delta_dummy,
                                                              normalization_factor=1.0)
                            with numpy.errstate(divide='ignore'):
                                sigma = numpy.sqrt(a) / (b * normalization_factor)
                            sigma[b == 0] = dummy if dummy is not None else self._empty

        if method.algo_lower == "csr":
            if EXT_CSR_ENGINE not in self.engines:
                engine = self.engines[EXT_CSR_ENGINE] = Engine()
            else:
                engine = self.engines[EXT_CSR_ENGINE]
            with engine.lock:
                integr = engine.engine
                reset = None

                if integr is None:
                    reset = "init"
                if (not reset) and safe:
                    if integr.unit != unit:
                        reset = "unit changed"
                    if integr.bins != npt:
                        reset = "number of points changed"
                    if integr.size != data.size:
                        reset = "input image size changed"
                    if (mask is not None) and\
                            (not integr.check_mask):
                        reset = "mask but CSR was without mask"
                    elif (mask is None) and (integr.check_mask):
                        reset = "no mask but CSR has mask"
                    elif (mask is not None) and\
                            (integr.mask_checksum != mask_crc):
                        reset = "mask changed"
                    if radial_range != integr.pos0Range:
                        reset = "radial_range changed"
                    if azimuth_range != integr.pos1Range:
                        reset = "azimuth_range changed"
                if reset:
                    logger.info("AI.integrate1d: Resetting integrator because %s", reset)
                    split = method.split_lower
                    if split == "pseudo":
                        split = "full"
                    try:
                        integr = self.setup_CSR(shape, npt, mask,
                                                radial_range, azimuth_range,
                                                mask_checksum=mask_crc,
                                                unit=unit, split=split)
                    except MemoryError:  # CSR method is hungry...
                        logger.warning("MemoryError: falling back on forward implementation")
                        integr = None
                        self.reset_engines()
                        method = self.DEFAULT_METHOD_1D
                    else:
                        engine.set_engine(integr)
                if integr:
                    if method.impl_lower == "opencl":
                        # TODO: manage OpenCL targets
                        if OCL_CSR_ENGINE not in self.engines:
                            self.engines[OCL_CSR_ENGINE] = Engine()
                        ocl_engine = self.engines[OCL_CSR_ENGINE]
                        with ocl_engine.lock:
                            if method.target is not None:
                                platformid, deviceid = method.target
                            ocl_integr = ocl_engine.engine
                            if (ocl_integr is None) or \
                                    (ocl_integr.on_device["data"] != integr.lut_checksum):
                                ocl_integr = ocl_azim_csr.OCL_CSR_Integrator(integr.lut,
                                                                             integr.size,
                                                                             platformid=platformid,
                                                                             deviceid=deviceid,
                                                                             checksum=integr.lut_checksum,
                                                                             block_size=block_size,
                                                                             profile=profile)
                                ocl_engine.set_engine(ocl_integr)
                            I, sum_, count = ocl_integr.integrate(data, dark=dark, flat=flat,
                                                                  solidangle=solidangle,
                                                                  solidangle_checksum=self._dssa_crc,
                                                                  dummy=dummy,
                                                                  delta_dummy=delta_dummy,
                                                                  polarization=polarization,
                                                                  polarization_checksum=polarization_checksum,
                                                                  normalization_factor=normalization_factor)
                            qAxis = integr.bin_centers  # this will be copied later
                            if error_model == "azimuthal":
                                variance = (data - self.calcfrom1d(qAxis * pos0_scale, I, dim1_unit=unit, shape=shape)) ** 2
                            if variance is not None:
                                var1d, a, b = ocl_integr.integrate(variance,
                                                                   solidangle=None,
                                                                   dummy=dummy,
                                                                   delta_dummy=delta_dummy)
                                with numpy.errstate(divide='ignore'):
                                    sigma = numpy.sqrt(a) / (b * normalization_factor)
                                sigma[b == 0] = dummy if dummy is not None else self._empty
                    else:
                        qAxis, I, sum_, count = integr.integrate(data, dark=dark, flat=flat,
                                                                 solidAngle=solidangle,
                                                                 dummy=dummy,
                                                                 delta_dummy=delta_dummy,
                                                                 polarization=polarization,
                                                                 normalization_factor=normalization_factor)

                        if error_model == "azimuthal":
                            variance = (data - self.calcfrom1d(qAxis * pos0_scale, I, dim1_unit=unit, shape=shape)) ** 2
                        if variance is not None:
                            _, var1d, a, b = integr.integrate(variance,
                                                              solidAngle=None,
                                                              dummy=dummy,
                                                              delta_dummy=delta_dummy,
                                                              normalization_factor=1.0)
                            with numpy.errstate(divide='ignore'):
                                sigma = numpy.sqrt(a) / (b * normalization_factor)
                            sigma[b == 0] = dummy if dummy is not None else self._empty

        if method.method[1:4] == ("full", "histogram", "cython"):
            logger.debug("integrate1d uses SplitPixel implementation")
            pos = self.array_from_unit(shape, "corner", unit, scale=False)
            qAxis, I, sum_, count = splitPixel.fullSplit1D(pos=pos,
                                                           weights=data,
                                                           bins=npt,
                                                           pos0Range=radial_range,
                                                           pos1Range=azimuth_range,
                                                           dummy=dummy,
                                                           delta_dummy=delta_dummy,
                                                           mask=mask,
                                                           dark=dark,
                                                           flat=flat,
                                                           solidangle=solidangle,
                                                           polarization=polarization,
                                                           normalization_factor=normalization_factor
                                                           )
            if error_model == "azimuthal":
                variance = (data - self.calcfrom1d(qAxis * pos0_scale, I, dim1_unit=unit, shape=shape)) ** 2
            if variance is not None:
                _, var1d, a, b = splitPixel.fullSplit1D(pos=pos,
                                                        weights=variance,
                                                        bins=npt,
                                                        pos0Range=radial_range,
                                                        pos1Range=azimuth_range,
                                                        dummy=dummy,
                                                        delta_dummy=delta_dummy,
                                                        mask=mask,
                                                        normalization_factor=1.0
                                                        )
                with numpy.errstate(divide='ignore'):
                    sigma = numpy.sqrt(a) / (b * normalization_factor)
                sigma[b == 0] = dummy if dummy is not None else self._empty

        if method.method[1:4] == ("bbox", "histogram", "cython"):
            logger.debug("integrate1d uses BBox implementation")
            if azimuth_range is not None:
                chi = self.chiArray(shape)
                dchi = self.deltaChi(shape)
            else:
                chi = None
                dchi = None
            pos0 = self.array_from_unit(shape, "center", unit, scale=False)
            dpos0 = self.array_from_unit(shape, "delta", unit, scale=False)
            qAxis, I, sum_, count = splitBBox.histoBBox1d(weights=data,
                                                          pos0=pos0,
                                                          delta_pos0=dpos0,
                                                          pos1=chi,
                                                          delta_pos1=dchi,
                                                          bins=npt,
                                                          pos0Range=radial_range,
                                                          pos1Range=azimuth_range,
                                                          dummy=dummy,
                                                          delta_dummy=delta_dummy,
                                                          mask=mask,
                                                          dark=dark,
                                                          flat=flat,
                                                          solidangle=solidangle,
                                                          polarization=polarization,
                                                          normalization_factor=normalization_factor)
            if error_model == "azimuthal":
                variance = (data - self.calcfrom1d(qAxis * pos0_scale, I, dim1_unit=unit, shape=shape)) ** 2
            if variance is not None:
                _, var1d, a, b = splitBBox.histoBBox1d(weights=variance,
                                                       pos0=pos0,
                                                       delta_pos0=dpos0,
                                                       pos1=chi,
                                                       delta_pos1=dchi,
                                                       bins=npt,
                                                       pos0Range=radial_range,
                                                       pos1Range=azimuth_range,
                                                       dummy=dummy,
                                                       delta_dummy=delta_dummy,
                                                       mask=mask,
                                                       )
                with numpy.errstate(divide='ignore'):
                    sigma = numpy.sqrt(a) / (b * normalization_factor)
                sigma[b == 0] = dummy if dummy is not None else self._empty

        if method.method[1:3] == ("no", "histogram") and method.impl_lower != "opencl":
            # Common part for  Numpy and Cython
            data = data.astype(numpy.float32)
            mask = self.create_mask(data, mask, dummy, delta_dummy, 
                                    unit=unit,
                                    radial_range=radial_range,
                                    azimuth_range=azimuth_range,
                                    mode="where")
            pos0 = self.array_from_unit(shape, "center", unit, scale=False)
            if radial_range is None:
                radial_range = (pos0.min(), pos0.max() * EPS32)
            pos0 = pos0[mask]
            if dark is not None:
                data -= dark
            if flat is not None:
                data /= flat
            if polarization is not None:
                data /= polarization
            if solidangle is not None:
                data /= solidangle
            data = data[mask]
            if variance is not None:
                variance = variance[mask]

            if method.impl_lower == "cython":
                logger.debug("integrate1d uses cython implementation")
                qAxis, I, sum_, count = histogram.histogram(pos=pos0,
                                                            weights=data,
                                                            bins=npt,
                                                            bin_range=radial_range,
                                                            pixelSize_in_Pos=0,
                                                            empty=dummy if dummy is not None else self._empty,
                                                            normalization_factor=normalization_factor)
                if error_model == "azimuthal":
                    variance = (data - self.calcfrom1d(qAxis * pos0_scale, I, dim1_unit=unit, shape=shape)[mask]) ** 2
                if variance is not None:
                    _, var1d, a, b = histogram.histogram(pos=pos0,
                                                         weights=variance,
                                                         bins=npt,
                                                         bin_range=radial_range,
                                                         pixelSize_in_Pos=1,
                                                         empty=dummy if dummy is not None else self._empty)
                    with numpy.errstate(divide='ignore'):
                        sigma = numpy.sqrt(a) / (b * normalization_factor)
                    sigma[b == 0] = dummy if dummy is not None else self._empty
            elif method.impl_lower == "python":
                logger.debug("integrate1d uses Numpy implementation")
                count, b = numpy.histogram(pos0, npt, range=radial_range)
                qAxis = (b[1:] + b[:-1]) / 2.0
                sum_, b = numpy.histogram(pos0, npt, weights=data, range=radial_range)
                with numpy.errstate(divide='ignore'):
                    if error_model == "azimuthal":
                        variance = (data - self.calcfrom1d(qAxis * pos0_scale, I, dim1_unit=unit, shape=shape)[mask]) ** 2
                    if variance is not None:
                        var1d, b = numpy.histogram(pos0, npt, weights=variance, range=radial_range)
                        sigma = numpy.sqrt(var1d) / (count * normalization_factor)
                        sigma[count == 0] = dummy if dummy is not None else self._empty
                    with numpy.errstate(divide='ignore'):
                        I = sum_ / count / normalization_factor
                    I[count == 0] = dummy if dummy is not None else self._empty

        if pos0_scale:
            # not in place to make a copy
            qAxis = qAxis * pos0_scale

        result = Integrate1dResult(qAxis, I, sigma)
        result._set_method_called("integrate1d")
        result._set_compute_engine(str(method))
        result._set_unit(unit)
        result._set_sum(sum_)
        result._set_count(count)
        result._set_has_dark_correction(has_dark)
        result._set_has_flat_correction(has_flat)
        result._set_has_mask_applied(has_mask)
        result._set_polarization_factor(polarization_factor)
        result._set_normalization_factor(normalization_factor)
        result._set_metadata(metadata)

        if filename is not None:
            writer = DefaultAiWriter(filename, self)
            writer.write(result)

        if all:
            logger.warning("integrate1d(all=True) is deprecated. "
                           "Please refer to the documentation of Integrate1dResult")

            res = {"radial": result.radial,
                   "unit": result.unit,
                   "I": result.intensity,
                   "sum": result.sum,
                   "count": result.count
                   }
            if result.sigma is not None:
                res["sigma"] = result.sigma
            return res

        return result

    integrate1d = _integrate1d_legacy

    def _integrate1d_ng(self, data, npt, filename=None,
                        correctSolidAngle=True,
                        variance=None, error_model=None,
                        radial_range=None, azimuth_range=None,
                        mask=None, dummy=None, delta_dummy=None,
                        polarization_factor=None, dark=None, flat=None,
                        method="csr", unit=units.Q, safe=True,
                        normalization_factor=1.0,
                        metadata=None):
        """Demonstrator for the new azimuthal integrator taking care of the normalization,

        Early stage prototype
        """

        method = self._normalize_method(method, dim=1, default=self.DEFAULT_METHOD_1D)
        assert method.dimension == 1
        unit = units.to_unit(unit)
        empty = dummy if dummy is not None else self._empty
        shape = data.shape

        if mask is None:
            has_mask = "from detector"
            mask = self.mask
            mask_crc = self.detector.get_mask_crc()
            if mask is None:
                has_mask = False
                mask_crc = None
        else:
            has_mask = "user provided"
            mask = numpy.ascontiguousarray(mask)
            mask_crc = crc32(mask)


        if correctSolidAngle:
            solidangle = self.solidAngleArray(shape, correctSolidAngle)
        else:
            solidangle = None

        if polarization_factor is None:
            polarization = polarization_checksum = None
        else:
            polarization, polarization_checksum = self.polarization(shape, polarization_factor, with_checksum=True)

        if dark is None:
            dark = self.detector.darkcurrent
            if dark is None:
                has_dark = False
            else:
                has_dark = "from detector"
        else:
            has_dark = "provided"

        if flat is None:
            flat = self.detector.flatfield
            if dark is None:
                has_flat = False
            else:
                has_flat = "from detector"
        else:
            has_flat = "provided"

        if variance is not None:
            assert variance.size == data.size
        elif error_model:
            error_model = error_model.lower()
            if error_model == "poisson":
                if dark is None:
                    variance = numpy.ascontiguousarray(abs(data), numpy.float32)
                else:
                    variance = abs(data) + abs(dark)

        # Prepare LUT if needed!
        if method.algo_lower == "csr":
            # initialize the CSR integrator in Cython as it may be needed later on.
            cython_method = IntegrationMethod.select_method(method.dimension, method.split_lower, method.algo_lower, "cython")[0]
            if cython_method not in self.engines:
                cython_engine = self.engines[cython_method] = Engine()
            else:
                cython_engine = self.engines[cython_method]
            with cython_engine.lock:
                # Validate that the engine used is the proper one
                cython_integr = cython_engine.engine
                cython_reset = None
                if cython_integr is None:
                    cython_reset = "of first initialization"
                if (not cython_reset) and safe:
                    if cython_integr.unit != unit:
                        cython_reset = "unit was changed"
                    if cython_integr.bins != npt:
                        cython_reset = "number of points changed"
                    if cython_integr.size != data.size:
                        cython_reset = "input image size changed"
                    if cython_integr.empty != empty:
                        cython_reset = "empty value changed "
                    if (mask is not None) and (not cython_integr.check_mask):
                        cython_reset = "mask but CSR was without mask"
                    elif (mask is None) and (cython_integr.check_mask):
                        cython_reset = "no mask but CSR has mask"
                    elif (mask is not None) and (cython_integr.mask_checksum != mask_crc):
                        cython_reset = "mask changed"
                    if (radial_range is None) and (cython_integr.pos0Range is not None):
                        cython_reset = "radial_range was defined in CSR"
                    elif (radial_range is not None) and cython_integr.pos0Range != (min(radial_range), max(radial_range) * EPS32):
                        cython_reset = "radial_range is defined but not the same as in CSR"
                    if (azimuth_range is None) and (cython_integr.pos1Range is not None):
                        cython_reset = "azimuth_range not defined and CSR had azimuth_range defined"
                    elif (azimuth_range is not None) and cython_integr.pos1Range != (min(azimuth_range), max(azimuth_range) * EPS32):
                        cython_reset = "azimuth_range requested and CSR's azimuth_range don't match"
                error = False
                if cython_reset:
                    logger.info("AI.integrate1d_ng: Resetting Cython integrator because %s", cython_reset)
                    split = method.split_lower
                    if split == "pseudo":
                        split = "full"
                    try:
                        cython_integr = self.setup_CSR(shape, npt, mask,
                                                       radial_range, azimuth_range,
                                                       mask_checksum=mask_crc,
                                                       unit=unit, split=split)
                    except MemoryError:  # CSR method is hungry...
                        logger.warning("MemoryError: falling back on forward implementation")
                        cython_integr = None
                        self.reset_engines()
                        method = self.DEFAULT_METHOD_1D
                    else:
                        cython_engine.set_engine(cython_integr)
            #This whole block uses CSR, Now we should treat all the various implementation: Cython, OpenCL and finally Python.
            if method.impl_lower == "cython":
                #The integrator has already been initialized previously
                integr = self.engines[method].engine
                intpl = integr.integrate_ng(data,
                                            variance=variance,
                                            dummy=dummy, 
                                            delta_dummy=delta_dummy, 
                                            dark=dark,
                                            flat=flat, 
                                            solidangle=solidangle,
                                            polarization=polarization,
                                            normalization_factor=normalization_factor)
            elif method.impl_lower == "opencl":
                if method not in self.engines:
                    # instanciated the engine
                    engine = self.engines[method] = Engine()
                else:
                    engine = self.engines[method]
                with engine.lock:
                    # Validate that the engine used is the proper one
                    integr = engine.engine
                    reset = None
                    if integr is None:
                        reset = "of first initialization"
                    if (not reset) and safe:
                        if integr.unit != unit:
                            reset = "unit was changed"
                        if integr.bins != npt:
                            reset = "number of points changed"
                        if integr.size != data.size:
                            reset = "input image size changed"
                        if integr.empty != empty:
                            reset = "empty value changed "
                        if (mask is not None) and (not integr.check_mask):
                            reset = "mask but CSR was without mask"
                        elif (mask is None) and (integr.check_mask):
                            reset = "no mask but CSR has mask"
                        elif (mask is not None) and (integr.mask_checksum != mask_crc):
                            reset = "mask changed"
                        if (radial_range is None) and (integr.pos0Range is not None):
                            reset = "radial_range was defined in CSR"
                        elif (radial_range is not None) and integr.pos0Range != (min(radial_range), max(radial_range) * EPS32):
                            reset = "radial_range is defined but not the same as in CSR"
                        if (azimuth_range is None) and (integr.pos1Range is not None):
                            reset = "azimuth_range not defined and CSR had azimuth_range defined"
                        elif (azimuth_range is not None) and integr.pos1Range != (min(azimuth_range), max(azimuth_range) * EPS32):
                            reset = "azimuth_range requested and CSR's azimuth_range don't match"
                    error = False
    
                    if reset:
                        logger.info("ai.integrate1d_ng: Resetting ocl_csr integrator because %s", reset)
                        csr_integr = self.engines[cython_method].engine 
                        
                        try:
                            integr = method.class_funct.klass(csr_integr.lut, 
                                                              image_size=data.size, 
                                                              checksum=csr_integr.lut_checksum, 
                                                              empty=empty,
                                                              unit=unit,
                                                              platformid=method.target[0],
                                                              deviceid=method.target[1])
                        except MemoryError:
                            logger.warning("MemoryError: falling back on default forward implementation")
                            self.reset_engines()
                            method = self.DEFAULT_METHOD_1D
                        else:
                            engine.set_engine(integr)
                    else:
                        integr = self.engines[method].engine
                intpl = integr.integrate_ng(data, dark=dark,
                                            dummy=dummy, delta_dummy=delta_dummy,
                                            variance=variance,
                                            flat=flat, solidangle=solidangle,
                                            polarization=polarization, polarization_checksum=polarization_checksum,
                                            normalization_factor=normalization_factor,
                                            bin_range=None)
            elif method.impl_lower == "python":
                raise NotImplementedError()
            # This section is common to all 3 CSR implementations...
            if variance is None:
                result = Integrate1dResult(intpl.position, intpl.intensity)
            else:
                result = Integrate1dResult(intpl.position,
                                           intpl.intensity,
                                           intpl.error)
            result._set_compute_engine(integr.__module__ + "." + integr.__class__.__name__)
            result._set_unit(integr.unit)
            result._set_sum_signal(intpl.signal)
            result._set_sum_normalization(intpl.normalization)
            if variance is not None:
                result._set_sum_variance(intpl.variance)
            result._set_count(intpl.count)
 
        #END of CSR implementations
        elif (method.method[1:4] == ("no", "histogram", "python") or
                method.method[1:4] == ("no", "histogram", "cython")):
            integr = method.class_funct.function  # should be histogram[_engine].histogram1d_engine
            if azimuth_range:
                chi_min, chi_max = azimuth_range
                chi = self.chiArray(shape)
                azim_mask = numpy.logical_or(chi > chi_max, chi < chi_min)
                if mask is None:
                    mask = azim_mask
                else:
                    mask = numpy.logical_or(mask, azim_mask)
            radial = self.array_from_unit(shape, "center", unit, scale=False)

            intpl = integr(radial, npt, data,
                           dark=dark,
                           dummy=dummy, delta_dummy=delta_dummy,
                           variance=variance,
                           flat=flat, solidangle=solidangle,
                           polarization=polarization,
                           normalization_factor=normalization_factor,
                           mask=mask,
                           radial_range=radial_range)

            if variance is None:
                result = Integrate1dResult(intpl.position, intpl.intensity)
            else:
                result = Integrate1dResult(intpl.position,
                                           intpl.intensity,
                                           intpl.error)
            result._set_compute_engine(integr.__module__ + "." + integr.__name__)
            result._set_unit(unit)
            result._set_sum_signal(intpl.signal)
            result._set_sum_normalization(intpl.normalization)
            if variance is not None:
                result._set_sum_variance(intpl.variance)
            result._set_count(intpl.count)
        elif method.method[1:4] == ("no", "histogram", "opencl"):
            if method not in self.engines:
                engine = self.engines[method] = Engine()
            else:
                engine = self.engines[method]
            with engine.lock:
                # Validate that the engine used is the proper one
                integr = engine.engine
                reset = None
                if integr is None:
                    reset = "of first initialization"
                if (not reset) and safe:
                    if integr.unit != unit:
                        reset = "unit was changed"
                    if integr.bins != npt:
                        reset = "number of points changed"
                    if integr.size != data.size:
                        reset = "input image size changed"
                    if integr.empty != empty:
                        reset = "empty value changed "
                if reset:
                    logger.info("ai.integrate1d: Resetting integrator because %s", reset)
                    pos0 = self.array_from_unit(shape, "center", unit, scale=False)

                    try:
                        integr = method.class_funct.klass(pos0,
                                                          npt,
                                                          empty=empty,
                                                          unit=unit,
                                                          platformid=method.target[0],
                                                          deviceid=method.target[1])
                    except MemoryError:
                        logger.warning("MemoryError: falling back on default forward implementation")
                        self.reset_engines()
                        method = self.DEFAULT_METHOD_1D
                    else:
                        engine.set_engine(integr)
                intpl = integr(data, dark=dark,
                               dummy=dummy, delta_dummy=delta_dummy,
                               variance=variance,
                               flat=flat, solidangle=solidangle,
                               polarization=polarization, polarization_checksum=polarization_checksum,
                               normalization_factor=normalization_factor,
                               bin_range=None)
            if variance is None:
                result = Integrate1dResult(intpl.position, intpl.intensity)
            else:
                result = Integrate1dResult(intpl.position,
                                           intpl.intensity,
                                           intpl.error)
            result._set_compute_engine(integr.__module__ + "." + integr.__class__.__name__)
            result._set_unit(integr.unit)
            result._set_sum_signal(intpl.signal)
            result._set_sum_normalization(intpl.normalization)
            if variance is not None:
                result._set_sum_variance(intpl.variance)
            result._set_count(intpl.count)
        else:
            # Fallback method ...
            kwargs = {"npt": npt,
                      "error_model": None,
                      "variance": None,
                      "correctSolidAngle": False,
                      "polarization_factor": None,
                      "flat": None,
                      "radial_range": radial_range,
                      "azimuth_range": azimuth_range,
                      "mask": mask,
                      "dummy": dummy,
                      "delta_dummy": delta_dummy,
                      "method": method,
                      "unit": unit,
                      }

            normalization_image = numpy.ones(data.shape) * normalization_factor
            if correctSolidAngle:
                normalization_image *= self.solidAngleArray(self.detector.shape)

            if polarization_factor:
                normalization_image *= self.polarization(self.detector.shape, factor=polarization_factor)

            if flat is not None:
                normalization_image *= flat

            norm = self.integrate1d(normalization_image, **kwargs)
            signal = self._integrate1d_legacy(data, dark=dark, ** kwargs)
            sigma2 = self._integrate1d_legacy(variance, **kwargs)
            result = Integrate1dResult(norm.radial,
                                       signal.sum / norm.sum,
                                       numpy.sqrt(sigma2.sum) / norm.sum)
            result._set_compute_engine(norm.compute_engine)
            result._set_unit(signal.unit)
            result._set_sum_signal(signal.sum)
            result._set_sum_normalization(norm.sum)
            result._set_sum_variance(sigma2.sum)
            result._set_count(signal.count)
        result._set_method_called("integrate1d_ng")
        return result

    def integrate_radial(self, data, npt, npt_rad=100,
                         correctSolidAngle=True,
                         radial_range=None, azimuth_range=None,
                         mask=None, dummy=None, delta_dummy=None,
                         polarization_factor=None, dark=None, flat=None,
                         method="csr", unit=units.CHI_DEG, radial_unit=units.Q,
                         normalization_factor=1.0,):
        """Calculate the radial integrated profile curve as I = f(chi)

        :param ndarray data: 2D array from the Detector/CCD camera
        :param int npt: number of points in the output pattern
        :param int npt_rad: number of points in the radial space. Too few points may lead to huge rounding errors.
        :param str filename: output filename in 2/3 column ascii format
        :param bool correctSolidAngle: correct for solid angle of each pixel if True
        :param radial_range: The lower and upper range of the radial unit. If not provided, range is simply (data.min(), data.max()). Values outside the range are ignored. Optional.
        :type radial_range: Tuple(float, float)
        :param azimuth_range: The lower and upper range of the azimuthal angle in degree. If not provided, range is simply (data.min(), data.max()). Values outside the range are ignored. Optional.
        :type azimuth_range: Tuple(float, float)
        :param ndarray mask: array (same size as image) with 1 for masked pixels, and 0 for valid pixels
        :param float dummy: value for dead/masked pixels
        :param float delta_dummy: precision for dummy value
        :param float polarization_factor: polarization factor between -1 (vertical) and +1 (horizontal).
                * 0 for circular polarization or random,
                * None for no correction,
                * True for using the former correction
        :param ndarray dark: dark noise image
        :param ndarray flat: flat field image
        :param str method: can be "numpy", "cython", "BBox" or "splitpixel", "lut", "csr", "nosplit_csr", "full_csr", "lut_ocl" and "csr_ocl" if you want to go on GPU. To Specify the device: "csr_ocl_1,2"
        :param pyFAI.units.Unit unit: Output units, can be "chi_deg" or "chi_rad"
        :param pyFAI.units.Unit radial_unit: unit used for radial representation, can be "q_nm^-1", "q_A^-1", "2th_deg", "2th_rad", "r_mm" for now
        :param float normalization_factor: Value of a normalization monitor
        :return: chi bins center positions and regrouped intensity
        :rtype: Integrate1dResult
        """
        unit = units.to_unit(unit, type_=units.AZIMUTHAL_UNITS)
        res = self.integrate2d(data, npt_rad, npt,
                               correctSolidAngle=correctSolidAngle,
                               mask=mask, dummy=dummy, delta_dummy=delta_dummy,
                               polarization_factor=polarization_factor,
                               dark=dark, flat=flat, method=method,
                               normalization_factor=normalization_factor,
                               radial_range=radial_range,
                               azimuth_range=azimuth_range,
                               unit=radial_unit)

        azim_scale = unit.scale / units.CHI_DEG.scale
        sum_ = res.sum.sum(axis=-1)
        count = res.count.sum(axis=-1)
        intensity = sum_ / count
        empty = dummy if dummy is not None else self.empty
        intensity[count == 0] = empty
        result = Integrate1dResult(res.azimuthal * azim_scale, intensity, None)
        result._set_method_called("integrate_radial")
        result._set_unit(unit)
        result._set_sum(sum_)
        result._set_count(count)
        result._set_has_dark_correction(dark is not None)
        result._set_has_flat_correction(flat is not None)
        result._set_polarization_factor(polarization_factor)
        result._set_normalization_factor(normalization_factor)
        return result

    @deprecated(since_version="0.19", only_once=True, deprecated_since="0.19.0")
    def _integrate2d_legacy(self, data, npt_rad, npt_azim=360,
                            filename=None, correctSolidAngle=True, variance=None,
                            error_model=None, radial_range=None, azimuth_range=None,
                            mask=None, dummy=None, delta_dummy=None,
                            polarization_factor=None, dark=None, flat=None,
                            method=None, unit=units.Q, safe=True,
                            normalization_factor=1.0, all=False, metadata=None):
        """
        Calculate the azimuthal regrouped 2d image in q(nm^-1)/chi(deg) by default

        Multi algorithm implementation (tries to be bullet proof)

        :param data: 2D array from the Detector/CCD camera
        :type data: ndarray
        :param npt_rad: number of points in the radial direction
        :type npt_rad: int
        :param npt_azim: number of points in the azimuthal direction
        :type npt_azim: int
        :param filename: output image (as edf format)
        :type filename: str
        :param correctSolidAngle: correct for solid angle of each pixel if True
        :type correctSolidAngle: bool
        :param variance: array containing the variance of the data. If not available, no error propagation is done
        :type variance: ndarray
        :param error_model: When the variance is unknown, an error model can be given: "poisson" (variance = I), "azimuthal" (variance = (I-<I>)^2)
        :type error_model: str
        :param radial_range: The lower and upper range of the radial unit. If not provided, range is simply (data.min(), data.max()). Values outside the range are ignored.
        :type radial_range: (float, float), optional
        :param azimuth_range: The lower and upper range of the azimuthal angle in degree. If not provided, range is simply (data.min(), data.max()). Values outside the range are ignored.
        :type azimuth_range: (float, float), optional
        :param mask: array (same size as image) with 1 for masked pixels, and 0 for valid pixels
        :type mask: ndarray
        :param dummy: value for dead/masked pixels
        :type dummy: float
        :param delta_dummy: precision for dummy value
        :type delta_dummy: float
        :param polarization_factor: polarization factor between -1 (vertical)
                and +1 (horizontal). 0 for circular polarization or random,
                None for no correction
        :type polarization_factor: float
        :param dark: dark noise image
        :type dark: ndarray
        :param flat: flat field image
        :type flat: ndarray
        :param method: can be "numpy", "cython", "BBox" or "splitpixel", "lut", "csr; "lut_ocl" and "csr_ocl" if you want to go on GPU. To Specify the device: "csr_ocl_1,2"
        :type method: str
        :param unit: Output units, can be "q_nm^-1", "q_A^-1", "2th_deg", "2th_rad", "r_mm" for now
        :type unit: pyFAI.units.Unit
        :param safe: Do some extra checks to ensure LUT is still valid. False is faster.
        :type safe: bool
        :param normalization_factor: Value of a normalization monitor
        :type normalization_factor: float
        :param all: if true, return many more intermediate results as a dict (deprecated, please refer to the documentation of Integrate2dResult).
        :param metadata: JSON serializable object containing the metadata, usually a dictionary.
        :type all: bool
        :return: azimuthaly regrouped intensity, q/2theta/r pos. and chi pos.
        :rtype: Integrate2dResult, dict
        """
        if all:
            logger.warning("Deprecation: please use the object returned by ai.integrate2d, not the option `all`")

        method = self._normalize_method(method, dim=2, default=self.DEFAULT_METHOD_2D)
        assert method.dimension == 2
        npt = (npt_rad, npt_azim)
        unit = units.to_unit(unit)
        pos0_scale = unit.scale
        if mask is None:
            has_mask = "from detector"
            mask = self.mask
            mask_crc = self.detector.get_mask_crc()
            if mask is None:
                has_mask = False
                mask_crc = None
        else:
            has_mask = "provided"
            mask = numpy.ascontiguousarray(mask)
            mask_crc = crc32(mask)

        shape = data.shape

        if radial_range:
            radial_range = tuple(radial_range[i] / pos0_scale for i in (0, -1))

        if variance is not None:
            assert variance.size == data.size
        elif error_model:
            error_model = error_model.lower()
            if error_model == "poisson":
                variance = numpy.ascontiguousarray(data, numpy.float32)

        if azimuth_range is not None:
            azimuth_range = tuple(deg2rad(azimuth_range[i]) for i in (0, -1))
            if azimuth_range[1] <= azimuth_range[0]:
                azimuth_range = (azimuth_range[0], azimuth_range[1] + 2 * pi)
            self.check_chi_disc(azimuth_range)

        if correctSolidAngle:
            solidangle = self.solidAngleArray(shape, correctSolidAngle)
        else:
            solidangle = None

        if polarization_factor is None:
            polarization = polarization_checksum = None
        else:
            polarization, polarization_checksum = self.polarization(shape, polarization_factor, with_checksum=True)

        if dark is None:
            dark = self.detector.darkcurrent
            if dark is None:
                has_dark = False
            else:
                has_dark = "from detector"
        else:
            has_dark = "provided"

        if flat is None:
            flat = self.detector.flatfield
            if dark is None:
                has_flat = False
            else:
                has_flat = "from detector"
        else:
            has_flat = "provided"

        I = None
        sigma = None
        sum_ = None
        count = None

        if method.algo_lower == "lut":
            if EXT_LUT_ENGINE not in self.engines:
                engine = self.engines[EXT_LUT_ENGINE] = Engine()
            else:
                engine = self.engines[EXT_LUT_ENGINE]
            with engine.lock:
                integr = engine.engine
                reset = None
                if integr is None:
                    reset = "init"
                if (not reset) and safe:
                    if integr.unit != unit:
                        reset = "unit changed"
                    if integr.bins != npt:
                        reset = "number of points changed"
                    if integr.size != data.size:
                        reset = "input image size changed"
                    if (mask is not None) and (not integr.check_mask):
                        reset = "mask but LUT was without mask"
                    elif (mask is None) and (integr.check_mask):
                        reset = "no mask but LUT has mask"
                    elif (mask is not None) and (integr.mask_checksum != mask_crc):
                        reset = "mask changed"
                    if radial_range != integr.pos0Range:
                        reset = "radial_range changed"
                    if azimuth_range != integr.pos1Range:
                        reset = "azimuth_range changed"
                error = False
                if reset:
                    logger.info("ai.integrate2d: Resetting integrator because %s", reset)
                    try:
                        integr = self.setup_LUT(shape, npt, mask, radial_range, azimuth_range, mask_checksum=mask_crc, unit=unit)
                    except MemoryError:
                        # LUT method is hungry im memory...
                        logger.warning("MemoryError: falling back on forward implementation")
                        integr = None
                        self.reset_engines()
                        method = self.DEFAULT_METHOD_2D
                        error = True
                    else:
                        error = False
                        engine.set_engine(integr)
                if not error:
                    if method.impl_lower == "opencl":
                        if OCL_LUT_ENGINE in self.engines:
                            ocl_engine = self.engines[OCL_LUT_ENGINE]
                        else:
                            ocl_engine = self.engines[OCL_LUT_ENGINE] = Engine()
                        with ocl_engine.lock:
                            platformid, deviceid = method.target
                            ocl_integr = ocl_engine.engine
                            if (ocl_integr is None) or \
                                    (ocl_integr.on_device["lut"] != integr.lut_checksum):
                                ocl_integr = ocl_azim_lut.OCL_LUT_Integrator(integr.lut,
                                                                             integr.size,
                                                                             platformid=platformid,
                                                                             deviceid=deviceid,
                                                                             checksum=integr.lut_checksum)
                                ocl_engine.set_engine(ocl_integr)

                            if (not error) and (ocl_integr is not None):
                                I, sum_, count = ocl_integr.integrate(data, dark=dark, flat=flat,
                                                                      solidangle=solidangle,
                                                                      solidangle_checksum=self._dssa_crc,
                                                                      dummy=dummy,
                                                                      delta_dummy=delta_dummy,
                                                                      polarization=polarization,
                                                                      polarization_checksum=polarization_checksum,
                                                                      normalization_factor=normalization_factor,
                                                                      safe=safe)
                                I.shape = npt
                                I = I.T
                                bins_rad = integr.bin_centers0  # this will be copied later
                                bins_azim = integr.bin_centers1
                    else:
                        I, bins_rad, bins_azim, sum_, count = integr.integrate(data, dark=dark, flat=flat,
                                                                               solidAngle=solidangle,
                                                                               dummy=dummy,
                                                                               delta_dummy=delta_dummy,
                                                                               polarization=polarization,
                                                                               normalization_factor=normalization_factor
                                                                               )

        if method.algo_lower == "csr":
            if EXT_CSR_ENGINE not in self.engines:
                engine = self.engines[EXT_CSR_ENGINE] = Engine()
            else:
                engine = self.engines[EXT_CSR_ENGINE]
            with engine.lock:
                integr = engine.engine
                reset = None
                if integr is None:
                    reset = "init"
                if (not reset) and safe:
                    if integr.unit != unit:
                        reset = "unit changed"
                    if integr.bins != npt:
                        reset = "number of points changed"
                    if integr.size != data.size:
                        reset = "input image size changed"
                    if (mask is not None) and (not integr.check_mask):
                        reset = "mask but CSR was without mask"
                    elif (mask is None) and (integr.check_mask):
                        reset = "no mask but CSR has mask"
                    elif (mask is not None) and (integr.mask_checksum != mask_crc):
                        reset = "mask changed"
                    if (radial_range is None) and (integr.pos0Range is not None):
                        reset = "radial_range was defined in CSR"
                    elif (radial_range is not None) and integr.pos0Range != (min(radial_range), max(radial_range) * EPS32):
                        reset = "radial_range is defined but not the same as in CSR"
                    if (azimuth_range is None) and (integr.pos1Range is not None):
                        reset = "azimuth_range not defined and CSR had azimuth_range defined"
                    elif (azimuth_range is not None) and integr.pos1Range != (min(azimuth_range), max(azimuth_range) * EPS32):
                        reset = "azimuth_range requested and CSR's azimuth_range don't match"
                error = False
                if reset:
                    logger.info("AI.integrate2d: Resetting integrator because %s", reset)
                    split = method.split_lower
                    if split == "pseudo":
                        split = "full"
                    try:
                        integr = self.setup_CSR(shape, npt, mask,
                                                radial_range, azimuth_range,
                                                mask_checksum=mask_crc,
                                                unit=unit, split=split)
                    except MemoryError:
                        logger.warning("MemoryError: falling back on default forward implementation")
                        integr = None
                        self.reset_engines()
                        method = self.DEFAULT_METHOD_2D
                        error = True
                    else:
                        error = False
                        engine.set_engine(integr)
                if not error:
                    if method.impl_lower == "opencl":
                        if OCL_CSR_ENGINE in self.engines:
                            ocl_engine = self.engines[OCL_CSR_ENGINE]
                        else:
                            ocl_engine = self.engines[OCL_CSR_ENGINE] = Engine()
                        with ocl_engine.lock:
                            platformid, deviceid = method.target
                            ocl_integr = ocl_engine.engine
                            if (ocl_integr is None) or (ocl_integr.on_device["data"] != integr.lut_checksum):
                                ocl_integr = ocl_azim_csr.OCL_CSR_Integrator(integr.lut,
                                                                             integr.size,
                                                                             platformid=platformid,
                                                                             deviceid=deviceid,
                                                                             checksum=integr.lut_checksum)
                                ocl_engine.set_engine(ocl_integr)
                        if (not error) and (ocl_integr is not None):
                                I, sum_, count = ocl_integr.integrate(data, dark=dark, flat=flat,
                                                                      solidangle=solidangle,
                                                                      solidangle_checksum=self._dssa_crc,
                                                                      dummy=dummy,
                                                                      delta_dummy=delta_dummy,
                                                                      polarization=polarization,
                                                                      polarization_checksum=polarization_checksum,
                                                                      safe=safe,
                                                                      normalization_factor=normalization_factor)
                                I.shape = npt
                                I = I.T
                                bins_rad = integr.bin_centers0  # this will be copied later
                                bins_azim = integr.bin_centers1
                    else:
                        I, bins_rad, bins_azim, sum_, count = integr.integrate(data, dark=dark, flat=flat,
                                                                               solidAngle=solidangle,
                                                                               dummy=dummy,
                                                                               delta_dummy=delta_dummy,
                                                                               polarization=polarization,
                                                                               normalization_factor=normalization_factor)

        if method.method[1:4] in (("pseudo", "histogram", "cython"), ("full", "histogram", "cython")):
            logger.debug("integrate2d uses SplitPixel implementation")
            pos = self.array_from_unit(shape, "corner", unit, scale=False)
            I, bins_rad, bins_azim, sum_, count = splitPixel.fullSplit2D(pos=pos,
                                                                         weights=data,
                                                                         bins=(npt_rad, npt_azim),
                                                                         pos0Range=radial_range,
                                                                         pos1Range=azimuth_range,
                                                                         dummy=dummy,
                                                                         delta_dummy=delta_dummy,
                                                                         mask=mask,
                                                                         dark=dark,
                                                                         flat=flat,
                                                                         solidangle=solidangle,
                                                                         polarization=polarization,
                                                                         normalization_factor=normalization_factor,
                                                                         chiDiscAtPi=self.chiDiscAtPi,
                                                                         empty=dummy if dummy is not None else self._empty)
        if method.method[1:4] == ("bbox", "histogram", "cython"):
            logger.debug("integrate2d uses BBox implementation")
            chi = self.chiArray(shape)
            dchi = self.deltaChi(shape)
            pos0 = self.array_from_unit(shape, "center", unit, scale=False)
            dpos0 = self.array_from_unit(shape, "delta", unit, scale=False)
            I, bins_rad, bins_azim, sum_, count = splitBBox.histoBBox2d(weights=data,
                                                                        pos0=pos0,
                                                                        delta_pos0=dpos0,
                                                                        pos1=chi,
                                                                        delta_pos1=dchi,
                                                                        bins=(npt_rad, npt_azim),
                                                                        pos0Range=radial_range,
                                                                        pos1Range=azimuth_range,
                                                                        dummy=dummy,
                                                                        delta_dummy=delta_dummy,
                                                                        mask=mask,
                                                                        dark=dark,
                                                                        flat=flat,
                                                                        solidangle=solidangle,
                                                                        polarization=polarization,
                                                                        normalization_factor=normalization_factor,
                                                                        chiDiscAtPi=self.chiDiscAtPi,
                                                                        empty=dummy if dummy is not None else self._empty)

        if method.method[1:3] == ("no", "histogram") and method.impl_lower != "opencl":
            logger.debug("integrate2d uses numpy or cython implementation")
            data = data.astype(numpy.float32)  # it is important to make a copy see issue #88
            mask = self.create_mask(data, mask, dummy, delta_dummy,
                                    unit=unit, 
                                    radial_range=radial_range,
                                    azimuth_range=azimuth_range,
                                    mode="where")
            pos0 = self.array_from_unit(shape, "center", unit, scale=False)
            pos1 = self.chiArray(shape)

            if radial_range is None:
                radial_range = [pos0.min(), pos0.max() * EPS32]

            if azimuth_range is None:
                azimuth_range = [pos1.min(), pos1.max() * EPS32]

            if variance is not None:
                variance = variance[mask]

            if dark is not None:
                data -= dark

            if flat is not None:
                data /= flat

            if polarization is not None:
                data /= polarization

            if solidangle is not None:
                data /= solidangle

            data = data[mask]
            pos0 = pos0[mask]
            pos1 = pos1[mask]
            if method.impl_lower == "cython":
                I, bins_azim, bins_rad, sum_, count = histogram.histogram2d(pos0=pos1,
                                                                            pos1=pos0,
                                                                            weights=data,
                                                                            bins=(npt_azim, npt_rad),
                                                                            split=False,
                                                                            empty=dummy if dummy is not None else self._empty,
                                                                            normalization_factor=normalization_factor)
            elif method.impl_lower == "python":
                logger.debug("integrate2d uses Numpy implementation")
                count, b, c = numpy.histogram2d(pos1, pos0, (npt_azim, npt_rad), range=[azimuth_range, radial_range])
                bins_azim = (b[1:] + b[:-1]) / 2.0
                bins_rad = (c[1:] + c[:-1]) / 2.0
                count1 = numpy.maximum(1, count)
                sum_, b, c = numpy.histogram2d(pos1, pos0, (npt_azim, npt_rad),
                                               weights=data, range=[azimuth_range, radial_range])
                I = sum_ / count1 / normalization_factor
                I[count == 0] = dummy if dummy is not None else self._empty
        # I know I make copies ....
        bins_rad = bins_rad * pos0_scale
        bins_azim = bins_azim * 180.0 / pi

        result = Integrate2dResult(I, bins_rad, bins_azim, sigma)
        result._set_method_called("integrate2d")
        result._set_compute_engine(str(method))
        result._set_unit(unit)
        result._set_count(count)
        result._set_sum(sum_)
        result._set_has_dark_correction(has_dark)
        result._set_has_flat_correction(has_flat)
        result._set_has_mask_applied(has_mask)
        result._set_polarization_factor(polarization_factor)
        result._set_normalization_factor(normalization_factor)
        result._set_metadata(metadata)

        if filename is not None:
            writer = DefaultAiWriter(filename, self)
            writer.write(result)

        if all:
            logger.warning("integrate2d(all=True) is deprecated. Please refer to the documentation of Integrate2dResult")

            res = {"I": result.intensity,
                   "radial": result.radial,
                   "azimuthal": result.azimuthal,
                   "count": result.count,
                   "sum": result.sum
                   }
            if result.sigma is not None:
                res["sigma"] = result.sigma
            return res

        return result

    integrate2d = _integrate2d_legacy

    def _integrate2d_ng(self, data, npt_rad, npt_azim=360,
                        filename=None, correctSolidAngle=True, variance=None,
                        error_model=None, radial_range=None, azimuth_range=None,
                        mask=None, dummy=None, delta_dummy=None,
                        polarization_factor=None, dark=None, flat=None,
                        method="bbox", unit=units.Q, safe=True,
                        normalization_factor=1.0, all=False, metadata=None):
        """
        Calculate the azimuthal regrouped 2d image in q(nm^-1)/chi(deg) by default

        Multi algorithm implementation (tries to be bullet proof)

        :param data: 2D array from the Detector/CCD camera
        :type data: ndarray
        :param npt_rad: number of points in the radial direction
        :type npt_rad: int
        :param npt_azim: number of points in the azimuthal direction
        :type npt_azim: int
        :param filename: output image (as edf format)
        :type filename: str
        :param correctSolidAngle: correct for solid angle of each pixel if True
        :type correctSolidAngle: bool
        :param variance: array containing the variance of the data. If not available, no error propagation is done
        :type variance: ndarray
        :param error_model: When the variance is unknown, an error model can be given: "poisson" (variance = I), "azimuthal" (variance = (I-<I>)^2)
        :type error_model: str
        :param radial_range: The lower and upper range of the radial unit. If not provided, range is simply (data.min(), data.max()). Values outside the range are ignored.
        :type radial_range: (float, float), optional
        :param azimuth_range: The lower and upper range of the azimuthal angle in degree. If not provided, range is simply (data.min(), data.max()). Values outside the range are ignored.
        :type azimuth_range: (float, float), optional
        :param mask: array (same size as image) with 1 for masked pixels, and 0 for valid pixels
        :type mask: ndarray
        :param dummy: value for dead/masked pixels
        :type dummy: float
        :param delta_dummy: precision for dummy value
        :type delta_dummy: float
        :param polarization_factor: polarization factor between -1 (vertical)
                and +1 (horizontal). 0 for circular polarization or random,
                None for no correction
        :type polarization_factor: float
        :param dark: dark noise image
        :type dark: ndarray
        :param flat: flat field image
        :type flat: ndarray
        :param method: can be "numpy", "cython", "BBox" or "splitpixel", "lut", "csr; "lut_ocl" and "csr_ocl" if you want to go on GPU. To Specify the device: "csr_ocl_1,2"
        :type method: str
        :param unit: Output units, can be "q_nm^-1", "q_A^-1", "2th_deg", "2th_rad", "r_mm" for now
        :type unit: pyFAI.units.Unit
        :param safe: Do some extra checks to ensure LUT is still valid. False is faster.
        :type safe: bool
        :param normalization_factor: Value of a normalization monitor
        :type normalization_factor: float
        :param all: if true, return many more intermediate results as a dict (deprecated, please refer to the documentation of Integrate2dResult).
        :param metadata: JSON serializable object containing the metadata, usually a dictionary.
        :type all: bool
        :return: azimuthaly regrouped intensity, q/2theta/r pos. and chi pos.
        :rtype: Integrate2dResult, dict
        """
        if all:
            logger.warning("Deprecation: please use the object returned by ai.integrate2d, not the option `all`")
        method = method.lower()
        npt = (npt_rad, npt_azim)
        unit = units.to_unit(unit)
        pos0_scale = unit.scale
        if mask is None:
            has_mask = "from detector"
            mask = self.mask
            mask_crc = self.detector.get_mask_crc()
            if mask is None:
                has_mask = False
                mask_crc = None
        else:
            has_mask = "provided"
            mask = numpy.ascontiguousarray(mask)
            mask_crc = crc32(mask)

        shape = data.shape

        if radial_range:
            radial_range = tuple([i / pos0_scale for i in radial_range])

        if variance is not None:
            assert variance.size == data.size
        elif error_model:
            error_model = error_model.lower()
            if error_model == "poisson":
                variance = numpy.ascontiguousarray(data, numpy.float32)

        if azimuth_range is not None:
            azimuth_range = tuple(deg2rad(azimuth_range[i]) for i in (0, -1))
            if azimuth_range[1] <= azimuth_range[0]:
                azimuth_range = (azimuth_range[0], azimuth_range[1] + 2 * pi)
            self.check_chi_disc(azimuth_range)

        if correctSolidAngle:
            solidangle = self.solidAngleArray(shape, correctSolidAngle)
        else:
            solidangle = None

        if polarization_factor is None:
            polarization = polarization_checksum = None
        else:
            polarization, polarization_checksum = self.polarization(shape, polarization_factor, with_checksum=True)

        if dark is None:
            dark = self.detector.darkcurrent
            if dark is None:
                has_dark = False
            else:
                has_dark = "from detector"
        else:
            has_dark = "provided"

        if flat is None:
            flat = self.detector.flatfield
            if dark is None:
                has_flat = False
            else:
                has_flat = "from detector"
        else:
            has_flat = "provided"

        I = None
        sigma = None
        sum_ = None
        count = None
        signal2d = None
        norm2d = None
        var2d = None

        if (I is None) and ("lut" in method):
            if EXT_LUT_ENGINE not in self.engines:
                engine = self.engines[EXT_LUT_ENGINE] = Engine()
            else:
                engine = self.engines[EXT_LUT_ENGINE]
            with engine.lock:
                integr = engine.engine
                reset = None
                if integr is None:
                    reset = "init"
                if (not reset) and safe:
                    if integr.unit != unit:
                        reset = "unit changed"
                    if integr.bins != npt:
                        reset = "number of points changed"
                    if integr.size != data.size:
                        reset = "input image size changed"
                    if (mask is not None) and (not integr.check_mask):
                        reset = "mask but LUT was without mask"
                    elif (mask is None) and (integr.check_mask):
                        reset = "no mask but LUT has mask"
                    elif (mask is not None) and (integr.mask_checksum != mask_crc):
                        reset = "mask changed"
                    if (radial_range is None) and (integr.pos0Range is not None):
                        reset = "radial_range was defined in LUT"
                    elif (radial_range is not None) and integr.pos0Range != (min(radial_range), max(radial_range) * EPS32):
                        reset = "radial_range is defined but not the same as in LUT"
                    if (azimuth_range is None) and (integr.pos1Range is not None):
                        reset = "azimuth_range not defined and LUT had azimuth_range defined"
                    elif (azimuth_range is not None) and integr.pos1Range != (min(azimuth_range), max(azimuth_range) * EPS32):
                        reset = "azimuth_range requested and LUT's azimuth_range don't match"
                error = False
                if reset:
                    logger.info("ai.integrate2d: Resetting integrator because %s", reset)
                    try:
                        integr = self.setup_LUT(shape, npt, mask, radial_range, azimuth_range, mask_checksum=mask_crc, unit=unit)
                    except MemoryError:  # LUT method is hungry...
                        logger.warning("MemoryError: falling back on forward implementation")
                        integr = None
                        self.reset_engines()
                        method = self.DEFAULT_METHOD_2D
                        error = True
                    else:
                        error = False
                        engine.set_engine(integr)
                if not error:
                    if ("ocl" in method) and ocl_azim_lut:
                        if OCL_LUT_ENGINE in self.engines:
                            ocl_engine = self.engines[OCL_LUT_ENGINE]
                        else:
                            ocl_engine = self.engines[OCL_LUT_ENGINE] = Engine()
                        with ocl_engine.lock:
                            if method.target is not None:
                                platformid, deviceid = method.target[0]
                            ocl_integr = ocl_engine.engine
                            if (ocl_integr is None) or \
                                    (ocl_integr.on_device["lut"] != integr.lut_checksum):
                                ocl_integr = ocl_azim_lut.OCL_LUT_Integrator(integr.lut,
                                                                             integr.size,
                                                                             platformid=platformid,
                                                                             deviceid=deviceid,
                                                                             checksum=integr.lut_checksum)
                                ocl_engine.set_engine(ocl_integr)

                            if (not error) and (ocl_integr is not None):
                                I, sum_, count = ocl_integr.integrate(data, dark=dark, flat=flat,
                                                                      solidangle=solidangle,
                                                                      solidangle_checksum=self._dssa_crc,
                                                                      dummy=dummy,
                                                                      delta_dummy=delta_dummy,
                                                                      polarization=polarization,
                                                                      polarization_checksum=polarization_checksum,
                                                                      normalization_factor=normalization_factor,
                                                                      safe=safe)
                                I.shape = npt
                                I = I.T
                                bins_rad = integr.bin_centers0  # this will be copied later
                                bins_azim = integr.bin_centers1
                    else:
                        I, bins_rad, bins_azim, sum_, count = integr.integrate(data, dark=dark, flat=flat,
                                                                               solidAngle=solidangle,
                                                                               dummy=dummy,
                                                                               delta_dummy=delta_dummy,
                                                                               polarization=polarization,
                                                                               normalization_factor=normalization_factor
                                                                               )

        if (I is None) and ("csr" in method):
            if EXT_CSR_ENGINE not in self.engines:
                engine = self.engines[EXT_CSR_ENGINE] = Engine()
            else:
                engine = self.engines[EXT_CSR_ENGINE]
            with engine.lock:
                integr = engine.engine
                reset = None
                if integr is None:
                    reset = "init"
                if (not reset) and safe:
                    if integr.unit != unit:
                        reset = "unit changed"
                    if integr.bins != npt:
                        reset = "number of points changed"
                    if integr.size != data.size:
                        reset = "input image size changed"
                    if (mask is not None) and (not integr.check_mask):
                        reset = "mask but CSR was without mask"
                    elif (mask is None) and (integr.check_mask):
                        reset = "no mask but CSR has mask"
                    elif (mask is not None) and (integr.mask_checksum != mask_crc):
                        reset = "mask changed"
                    if (radial_range is None) and (integr.pos0Range is not None):
                        reset = "radial_range was defined in CSR"
                    elif (radial_range is not None) and integr.pos0Range != (min(radial_range), max(radial_range) * EPS32):
                        reset = "radial_range is defined but not the same as in CSR"
                    if (azimuth_range is None) and (integr.pos1Range is not None):
                        reset = "azimuth_range not defined and CSR had azimuth_range defined"
                    elif (azimuth_range is not None) and integr.pos1Range != (min(azimuth_range), max(azimuth_range) * EPS32):
                        reset = "azimuth_range requested and CSR's azimuth_range don't match"
                error = False
                if reset:
                    logger.info("AI.integrate2d: Resetting integrator because %s", reset)
                    if "no" in method:
                        split = "no"
                    elif "full" in method:
                        split = "full"
                    else:
                        split = "bbox"
                    try:
                        integr = self.setup_CSR(shape, npt, mask,
                                                radial_range, azimuth_range,
                                                mask_checksum=mask_crc,
                                                unit=unit, split=split)
                    except MemoryError:
                        logger.warning("MemoryError: falling back on default forward implementation")
                        integr = None
                        self.reset_engines()
                        method = self.DEFAULT_METHOD
                        error = True
                    else:
                        error = False
                        engine.set_engine(integr)
                if not error:
                    if ("ocl" in method) and ocl_azim_csr:
                        if OCL_CSR_ENGINE in self.engines:
                            ocl_engine = self.engines[OCL_CSR_ENGINE]
                        else:
                            ocl_engine = self.engines[OCL_CSR_ENGINE] = Engine()
                        with ocl_engine.lock:
                            if method.target is not None:
                                platformid, deviceid = method.target
                            ocl_integr = ocl_engine.engine
                            if (ocl_integr is None) or (ocl_integr.on_device["data"] != integr.lut_checksum):
                                ocl_integr = ocl_azim_csr.OCL_CSR_Integrator(integr.lut,
                                                                             integr.size,
                                                                             platformid=platformid,
                                                                             deviceid=deviceid,
                                                                             checksum=integr.lut_checksum)
                                ocl_engine.set_engine(ocl_integr)
                        if (not error) and (ocl_integr is not None):
                                I, sum_, count = ocl_integr.integrate(data, dark=dark, flat=flat,
                                                                      solidangle=solidangle,
                                                                      solidangle_checksum=self._dssa_crc,
                                                                      dummy=dummy,
                                                                      delta_dummy=delta_dummy,
                                                                      polarization=polarization,
                                                                      polarization_checksum=polarization_checksum,
                                                                      safe=safe,
                                                                      normalization_factor=normalization_factor)
                                I.shape = npt
                                I = I.T
                                bins_rad = integr.bin_centers0  # this will be copied later
                                bins_azim = integr.bin_centers1
                    else:
                        I, bins_rad, bins_azim, sum_, count = integr.integrate(data, dark=dark, flat=flat,
                                                                               solidAngle=solidangle,
                                                                               dummy=dummy,
                                                                               delta_dummy=delta_dummy,
                                                                               polarization=polarization,
                                                                               normalization_factor=normalization_factor)

        if (I is None) and ("splitpix" in method):
            if splitPixel is None:
                logger.warning("splitPixel is not available;"
                               " falling back on default method")
                method = self.DEFAULT_METHOD
            else:
                logger.debug("integrate2d uses SplitPixel implementation")
                pos = self.array_from_unit(shape, "corner", unit, scale=False)
                res = splitPixel.pseudoSplit2D_ng(pos=pos,
                                                  weights=data,
                                                  bins=(npt_rad, npt_azim),
                                                  pos0Range=radial_range,
                                                  pos1Range=azimuth_range,
                                                  dummy=dummy,
                                                  delta_dummy=delta_dummy,
                                                  mask=mask,
                                                  dark=dark,
                                                  flat=flat,
                                                  solidangle=solidangle,
                                                  polarization=polarization,
                                                  normalization_factor=normalization_factor,
                                                  chiDiscAtPi=self.chiDiscAtPi,
                                                  empty=dummy if dummy is not None else self._empty,
                                                  variance=variance)
                I = res.signal
                bins_azim = res.bins1
                bins_rad = res.bins0
                prop2d = res.propagated
                signal2d = prop2d["signal"]
                norm2d = prop2d["norm"]
                count = prop2d["count"]
                if variance is not None:
                    sigma = res.error
                    var2d = prop2d["variance"]

        if (I is None) and ("bbox" in method):
            if splitBBox is None:
                logger.warning("splitBBox is not available;"
                               " falling back on cython histogram method")
                method = "cython"
            else:
                logger.debug("integrate2d uses BBox implementation")
                chi = self.chiArray(shape)
                dchi = self.deltaChi(shape)
                pos0 = self.array_from_unit(shape, "center", unit, scale=False)
                dpos0 = self.array_from_unit(shape, "delta", unit, scale=False)
                res = splitBBox.histoBBox2d_ng(weights=data,
                                               pos0=pos0,
                                               delta_pos0=dpos0,
                                               pos1=chi,
                                               delta_pos1=dchi,
                                               bins=(npt_rad, npt_azim),
                                               pos0Range=radial_range,
                                               pos1Range=azimuth_range,
                                               dummy=dummy,
                                               delta_dummy=delta_dummy,
                                               mask=mask,
                                               dark=dark,
                                               flat=flat,
                                               solidangle=solidangle,
                                               polarization=polarization,
                                               normalization_factor=normalization_factor,
                                               chiDiscAtPi=self.chiDiscAtPi,
                                               empty=dummy if dummy is not None else self._empty,
                                               variance=variance)
                I = res.signal
                bins_azim = res.bins1
                bins_rad = res.bins0
                prop2d = res.propagated
                signal2d = prop2d["signal"]
                norm2d = prop2d["norm"]
                count = prop2d["count"]
                if variance is not None:
                    sigma = res.error
                    var2d = prop2d["variance"]

        if (I is None):
            logger.debug("integrate2d uses cython implementation")
            data = data.astype(numpy.float32)  # it is important to make a copy see issue #88
            mask = self.create_mask(data, mask, dummy, delta_dummy,
                                    unit=unit,
                                    radial_range=radial_range,
                                    azimuth_range=azimuth_range,
                                    mode="normal").ravel()
            pos0 = self.array_from_unit(shape, "center", unit, scale=False).ravel()
            pos1 = self.chiArray(shape).ravel()

            if radial_range is None:
                radial_range = [pos0.min(), pos0.max()]
            if azimuth_range is None:
                azimuth_range = [pos1.min(), pos1.max()]

            prep = preproc(data,
                           dark=dark,
                           flat=flat,
                           solidangle=solidangle,
                           polarization=polarization,
                           absorption=None,
                           mask=mask,
                           dummy=dummy,
                           delta_dummy=delta_dummy,
                           normalization_factor=normalization_factor,
                           empty=self._empty,
                           split_result=True,
                           variance=variance,
                           # dark_variance=None,
                           # poissonian=False,
                           dtype=numpy.float32)
            if method.method[1:4] == ("no", "histogram", "cython"):
                logger.debug("integrate2d uses Cython histogram implementation")
                res = histogram.histogram2d_preproc(pos0=pos1,
                                                    pos1=pos0,
                                                    weights=prep,
                                                    bins=(npt_azim, npt_rad),
                                                    split=False,
                                                    empty=dummy if dummy is not None else self._empty,
                                                    )
                I = res.signal
                bins_azim = res.bins0
                bins_rad = res.bins1
                prop2d = res.propagated
                signal2d = prop2d["signal"]
                norm2d = prop2d["norm"]
                count = prop2d["count"]
                if variance is not None:
                    sigma = res.error
                    var2d = prop2d["variance"]
            else:
                logger.debug("integrate2d uses Numpy implementation")
                signal = prep[:, :, 0].ravel()
                norm = prep[:, :, -1].ravel()
                norm2d, b, c = numpy.histogram2d(pos1,
                                                 pos0,
                                                 (npt_azim, npt_rad),
                                                 weights=norm,
                                                 range=[azimuth_range, radial_range])
                bins_azim = (b[1:] + b[:-1]) / 2.0
                bins_rad = (c[1:] + c[:-1]) / 2.0
                valid = norm2d > 0

                signal2d, b, c = numpy.histogram2d(pos1, pos0, (npt_azim, npt_rad),
                                                   weights=signal,
                                                   range=[azimuth_range, radial_range])
                I = numpy.zeros((npt_azim, npt_rad), dtype=numpy.float32)
                I += dummy if (dummy is not None) else self._empty
                I[valid] = signal2d[valid] / norm2d[valid]

                if prep.shape[-1] == 3:
                    var2d, b, c = numpy.histogram2d(pos1, pos0, (npt_azim, npt_rad),
                                                    weights=prep[:, :, 1].ravel(),
                                                    range=[azimuth_range, radial_range])
                    sigma = numpy.zeros((npt_azim, npt_rad), dtype=numpy.float32)
                    sigma += dummy if (dummy is not None) else self._empty
                    sigma[valid] = numpy.sqrt(var2d[valid]) / norm2d[valid]

        # I know I make copies ....
        bins_rad = bins_rad * pos0_scale
        bins_azim = bins_azim * 180.0 / pi

        result = Integrate2dResult(I, bins_rad, bins_azim, sigma)
        result._set_method_called("integrate2d")
        result._set_compute_engine(str(method))
        result._set_unit(unit)
        result._set_count(count)
        result._set_sum(sum_)
        result._set_has_dark_correction(has_dark)
        result._set_has_flat_correction(has_flat)
        result._set_has_mask_applied(has_mask)
        result._set_polarization_factor(polarization_factor)
        result._set_normalization_factor(normalization_factor)
        result._set_metadata(metadata)

        result._set_sum_signal(signal2d)
        result._set_sum_normalization(norm2d)
        result._set_sum_variance(var2d)

        if filename is not None:
            writer = DefaultAiWriter(filename, self)
            writer.write(result)

        if all:
            logger.warning("integrate2d(all=True) is deprecated. Please refer to the documentation of Integrate2dResult")

            res = {"I": result.intensity,
                   "radial": result.radial,
                   "azimuthal": result.azimuthal,
                   "count": result.count,
                   "sum": result.sum
                   }
            if result.sigma is not None:
                res["sigma"] = result.sigma
            return res

        return result

    @deprecated(since_version="0.14", reason="Use the class DefaultAiWriter")
    def save1D(self, filename, dim1, I, error=None, dim1_unit=units.TTH,
               has_dark=False, has_flat=False, polarization_factor=None, normalization_factor=None):
        """This method save the result of a 1D integration.

        Deprecated on 13/06/2017

        :param filename: the filename used to save the 1D integration
        :type filename: str
        :param dim1: the x coordinates of the integrated curve
        :type dim1: numpy.ndarray
        :param I: The integrated intensity
        :type I: numpy.mdarray
        :param error: the error bar for each intensity
        :type error: numpy.ndarray or None
        :param dim1_unit: the unit of the dim1 array
        :type dim1_unit: pyFAI.units.Unit
        :param has_dark: save the darks filenames (default: no)
        :type has_dark: bool
        :param has_flat: save the flat filenames (default: no)
        :type has_flat: bool
        :param polarization_factor: the polarization factor
        :type polarization_factor: float
        :param normalization_factor: the monitor value
        :type normalization_factor: float
        """
        self.__save1D(filename=filename,
                      dim1=dim1,
                      I=I,
                      error=error,
                      dim1_unit=dim1_unit,
                      has_dark=has_dark,
                      has_flat=has_flat,
                      polarization_factor=polarization_factor,
                      normalization_factor=normalization_factor)

    def __save1D(self, filename, dim1, I, error=None, dim1_unit=units.TTH,
                 has_dark=False, has_flat=False, polarization_factor=None, normalization_factor=None):
        """This method save the result of a 1D integration.

        :param filename: the filename used to save the 1D integration
        :type filename: str
        :param dim1: the x coordinates of the integrated curve
        :type dim1: numpy.ndarray
        :param I: The integrated intensity
        :type I: numpy.mdarray
        :param error: the error bar for each intensity
        :type error: numpy.ndarray or None
        :param dim1_unit: the unit of the dim1 array
        :type dim1_unit: pyFAI.units.Unit
        :param has_dark: save the darks filenames (default: no)
        :type has_dark: bool
        :param has_flat: save the flat filenames (default: no)
        :type has_flat: bool
        :param polarization_factor: the polarization factor
        :type polarization_factor: float
        :param normalization_factor: the monitor value
        :type normalization_factor: float
        """
        if not filename:
            return
        writer = DefaultAiWriter(None, self)
        writer.save1D(filename, dim1, I, error, dim1_unit, has_dark, has_flat,
                      polarization_factor, normalization_factor)

    @deprecated(since_version="0.14", reason="Use the class DefaultAiWriter")
    def save2D(self, filename, I, dim1, dim2, error=None, dim1_unit=units.TTH,
               has_dark=False, has_flat=False,
               polarization_factor=None, normalization_factor=None):
        """This method save the result of a 2D integration.

        Deprecated on 13/06/2017

        :param filename: the filename used to save the 2D histogram
        :type filename: str
        :param dim1: the 1st coordinates of the histogram
        :type dim1: numpy.ndarray
        :param dim1: the 2nd coordinates of the histogram
        :type dim1: numpy.ndarray
        :param I: The integrated intensity
        :type I: numpy.mdarray
        :param error: the error bar for each intensity
        :type error: numpy.ndarray or None
        :param dim1_unit: the unit of the dim1 array
        :type dim1_unit: pyFAI.units.Unit
        :param has_dark: save the darks filenames (default: no)
        :type has_dark: bool
        :param has_flat: save the flat filenames (default: no)
        :type has_flat: bool
        :param polarization_factor: the polarization factor
        :type polarization_factor: float
        :param normalization_factor: the monitor value
        :type normalization_factor: float
        """
        self.__save2D(filename=filename,
                      I=I,
                      dim1=dim1,
                      dim2=dim2,
                      error=error,
                      dim1_unit=dim1_unit,
                      has_dark=has_dark,
                      has_flat=has_flat,
                      polarization_factor=polarization_factor,
                      normalization_factor=normalization_factor)

    def __save2D(self, filename, I, dim1, dim2, error=None, dim1_unit=units.TTH,
                 has_dark=False, has_flat=False,
                 polarization_factor=None, normalization_factor=None):
        """This method save the result of a 2D integration.

        Deprecated on 13/06/2017

        :param filename: the filename used to save the 2D histogram
        :type filename: str
        :param dim1: the 1st coordinates of the histogram
        :type dim1: numpy.ndarray
        :param dim1: the 2nd coordinates of the histogram
        :type dim1: numpy.ndarray
        :param I: The integrated intensity
        :type I: numpy.mdarray
        :param error: the error bar for each intensity
        :type error: numpy.ndarray or None
        :param dim1_unit: the unit of the dim1 array
        :type dim1_unit: pyFAI.units.Unit
        :param has_dark: save the darks filenames (default: no)
        :type has_dark: bool
        :param has_flat: save the flat filenames (default: no)
        :type has_flat: bool
        :param polarization_factor: the polarization factor
        :type polarization_factor: float
        :param normalization_factor: the monitor value
        :type normalization_factor: float
        """
        if not filename:
            return
        writer = DefaultAiWriter(None, self)
        writer.save2D(filename, I, dim1, dim2, error, dim1_unit, has_dark, has_flat,
                      polarization_factor, normalization_factor)

    def medfilt1d(self, data, npt_rad=1024, npt_azim=512,
                  correctSolidAngle=True,
                  polarization_factor=None, dark=None, flat=None,
                  method="splitpixel", unit=units.Q,
                  percentile=50, dummy=None, delta_dummy=None,
                  mask=None, normalization_factor=1.0, metadata=None):
        """Perform the 2D integration and filter along each row using a median
        filter

        :param data: input image as numpy array
        :param npt_rad: number of radial points
        :param npt_azim: number of azimuthal points
        :param correctSolidAngle: correct for solid angle of each pixel if True
        :type correctSolidAngle: bool
        :param polarization_factor: polarization factor between -1 (vertical) and +1 (horizontal).
               0 for circular polarization or random,
               None for no correction,
               True for using the former correction
        :type polarization_factor: float
        :param dark: dark noise image
        :type dark: ndarray
        :param flat: flat field image
        :type flat: ndarray
        :param unit: unit to be used for integration
        :param method: pathway for integration and sort
        :param percentile: which percentile use for cutting out
                           percentil can be a 2-tuple to specify a region to
                           average out
        :param mask: masked out pixels array
        :param normalization_factor: Value of a normalization monitor
        :type normalization_factor: float
        :param metadata: any other metadata,
        :type metadata: JSON serializable dict
        :return: Integrate1D like result like
        """
        if dummy is None:
            dummy = numpy.finfo(numpy.float32).min
            delta_dummy = None
        unit = units.to_unit(unit)
        method = self._normalize_method(method, dim=2, default=self.DEFAULT_METHOD_2D)
        if (method.impl_lower == "opencl") and npt_azim and (npt_azim > 1):
            old = npt_azim
            npt_azim = 1 << int(round(log(npt_azim, 2)))  # power of two above
            if npt_azim != old:
                logger.warning("Change number of azimuthal bins to nearest power of two: %s->%s",
                               old, npt_azim)
        res2d = self.integrate2d(data, npt_rad, npt_azim, mask=mask,
                                 flat=flat, dark=dark,
                                 unit=unit, method=method.method,
                                 dummy=dummy, delta_dummy=delta_dummy,
                                 correctSolidAngle=correctSolidAngle,
                                 polarization_factor=polarization_factor,
                                 normalization_factor=normalization_factor)
        integ2d = res2d.intensity
        if (method.impl_lower == "opencl"):
            if (method.algo_lower == "csr") and \
                    (OCL_CSR_ENGINE in self.engines) and \
                    (self.engines[OCL_CSR_ENGINE].engine is not None):
                ctx = self.engines[OCL_CSR_ENGINE].engine.ctx
            elif (method.algo_lower == "lut") and \
                    (OCL_LUT_ENGINE in self.engines) and \
                    (self.engines[OCL_LUT_ENGINE].engine is not None):
                ctx = self.engines[OCL_LUT_ENGINE].engine.ctx
            else:
                ctx = None

            if numpy.isfortran(integ2d) and integ2d.dtype == numpy.float32:
                rdata = integ2d.T
                horizontal = True
            else:
                rdata = numpy.ascontiguousarray(integ2d, dtype=numpy.float32)
                horizontal = False

            if OCL_SORT_ENGINE not in self.engines:
                with self._lock:
                    if OCL_SORT_ENGINE not in self.engines:
                        self.engines[OCL_SORT_ENGINE] = Engine()
            engine = self.engines[OCL_SORT_ENGINE]
            with engine.lock:
                sorter = engine.engine
                if (sorter is None) or \
                   (sorter.npt_width != rdata.shape[1]) or\
                   (sorter.npt_height != rdata.shape[0]):
                    logger.info("reset opencl sorter")
                    sorter = ocl_sort.Separator(npt_height=rdata.shape[0], npt_width=rdata.shape[1], ctx=ctx)
                    engine.set_engine(sorter)
            if "__len__" in dir(percentile):
                if horizontal:
                    spectrum = sorter.trimmed_mean_horizontal(rdata, dummy, [(i / 100.0) for i in percentile]).get()
                else:
                    spectrum = sorter.trimmed_mean_vertical(rdata, dummy, [(i / 100.0) for i in percentile]).get()
            else:
                if horizontal:
                    spectrum = sorter.filter_horizontal(rdata, dummy, percentile / 100.0).get()
                else:
                    spectrum = sorter.filter_vertical(rdata, dummy, percentile / 100.0).get()
        else:
            dummies = (integ2d == dummy).sum(axis=0)
            # add a line of zeros at the end (along npt_azim) so that the value for no valid pixel is 0
            sorted_ = numpy.zeros((npt_azim + 1, npt_rad))
            sorted_[:npt_azim, :] = numpy.sort(integ2d, axis=0)

            if "__len__" in dir(percentile):
                # mean over the valid value
                lower = dummies + (numpy.floor(min(percentile) * (npt_azim - dummies) / 100.)).astype(int)
                upper = dummies + (numpy.ceil(max(percentile) * (npt_azim - dummies) / 100.)).astype(int)
                bounds = numpy.zeros(sorted_.shape, dtype=int)
                assert (lower >= 0).all()
                assert (upper <= npt_azim).all()

                rng = numpy.arange(npt_rad)
                bounds[lower, rng] = 1
                bounds[upper, rng] = 1
                valid = (numpy.cumsum(bounds, axis=0) % 2)
                invalid = numpy.logical_not(valid)
                sorted_[invalid] = numpy.nan
                spectrum = numpy.nanmean(sorted_, axis=0)
            else:
                # read only the valid value
                dummies = (integ2d == dummy).sum(axis=0)
                pos = dummies + (numpy.round(percentile * (npt_azim - dummies) / 100.)).astype(int)
                assert (pos >= 0).all()
                assert (pos <= npt_azim).all()
                spectrum = sorted_[(pos, numpy.arange(npt_rad))]

        result = Integrate1dResult(res2d.radial, spectrum)
        result._set_method_called("medfilt1d")
        result._set_compute_engine(str(method))
        result._set_percentile(percentile)
        result._set_npt_azim(npt_azim)
        result._set_unit(unit)
        result._set_has_mask_applied(res2d.has_mask_applied)
        result._set_metadata(metadata)
        result._set_has_dark_correction(res2d.has_dark_correction)
        result._set_has_flat_correction(res2d.has_flat_correction)
        result._set_polarization_factor(polarization_factor)
        result._set_normalization_factor(normalization_factor)
        return result

    def sigma_clip(self, data, npt_rad=1024, npt_azim=512,
                   correctSolidAngle=True,
                   polarization_factor=None, dark=None, flat=None,
                   method="splitpixel", unit=units.Q,
                   thres=3, max_iter=5, dummy=None, delta_dummy=None,
                   mask=None, normalization_factor=1.0, metadata=None):
        """Perform the 2D integration and perform a sigm-clipping iterative
        filter along each row. see the doc of scipy.stats.sigmaclip for the
        options.

        :param data: input image as numpy array
        :param npt_rad: number of radial points
        :param npt_azim: number of azimuthal points
        :param bool correctSolidAngle: correct for solid angle of each pixel
                if True
        :param float polarization_factor: polarization factor between -1 (vertical)
                and +1 (horizontal).

                - 0 for circular polarization or random,
                - None for no correction,
                - True for using the former correction
        :param ndarray dark: dark noise image
        :param ndarray flat: flat field image
        :param unit: unit to be used for integration
        :param method: pathway for integration and sort
        :param thres: cut-off for n*sigma: discard any values with (I-<I>)/sigma > thres.
                The threshold can be a 2-tuple with sigma_low and sigma_high.
        :param max_iter: maximum number of iterations        :param mask: masked out pixels array
        :param float normalization_factor: Value of a normalization monitor
        :param metadata: any other metadata,
        :type metadata: JSON serializable dict
        :return: Integrate1D like result like
        """
        # We use NaN as dummies
        if dummy is None:
            dummy = numpy.NaN
            delta_dummy = None
        unit = units.to_unit(unit)
        method = self._normalize_method(method, dim=2, default=self.DEFAULT_METHOD_2D)
        if "__len__" in dir(thres) and len(thres) > 0:
            sigma_lo = thres[0]
            sigma_hi = thres[-1]
        else:
            sigma_lo = sigma_hi = thres

        if (method.impl_lower == "opencl") and npt_azim and (npt_azim > 1):
            old = npt_azim
            npt_azim = 1 << int(round(log(npt_azim, 2)))  # power of two above
            if npt_azim != old:
                logger.warning("Change number of azimuthal bins to nearest power of two: %s->%s",
                               old, npt_azim)

        res2d = self.integrate2d(data, npt_rad, npt_azim, mask=mask,
                                 flat=flat, dark=dark,
                                 unit=unit, method=method,
                                 dummy=dummy, delta_dummy=delta_dummy,
                                 correctSolidAngle=correctSolidAngle,
                                 polarization_factor=polarization_factor,
                                 normalization_factor=normalization_factor)
        image = res2d.intensity
        if (method.impl_lower == "opencl"):
            if (method.algo_lower == "csr") and \
                    (OCL_CSR_ENGINE in self.engines) and \
                    (self.engines[OCL_CSR_ENGINE].engine is not None):
                ctx = self.engines[OCL_CSR_ENGINE].engine.ctx
            elif (method.algo_lower == "csr") and \
                    (OCL_LUT_ENGINE in self.engines) and \
                    (self.engines[OCL_LUT_ENGINE].engine is not None):
                ctx = self.engines[OCL_LUT_ENGINE].engine.ctx
            else:
                ctx = None

            if numpy.isfortran(image) and image.dtype == numpy.float32:
                rdata = image.T
                horizontal = True
            else:
                rdata = numpy.ascontiguousarray(image, dtype=numpy.float32)
                horizontal = False

            if OCL_SORT_ENGINE not in self.engines:
                with self._lock:
                    if OCL_SORT_ENGINE not in self.engines:
                        self.engines[OCL_SORT_ENGINE] = Engine()
            engine = self.engines[OCL_SORT_ENGINE]
            with engine.lock:
                sorter = engine.engine
                if (sorter is None) or \
                   (sorter.npt_width != rdata.shape[1]) or\
                   (sorter.npt_height != rdata.shape[0]):
                    logger.info("reset opencl sorter")
                    sorter = ocl_sort.Separator(npt_height=rdata.shape[0], npt_width=rdata.shape[1], ctx=ctx)
                    engine.set_engine(sorter)

            if horizontal:
                res = sorter.sigma_clip_horizontal(rdata, dummy=dummy,
                                                   sigma_lo=sigma_lo,
                                                   sigma_hi=sigma_hi,
                                                   max_iter=max_iter)
            else:
                res = sorter.sigma_clip_vertical(rdata, dummy=dummy,
                                                 sigma_lo=sigma_lo,
                                                 sigma_hi=sigma_hi,
                                                 max_iter=max_iter)
            mean = res[0].get()
            std = res[1].get()
        else:
            as_strided = numpy.lib.stride_tricks.as_strided
            mask = numpy.logical_not(numpy.isfinite(image))
            dummies = mask.sum()
            image[mask] = numpy.NaN
            mean = numpy.nanmean(image, axis=0)
            std = numpy.nanstd(image, axis=0)
            for _ in range(max_iter):
                mean2d = as_strided(mean, image.shape, (0, mean.strides[0]))
                std2d = as_strided(std, image.shape, (0, std.strides[0]))
                with warnings.catch_warnings():
                    warnings.simplefilter("ignore")
                    delta = (image - mean2d) / std2d
                    mask = numpy.logical_or(delta > sigma_hi,
                                            delta < -sigma_lo)
                dummies = mask.sum()
                if dummies == 0:
                    break
                image[mask] = numpy.NaN
                mean = numpy.nanmean(image, axis=0)
                std = numpy.nanstd(image, axis=0)

        result = Integrate1dResult(res2d.radial, mean, std)
        result._set_method_called("sigma_clip")
        result._set_compute_engine(str(method))
        result._set_percentile(thres)
        result._set_npt_azim(npt_azim)
        result._set_unit(unit)
        result._set_has_mask_applied(res2d.has_mask_applied)
        result._set_metadata(metadata)
        result._set_has_dark_correction(res2d.has_dark_correction)
        result._set_has_flat_correction(res2d.has_flat_correction)
        result._set_polarization_factor(polarization_factor)
        result._set_normalization_factor(normalization_factor)
        return result

    def separate(self, data, npt_rad=1024, npt_azim=512, unit="2th_deg", method="splitpixel",
                 percentile=50, mask=None, restore_mask=True):
        """
        Separate bragg signal from powder/amorphous signal using azimuthal integration,
        median filering and projected back before subtraction.

        :param data: input image as numpy array
        :param npt_rad: number of radial points
        :param npt_azim: number of azimuthal points
        :param unit: unit to be used for integration
        :param method: pathway for integration and sort
        :param percentile: which percentile use for cutting out
        :param mask: masked out pixels array
        :param restore_mask: masked pixels have the same value as input data provided
        :return: bragg, amorphous
        """

        radial, spectrum = self.medfilt1d(data, npt_rad=npt_rad, npt_azim=npt_azim,
                                          unit=unit, method=method,
                                          percentile=percentile, mask=mask)
        # This takes 100ms and is the next to be optimized.
        amorphous = self.calcfrom1d(radial, spectrum, data.shape, mask=None,
                                    dim1_unit=unit, correctSolidAngle=True)
        bragg = data - amorphous
        if restore_mask:
            wmask = numpy.where(mask)
            maskdata = data[wmask]
            bragg[wmask] = maskdata
            amorphous[wmask] = maskdata
        return bragg, amorphous

    def inpainting(self, data, mask, npt_rad=1024, npt_azim=512,
                   unit="r_m", method="splitpixel", poissonian=False,
                   grow_mask=3):
        """Re-invent the values of masked pixels

        :param data: input image as 2d numpy array
        :param mask: masked out pixels array
        :param npt_rad: number of radial points
        :param npt_azim: number of azimuthal points
        :param unit: unit to be used for integration
        :param method: pathway for integration
        :param poissonian: If True, add some poisonian noise to the data to make
                           then more realistic
        :param grow_mask: grow mask in polar coordinated to accomodate pixel
            splitting algoritm
        :return: inpainting object which contains the restored image as .data
        """
        from .ext import inpainting
        dummy = -1
        delta_dummy = 0.9
        method = IntegrationMethod.select_one_available(method, dim=2,
                                                        default=self.DEFAULT_METHOD_2D)

        assert mask.shape == self.detector.shape
        mask = numpy.ascontiguousarray(mask, numpy.int8)
        blank_data = numpy.zeros(mask.shape, dtype=numpy.float32)
        ones_data = numpy.ones(mask.shape, dtype=numpy.float32)

        to_mask = numpy.where(mask)

        blank_mask = numpy.zeros_like(mask)
        masked = numpy.zeros(mask.shape, dtype=numpy.float32)
        masked[to_mask] = dummy

        masked_data = data.astype(numpy.float32)  # explicit copy
        masked_data[to_mask] = dummy

        if self.chiDiscAtPi:
            azimuth_range = (-180, 180)
        else:
            azimuth_range = (0, 360)
        r = self.array_from_unit(typ="corner", unit=unit, scale=True)
        rmax = (1.0 + numpy.finfo(numpy.float32).eps) * r[..., 0].max()
        kwargs = {"npt_rad": npt_rad,
                  "npt_azim": npt_azim,
                  "unit": unit,
                  "dummy": dummy,
                  "delta_dummy": delta_dummy,
                  "method": method,
                  "correctSolidAngle": False,
                  "azimuth_range": azimuth_range,
                  "radial_range": (0, rmax),
                  "polarization_factor": None,
                  # Nullify the masks to avoid to use the detector once
                  "dark": blank_mask,
                  "mask": blank_mask,
                  "flat": ones_data}

        imgb = self.integrate2d(blank_data, **kwargs)
        imgp = self.integrate2d(masked, **kwargs)
        imgd = self.integrate2d(masked_data, **kwargs)
        omask = numpy.ascontiguousarray(numpy.round(imgb.intensity / dummy), numpy.int8)
        imask = numpy.ascontiguousarray(numpy.round(imgp.intensity / dummy), numpy.int8)
        to_paint = (imask - omask)

        if grow_mask:
            # inpaint a bit more than needed to avoid "side" effects.
            from scipy.ndimage import binary_dilation
            structure = [[1], [1], [1]]
            to_paint = binary_dilation(to_paint, structure=structure, iterations=grow_mask)
            to_paint = to_paint.astype(numpy.int8)

        polar_inpainted = inpainting.polar_inpaint(imgd.intensity,
                                                   to_paint, omask, 0)
        r = self.array_from_unit(typ="center", unit=unit, scale=True)
        chi = numpy.rad2deg(self.chiArray())
        cart_inpatined = inpainting.polar_interpolate(data, mask,
                                                      r,
                                                      chi,
                                                      polar_inpainted,
                                                      imgd.radial, imgd.azimuthal)

        if poissonian:
            res = data.copy()
            res[to_mask] = numpy.random.poisson(cart_inpatined[to_mask])
        else:
            res = cart_inpatined
        return res

################################################################################
# Some properties
################################################################################

    def set_darkcurrent(self, dark):
        self.detector.set_darkcurrent(dark)

    def get_darkcurrent(self):
        return self.detector.get_darkcurrent()

    darkcurrent = property(get_darkcurrent, set_darkcurrent)

    def set_flatfield(self, flat):
        self.detector.set_flatfield(flat)

    def get_flatfield(self):
        return self.detector.get_flatfield()

    flatfield = property(get_flatfield, set_flatfield)

    @deprecated(reason="Not maintained", since_version="0.17")
    def set_darkfiles(self, files=None, method="mean"):
        """Set the dark current from one or mutliple files, avaraged
        according to the method provided.

        Moved to Detector.

        :param files: file(s) used to compute the dark.
        :type files: str or list(str) or None
        :param method: method used to compute the dark, "mean" or "median"
        :type method: str
        """
        self.detector.set_darkfiles(files, method)

    @property
    @deprecated(reason="Not maintained", since_version="0.17")
    def darkfiles(self):
        return self.detector.darkfiles

    @deprecated(reason="Not maintained", since_version="0.17")
    def set_flatfiles(self, files, method="mean"):
        """Set the flat field from one or mutliple files, averaged
        according to the method provided.

        Moved to Detector.

        :param files: file(s) used to compute the flat-field.
        :type files: str or list(str) or None
        :param method: method used to compute the dark, "mean" or "median"
        :type method: str
        """
        self.detector.set_flatfiles(files, method)

    @property
    @deprecated(reason="Not maintained", since_version="0.17")
    def flatfiles(self):
        return self.detector.flatfiles

    def get_empty(self):
        return self._empty

    def set_empty(self, value):
        self._empty = float(value)
        # propagate empty values to integrators
        for engine in self.engines.values():
            with engine.lock:
                if engine.engine is not None:
                    try:
                        engine.engine.empty = self._empty
                    except Exception as exeption:
                        logger.error(exeption)
    empty = property(get_empty, set_empty)

    def __getnewargs_ex__(self):
        "Helper function for pickling ai"
        return (self.dist, self.poni1, self.poni2,
                self.rot1, self.rot2, self.rot3,
                self.pixel1, self.pixel2,
                self.splineFile, self.detector, self.wavelength), {}

    def __getstate__(self):
        """Helper function for pickling ai

        :return: the state of the object
        """

        state_blacklist = ('_lock', "engines")
        state = Geometry.__getstate__(self)
        for key in state_blacklist:
            if key in state:
                del state[key]
        return state

    def __setstate__(self, state):
        """Helper function for unpickling ai

        :param state: the state of the object
        """
        for statekey, statevalue in state.items():
            setattr(self, statekey, statevalue)
        self._sem = threading.Semaphore()
        self._lock = threading.Semaphore()
        self.engines = {}<|MERGE_RESOLUTION|>--- conflicted
+++ resolved
@@ -32,11 +32,7 @@
 __contact__ = "Jerome.Kieffer@ESRF.eu"
 __license__ = "MIT"
 __copyright__ = "European Synchrotron Radiation Facility, Grenoble, France"
-<<<<<<< HEAD
-__date__ = "25/06/2019"
-=======
 __date__ = "31/07/2019"
->>>>>>> 845f46bf
 __status__ = "stable"
 __docformat__ = 'restructuredtext'
 
@@ -823,7 +819,8 @@
                                             unit=unit)
 
     def setup_CSR(self, shape, npt, mask=None, pos0_range=None, pos1_range=None, mask_checksum=None, unit=units.TTH, split="bbox"):
-        """Prepare a look-up-table in CSR format
+        """
+        Prepare a look-up-table
 
         :param shape: shape of the dataset
         :type shape: (int, int)
@@ -840,8 +837,7 @@
         :param unit: use to propagate the LUT object for further checkings
         :type unit: pyFAI.units.Unit
         :param split: Splitting scheme: valid options are "no", "bbox", "full"
-        :return: initialized CSR integrator
-        
+
         This method is called when a look-up table needs to be set-up.
         The *shape* parameter, correspond to the shape of the original
         datatset. It is possible to customize the number of point of
@@ -1380,7 +1376,7 @@
                                     mode="where")
             pos0 = self.array_from_unit(shape, "center", unit, scale=False)
             if radial_range is None:
-                radial_range = (pos0.min(), pos0.max() * EPS32)
+                radial_range = (pos0.min(), pos0.max())
             pos0 = pos0[mask]
             if dark is not None:
                 data -= dark
@@ -1729,6 +1725,7 @@
             result._set_count(intpl.count)
         elif method.method[1:4] == ("no", "histogram", "opencl"):
             if method not in self.engines:
+                # instanciated the engine
                 engine = self.engines[method] = Engine()
             else:
                 engine = self.engines[method]
@@ -1970,7 +1967,7 @@
         shape = data.shape
 
         if radial_range:
-            radial_range = tuple(radial_range[i] / pos0_scale for i in (0, -1))
+            radial_range = tuple([i / pos0_scale for i in radial_range])
 
         if variance is not None:
             assert variance.size == data.size
