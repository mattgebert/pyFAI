--- conflicted
+++ resolved
@@ -30,11 +30,7 @@
 __contact__ = "Jerome.Kieffer@ESRF.eu"
 __license__ = "MIT"
 __copyright__ = "European Synchrotron Radiation Facility, Grenoble, France"
-<<<<<<< HEAD
-__date__ = "26/06/2020"
-=======
 __date__ = "02/07/2020"
->>>>>>> ddbd9b98
 __status__ = "stable"
 __docformat__ = 'restructuredtext'
 
