--- conflicted
+++ resolved
@@ -995,12 +995,7 @@
         if all:
             logger.warning("Deprecation: please use the object returned by ai.integrate1d, not the option `all`")
 
-<<<<<<< HEAD
-        method = IntegrationMethod.select_one_available(method, dim=1, default=self.DEFAULT_METHOD_1D)
-
-=======
         method = self._normalize_method(method, dim=1, default=self.DEFAULT_METHOD_1D)
->>>>>>> 35d4412d
         assert method.dimension == 1
         unit = units.to_unit(unit)
 
