--- conflicted
+++ resolved
@@ -27,11 +27,7 @@
 
 __author__ = "Jerome Kieffer"
 __license__ = "MIT"
-<<<<<<< HEAD
 __date__ = "06/05/2019"
-=======
-__date__ = "05/05/2019"
->>>>>>> 5b61e42a
 __copyright__ = "2018-2018, ESRF"
 __contact__ = "jerome.kieffer@esrf.fr"
 
@@ -95,13 +91,13 @@
     def __dealloc__(self):
         self.radius = None
         self.angle = None
-
+    
     @cython.wraparound(False)
     @cython.boundscheck(False)
     @cython.cdivision(True)
     def __call__(self, position_t rad, position_t ang, bint refined=True):
         """Calculate the pixel coordinate leading to the value (rad, angle)
-
+        
         :param rad: radial value
         :param ang: angular value
         :param refined: if True: use linear interpolation, else provide nearest pixel
@@ -110,7 +106,6 @@
         cdef:
             int id0, id1, best0, best1
             position_t cost, min_cost, gr0, ga0, gr1, ga1, cor0, cor1, target_ang, target_rad, det
-<<<<<<< HEAD
         with nogil:
             best0 = best1 = 0
             cor0 = cor1 = 0.0
@@ -132,31 +127,12 @@
                 # First order Taylor expansion
                 gr0 = 0.5 * (self.radius[best0 + 1, best1] - self.radius[best0 - 1, best1])
                 ga0 = 0.5 * (self.angle[best0 + 1, best1] - self.angle[best0 - 1, best1])
-=======
-        best0 = best1 = 0
-        cor0 = cor1 = 0.0
-        cost = self.ang_scale * (self.angle[0, 0] - ang) ** 2 \
-             + self.rad_scale * (self.radius[0, 0] - rad) ** 2
-        min_cost = cost
-        for id0 in range(self.dim0):
-            for id1 in range(self.dim1):
-                cost = self.ang_scale * (self.angle[id0, id1] - ang) ** 2 \
-                     + self.rad_scale * (self.radius[id0, id1] - rad) ** 2
-                if cost < min_cost:
-                    min_cost = cost
-                    best0 = id0
-                    best1 = id1
-        if refined and \
-                (best0 > 0) and (best0 < self.dim0 - 1) and\
-                (best1 > 0) and (best1 < self.dim1 - 1):
->>>>>>> 5b61e42a
 
                 gr1 = 0.5 * (self.radius[best0, best1 + 1] - self.radius[best0, best1 - 1])
                 ga1 = 0.5 * (self.angle[best0, best1 + 1] - self.angle[best0, best1 - 1])
                 target_ang = ang - self.angle[best0, best1]
                 target_rad = rad - self.radius[best0, best1]
 
-<<<<<<< HEAD
                 # inversion of the matrix
                 det = ga1 * gr0 - ga0 * gr1
                 if det == 0.0:
@@ -164,20 +140,4 @@
                 else:
                     cor0 = (target_rad * ga1 - target_ang * gr1) / det
                     cor1 = (-target_rad * ga0 + target_ang * gr0) / det
-=======
-            gr1 = 0.5 * (self.radius[best0, best1 + 1] - self.radius[best0, best1 - 1])
-            ga1 = 0.5 * (self.angle[best0, best1 + 1] - self.angle[best0, best1 - 1])
-            #lr1 = self.radius[best0, best1 + 1] + self.radius[best0, best1 - 1] - 2 * self.radius[best0, best1]
-            #la1 = self.angle[best0, best1 + 1] + self.angle[best0, best1 - 1] - 2 * self.angle[best0, best1]
-            target_ang = ang - self.angle[best0, best1]
-            target_rad = rad - self.radius[best0, best1]
-
-            # inversion of the matrix
-            det = ga1 * gr0 - ga0 * gr1
-            if det == 0.0:
-                logger.info("Impossible to invert the matrix")
-            else:
-                cor0 = (target_rad * ga1 - target_ang * gr1) / det
-                cor1 = (-target_rad * ga0 + target_ang * gr0) / det
->>>>>>> 5b61e42a
         return (best0 + cor0, best1 + cor1)