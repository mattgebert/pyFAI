#!/usr/bin/env python
# -*- coding: utf-8 -*-
#
#    Project: Fast Azimuthal integration
#             https://github.com/silx-kit/pyFAI
#
#    Copyright (C) 2013-2018 European Synchrotron Radiation Facility, Grenoble, France
#
#    Principal author:       Jérôme Kieffer (Jerome.Kieffer@ESRF.eu)
#
#  Permission is hereby granted, free of charge, to any person obtaining a copy
#  of this software and associated documentation files (the "Software"), to deal
#  in the Software without restriction, including without limitation the rights
#  to use, copy, modify, merge, publish, distribute, sublicense, and/or sell
#  copies of the Software, and to permit persons to whom the Software is
#  furnished to do so, subject to the following conditions:
#  .
#  The above copyright notice and this permission notice shall be included in
#  all copies or substantial portions of the Software.
#  .
#  THE SOFTWARE IS PROVIDED "AS IS", WITHOUT WARRANTY OF ANY KIND, EXPRESS OR
#  IMPLIED, INCLUDING BUT NOT LIMITED TO THE WARRANTIES OF MERCHANTABILITY,
#  FITNESS FOR A PARTICULAR PURPOSE AND NONINFRINGEMENT. IN NO EVENT SHALL THE
#  AUTHORS OR COPYRIGHT HOLDERS BE LIABLE FOR ANY CLAIM, DAMAGES OR OTHER
#  LIABILITY, WHETHER IN AN ACTION OF CONTRACT, TORT OR OTHERWISE, ARISING FROM,
#  OUT OF OR IN CONNECTION WITH THE SOFTWARE OR THE USE OR OTHER DEALINGS IN
#  THE SOFTWARE.

__author__ = "Jerome Kieffer"
__license__ = "MIT"
__date__ = "26/11/2018"
__copyright__ = "2011-2018, ESRF"
__contact__ = "jerome.kieffer@esrf.fr"

include "sparse_common.pxi"

import cython
cimport numpy as cnumpy
import numpy
from cython cimport view, floating
from cython.parallel import prange
from cpython.ref cimport PyObject, Py_XDECREF
from libc.string cimport memset, memcpy
from libc.math cimport floor, ceil, fabs, copysign, sqrt
import logging
import threading
import types
import os
import sys
import time
logger = logging.getLogger(__name__)
from ..detectors import detector_factory
from ..utils import expand2d
from ..third_party import six
import fabio

from sparse_builder cimport SparseBuilder

cdef bint NEED_DECREF = sys.version_info < (2, 7) and numpy.version.version < "1.5"


cpdef inline float calc_area(float I1, float I2, float slope, float intercept) nogil:
    "Calculate the area between I1 and I2 of a line with a given slope & intercept"
    return 0.5 * (I2 - I1) * (slope * (I2 + I1) + 2 * intercept)


cpdef inline int clip(int value, int min_val, int max_val) nogil:
    "Limits the value to bounds"
    if value < min_val:
        return min_val
    elif value > max_val:
        return max_val
    else:
        return value


cdef inline float _floor_min4(float a, float b, float c, float d) nogil:
    "return floor(min(a,b,c,d))"
    cdef float res
    if (b < a):
        res = b
    else:
        res = a
    if (c < res):
        res = c
    if (d < res):
        res = d
    return floor(res)


cdef inline float _ceil_max4(float a, float b, float c, float d) nogil:
    "return  ceil(max(a,b,c,d))"
    cdef float res
    if (b > a):
        res = b
    else:
        res = a
    if (c > res):
        res = c
    if (d > res):
        res = d
    return ceil(res)


@cython.wraparound(False)
@cython.boundscheck(False)
@cython.cdivision(True)
cdef inline void integrate(cnumpy.float32_t[:, ::1] box, float start, float stop, float slope, float intercept) nogil:
    """Integrate in a box a line between start and stop, line defined by its slope & intercept

    :param box: buffer
    """
    cdef:
        int i, h = 0
        float P, dP, segment_area, abs_area, dA
        # , sign
    if start < stop:  # positive contribution
        P = ceil(start)
        dP = P - start
        if P > stop:  # start and stop are in the same unit
            segment_area = calc_area(start, stop, slope, intercept)
            if segment_area != 0.0:
                abs_area = fabs(segment_area)
                dA = (stop - start)  # always positive
                h = 0
                while abs_area > 0:
                    if dA > abs_area:
                        dA = abs_area
                        abs_area = -1
                    box[(<int> start), h] += copysign(dA, segment_area)
                    abs_area -= dA
                    h += 1
        else:
            if dP > 0:
                segment_area = calc_area(start, P, slope, intercept)
                if segment_area != 0.0:
                    abs_area = fabs(segment_area)
                    h = 0
                    dA = dP
                    while abs_area > 0:
                        if dA > abs_area:
                            dA = abs_area
                            abs_area = -1
                        box[(<int> P) - 1, h] += copysign(dA, segment_area)
                        abs_area -= dA
                        h += 1
            # subsection P1->Pn
            for i in range((<int> floor(P)), (<int> floor(stop))):
                segment_area = calc_area(i, i + 1, slope, intercept)
                if segment_area != 0:
                    abs_area = fabs(segment_area)
                    h = 0
                    dA = 1.0
                    while abs_area > 0:
                        if dA > abs_area:
                            dA = abs_area
                            abs_area = -1
                        box[i, h] += copysign(dA, segment_area)
                        abs_area -= dA
                        h += 1
            # Section Pn->B
            P = floor(stop)
            dP = stop - P
            if dP > 0:
                segment_area = calc_area(P, stop, slope, intercept)
                if segment_area != 0:
                    abs_area = fabs(segment_area)
                    h = 0
                    dA = fabs(dP)
                    while abs_area > 0:
                        if dA > abs_area:
                            dA = abs_area
                            abs_area = -1
                        box[(<int> P), h] += copysign(dA, segment_area)
                        abs_area -= dA
                        h += 1
    elif start > stop:  # negative contribution. Nota if start==stop: no contribution
        P = floor(start)
        if stop > P:  # start and stop are in the same unit
            segment_area = calc_area(start, stop, slope, intercept)
            if segment_area != 0:
                abs_area = fabs(segment_area)
                # sign = segment_area / abs_area
                dA = (start - stop)  # always positive
                h = 0
                while abs_area > 0:
                    if dA > abs_area:
                        dA = abs_area
                        abs_area = -1
                    box[(<int> start), h] += copysign(dA, segment_area)
                    abs_area -= dA
                    h += 1
        else:
            dP = P - start
            if dP < 0:
                segment_area = calc_area(start, P, slope, intercept)
                if segment_area != 0:
                    abs_area = fabs(segment_area)
                    h = 0
                    dA = fabs(dP)
                    while abs_area > 0:
                        if dA > abs_area:
                            dA = abs_area
                            abs_area = -1
                        box[(<int> P), h] += copysign(dA, segment_area)
                        abs_area -= dA
                        h += 1
            # subsection P1->Pn
            for i in range((<int> start), (<int> ceil(stop)), -1):
                segment_area = calc_area(i, i - 1, slope, intercept)
                if segment_area != 0:
                    abs_area = fabs(segment_area)
                    h = 0
                    dA = 1
                    while abs_area > 0:
                        if dA > abs_area:
                            dA = abs_area
                            abs_area = -1
                        box[i - 1, h] += copysign(dA, segment_area)
                        abs_area -= dA
                        h += 1
            # Section Pn->B
            P = ceil(stop)
            dP = stop - P
            if dP < 0:
                segment_area = calc_area(P, stop, slope, intercept)
                if segment_area != 0:
                    abs_area = fabs(segment_area)
                    h = 0
                    dA = fabs(dP)
                    while abs_area > 0:
                        if dA > abs_area:
                            dA = abs_area
                            abs_area = -1
                        box[(<int> stop), h] += copysign(dA, segment_area)
                        abs_area -= dA
                        h += 1


################################################################################
# Functions used in python classes from PyFAI.distortion
################################################################################

@cython.cdivision(True)
@cython.boundscheck(False)
@cython.wraparound(False)
@cython.initializedcheck(False)
def calc_pos(floating[:, :, :, ::1] pixel_corners not None,
             float pixel1, float pixel2, shape_out=None):
    """Calculate the pixel boundary position on the regular grid

    :param pixel_corners: pixel corner coordinate as detector.get_pixel_corner()
    :param shape: requested output shape. If None, it is calculated
    :param pixel1, pixel2: pixel size along row and column coordinates
    :return: pos, delta1, delta2, shape_out, offset
    """
    cdef:
        cnumpy.float32_t[:, :, :, ::1] pos
        int i, j, k, dim0, dim1, nb_corners
        bint do_shape = (shape_out is None)
        float BIG = numpy.finfo(numpy.float32).max
        float min0, min1, max0, max1, delta0, delta1
        float all_min0, all_max0, all_max1, all_min1
        float p0, p1

    if (pixel1 == 0.0) or (pixel2 == 0.0):
        raise RuntimeError("Pixel size cannot be null -> Zero division error")

    dim0 = pixel_corners.shape[0]
    dim1 = pixel_corners.shape[1]
    nb_corners = pixel_corners.shape[2]
    pos = numpy.zeros((dim0, dim1, 4, 2), dtype=numpy.float32)
    with nogil:
        delta0 = -BIG
        delta1 = -BIG
        all_min0 = BIG
        all_min1 = BIG
        all_max0 = -BIG
        all_max1 = -BIG
        for i in range(dim0):
            for j in range(dim1):
                min0 = BIG
                min1 = BIG
                max0 = -BIG
                max1 = -BIG
                for k in range(nb_corners):
                    p0 = pixel_corners[i, j, k, 1] / pixel1
                    p1 = pixel_corners[i, j, k, 2] / pixel2
                    pos[i, j, k, 0] = p0
                    pos[i, j, k, 1] = p1
                    min0 = p0 if p0 < min0 else min0
                    min1 = p1 if p1 < min1 else min1
                    max0 = p0 if p0 > max0 else max0
                    max1 = p1 if p1 > max1 else max1
                delta0 = max(delta0, ceil(max0) - floor(min0))
                delta1 = max(delta1, ceil(max1) - floor(min1))
                if do_shape:
                    all_min0 = min0 if min0 < all_min0 else all_min0
                    all_min1 = min1 if min1 < all_min1 else all_min1
                    all_max0 = max0 if max0 > all_max0 else all_max0
                    all_max1 = max1 if max1 > all_max1 else all_max1

    res = numpy.asarray(pos), int(delta0), int(delta1), \
        (int(ceil(all_max0 - all_min0)), int(ceil(all_max1 - all_min1))) if do_shape else shape_out, \
        (float(all_min0), float(all_min1)) if do_shape else (0.0, 0.0)
    return res


@cython.cdivision(True)
@cython.boundscheck(False)
@cython.wraparound(False)
@cython.initializedcheck(False)
def calc_size(floating[:, :, :, ::1] pos not None,
              shape,
              cnumpy.int8_t[:, ::1] mask=None,
              offset=None):
    """Calculate the number of items per output pixel

    :param pos: 4D array with position in space
    :param shape: shape of the output array
    :param mask: input data mask
    :param offset: 2-tuple of float with the minimal index of
    :return: number of input element per output elements
    """
    cdef:
        int i, j, k, l, shape_out0, shape_out1, shape_in0, shape_in1, min0, min1, max0, max1
        cnumpy.int32_t[:, ::1] lut_size = numpy.zeros(shape, dtype=numpy.int32)
        float A0, A1, B0, B1, C0, C1, D0, D1, offset0, offset1
        bint do_mask = mask is not None
        cnumpy.int8_t[:, ::1] cmask
    shape_in0, shape_in1 = pos.shape[0], pos.shape[1]
    shape_out0, shape_out1 = shape

    if do_mask:

        if ((mask.shape[0] != shape_in0) or (mask.shape[1] != shape_in1)):
            err = 'Mismatch between shape of detector (%s, %s) and shape of mask (%s, %s)' % (shape_in0, shape_in1, mask.shape[0], mask.shape[1])
            logger.error(err)
            raise RuntimeError(err)
        else:
            cmask = numpy.ascontiguousarray(mask, dtype=numpy.int8)

    if offset is not None:
        offset0, offset1 = offset

    with nogil:
        for i in range(shape_in0):
            for j in range(shape_in1):
                if do_mask and cmask[i, j]:
                    continue
                A0 = pos[i, j, 0, 0] - offset0
                A1 = pos[i, j, 0, 1] - offset1
                B0 = pos[i, j, 1, 0] - offset0
                B1 = pos[i, j, 1, 1] - offset1
                C0 = pos[i, j, 2, 0] - offset0
                C1 = pos[i, j, 2, 1] - offset1
                D0 = pos[i, j, 3, 0] - offset0
                D1 = pos[i, j, 3, 1] - offset1
                min0 = clip(<int> _floor_min4(A0, B0, C0, D0), 0, shape_out0)
                min1 = clip(<int> _floor_min4(A1, B1, C1, D1), 0, shape_out1)
                max0 = clip(<int> _ceil_max4(A0, B0, C0, D0) + 1, 0, shape_out0)
                max1 = clip(<int> _ceil_max4(A1, B1, C1, D1) + 1, 0, shape_out1)
                for k in range(min0, max0):
                    for l in range(min1, max1):
                        lut_size[k, l] += 1
    return numpy.asarray(lut_size)


@cython.cdivision(True)
@cython.boundscheck(False)
@cython.wraparound(False)
@cython.initializedcheck(False)
def calc_LUT(cnumpy.float32_t[:, :, :, ::1] pos not None, shape, bin_size, max_pixel_size,
             cnumpy.int8_t[:, :] mask=None):
    """
    :param pos: 4D position array
    :param shape: output shape
    :param bin_size: number of input element per output element (numpy array)
    :param max_pixel_size: (2-tuple of int) size of a buffer covering the largest pixel
    :param mask: arry with bad pixels marked as True
    :return: look-up table
    """
    cdef:
        int i, j, ms, ml, ns, nl, shape0, shape1, delta0, delta1
        int offset0, offset1, box_size0, box_size1, size, k
        cnumpy.int32_t idx = 0
        int err_cnt = 0
        float A0, A1, B0, B1, C0, C1, D0, D1, pAB, pBC, pCD, pDA, cAB, cBC, cCD, cDA,
        float area, value, foffset0, foffset1
        lut_t[:, :, :] lut
        bint do_mask = mask is not None
        cnumpy.float32_t[:, ::1] buffer
    size = bin_size.max()
    shape0, shape1 = shape
    if do_mask:
        assert shape0 == mask.shape[0], "mask shape dim0"
        assert shape1 == mask.shape[1], "mask shape dim1"
    delta0, delta1 = max_pixel_size
    cdef int[:, :] outMax = view.array(shape=(shape0, shape1), itemsize=sizeof(int), format="i")
    outMax[:, :] = 0
    buffer = numpy.empty((delta0, delta1), dtype=numpy.float32)
    buffer_nbytes = buffer.nbytes
    if (size == 0):  # fix 271
        raise RuntimeError("The look-up table has dimension 0 which is a non-sense." +
                           " Did you mask out all pixel or is your image out of the geometry range?")
    lut = view.array(shape=(shape0, shape1, size), itemsize=sizeof(lut_t), format="if")
    lut_total_size = shape0 * shape1 * size * sizeof(lut_t)
    memset(&lut[0, 0, 0], 0, lut_total_size)
    logger.info("LUT shape: (%i,%i,%i) %.3f MByte" % (lut.shape[0], lut.shape[1], lut.shape[2], lut_total_size / 1.0e6))
    logger.info("Max pixel size: %ix%i; Max source pixel in target: %i" % (delta1, delta0, size))
    with nogil:
        # i,j, idx are indexes of the raw image uncorrected
        for i in range(shape0):
            for j in range(shape1):
                if do_mask and mask[i, j]:
                    continue
                # reset buffer
                buffer[:, :] = 0.0

                A0 = pos[i, j, 0, 0]
                A1 = pos[i, j, 0, 1]
                B0 = pos[i, j, 1, 0]
                B1 = pos[i, j, 1, 1]
                C0 = pos[i, j, 2, 0]
                C1 = pos[i, j, 2, 1]
                D0 = pos[i, j, 3, 0]
                D1 = pos[i, j, 3, 1]
                foffset0 = _floor_min4(A0, B0, C0, D0)
                foffset1 = _floor_min4(A1, B1, C1, D1)
                offset0 = (<int> foffset0)
                offset1 = (<int> foffset1)
                box_size0 = (<int> _ceil_max4(A0, B0, C0, D0)) - offset0
                box_size1 = (<int> _ceil_max4(A1, B1, C1, D1)) - offset1
                if (box_size0 > delta0) or (box_size1 > delta1):
                    # Increase size of the buffer
                    delta0 = offset0 if offset0 > delta0 else delta0
                    delta1 = offset1 if offset1 > delta1 else delta1
                    with gil:
                        buffer = numpy.zeros((delta0, delta1), dtype=numpy.float32)

                A0 -= foffset0
                A1 -= foffset1
                B0 -= foffset0
                B1 -= foffset1
                C0 -= foffset0
                C1 -= foffset1
                D0 -= foffset0
                D1 -= foffset1
                if B0 != A0:
                    pAB = (B1 - A1) / (B0 - A0)
                    cAB = A1 - pAB * A0
                else:
                    pAB = cAB = 0.0
                if C0 != B0:
                    pBC = (C1 - B1) / (C0 - B0)
                    cBC = B1 - pBC * B0
                else:
                    pBC = cBC = 0.0
                if D0 != C0:
                    pCD = (D1 - C1) / (D0 - C0)
                    cCD = C1 - pCD * C0
                else:
                    pCD = cCD = 0.0
                if A0 != D0:
                    pDA = (A1 - D1) / (A0 - D0)
                    cDA = D1 - pDA * D0
                else:
                    pDA = cDA = 0.0

                # ABCD is trigonometric order: order input position accordingly
                integrate(buffer, B0, A0, pAB, cAB)
                integrate(buffer, C0, B0, pBC, cBC)
                integrate(buffer, D0, C0, pCD, cCD)
                integrate(buffer, A0, D0, pDA, cDA)

                area = 0.5 * ((C0 - A0) * (D1 - B1) - (C1 - A1) * (D0 - B0))

                for ms in range(box_size0):
                    ml = ms + offset0
                    if ml < 0 or ml >= shape0:
                        continue
                    for ns in range(box_size1):
                        # ms,ns are indexes of the corrected image in short form, ml & nl are the same
                        nl = ns + offset1
                        if nl < 0 or nl >= shape1:
                            continue
                        value = buffer[ms, ns] / area
                        if value == 0:
                            continue
                        if value < 0 or value > 1.0001:
                            # here we print pathological cases for debugging
                            if err_cnt < 1000:
                                with gil:
                                    print(i, j, ms, box_size0, ns, box_size1, buffer[ms, ns], area, value, buffer[0, 0], buffer[0, 1], buffer[1, 0], buffer[1, 1])
                                    print(" A0=%s; A1=%s; B0=%s; B1=%s; C0=%s; C1=%s; D0=%s; D1=%s" % (A0, A1, B0, B1, C0, C1, D0, D1))
                                err_cnt += 1
                            continue
                        k = outMax[ml, nl]
                        lut[ml, nl, k].idx = idx
                        lut[ml, nl, k].coef = value
                        outMax[ml, nl] = k + 1
                idx += 1

    # Hack to prevent memory leak !!!
    cdef cnumpy.ndarray[cnumpy.float64_t, ndim = 2] tmp_ary = numpy.empty(shape=(shape0 * shape1, size), dtype=numpy.float64)
    memcpy(&tmp_ary[0, 0], &lut[0, 0, 0], tmp_ary.nbytes)
    return numpy.core.records.array(tmp_ary.view(dtype=lut_d),
                                    shape=(shape0 * shape1, size), dtype=lut_d,
                                    copy=True)


@cython.cdivision(True)
@cython.boundscheck(False)
@cython.wraparound(False)
@cython.initializedcheck(False)
def calc_CSR(cnumpy.float32_t[:, :, :, :] pos not None, shape, bin_size, max_pixel_size,
             cnumpy.int8_t[:, ::1] mask=None):
    """Calculate the Look-up table as CSR format

    :param pos: 4D position array
    :param shape: output shape
    :param bin_size: number of input element per output element (as numpy array)
    :param max_pixel_size: (2-tuple of int) size of a buffer covering the largest pixel
    :return: look-up table in CSR format: 3-tuple of array"""
    cdef:
        int shape0, shape1, delta0, delta1, bins
    shape0, shape1 = shape
    delta0, delta1 = max_pixel_size
    bins = shape0 * shape1
    cdef:
        int i, j, k, ms, ml, ns, nl, idx = 0, tmp_index, err_cnt = 0
        int lut_size, offset0, offset1, box_size0, box_size1
        float A0, A1, B0, B1, C0, C1, D0, D1, pAB, pBC, pCD, pDA, cAB, cBC, cCD, cDA,
        float area, value, foffset0, foffset1
        cnumpy.int32_t[::1] indptr, indices
        cnumpy.float32_t[::1] data
        int[:, :] outMax = view.array(shape=(shape0, shape1), itemsize=sizeof(int), format="i")
        cnumpy.float32_t[:, ::1] buffer
        bint do_mask = mask is not None
    if do_mask:
        assert shape0 == mask.shape[0], "mask shape dim0"
        assert shape1 == mask.shape[1], "mask shape dim1"

    outMax[:, :] = 0
    indptr = numpy.concatenate(([numpy.int32(0)], bin_size.cumsum(dtype=numpy.int32)))
    lut_size = indptr[bins]

    indices = numpy.zeros(shape=lut_size, dtype=numpy.int32)
    data = numpy.zeros(shape=lut_size, dtype=numpy.float32)

    logger.info("CSR matrix: %.3f MByte" % ((indices.nbytes + data.nbytes + indptr.nbytes) / 1.0e6))
    buffer = numpy.empty((delta0, delta1), dtype=numpy.float32)
    logger.info("Max pixel size: %ix%i; Max source pixel in target: %i" % (buffer.shape[1], buffer.shape[0], lut_size))
    with nogil:
        # i,j, idx are indices of the raw image uncorrected
        for i in range(shape0):
            for j in range(shape1):
                if do_mask and mask[i, j]:
                    continue
                # reinit of buffer
                buffer[:, :] = 0
                A0 = pos[i, j, 0, 0]
                A1 = pos[i, j, 0, 1]
                B0 = pos[i, j, 1, 0]
                B1 = pos[i, j, 1, 1]
                C0 = pos[i, j, 2, 0]
                C1 = pos[i, j, 2, 1]
                D0 = pos[i, j, 3, 0]
                D1 = pos[i, j, 3, 1]
                foffset0 = _floor_min4(A0, B0, C0, D0)
                foffset1 = _floor_min4(A1, B1, C1, D1)
                offset0 = (<int> foffset0)
                offset1 = (<int> foffset1)
                box_size0 = (<int> _ceil_max4(A0, B0, C0, D0)) - offset0
                box_size1 = (<int> _ceil_max4(A1, B1, C1, D1)) - offset1

                if (box_size0 > delta0) or (box_size1 > delta1):
                    # Increase size of the buffer
                    delta0 = offset0 if offset0 > delta0 else delta0
                    delta1 = offset1 if offset1 > delta1 else delta1
                    with gil:
                        buffer = numpy.zeros((delta0, delta1), dtype=numpy.float32)

                A0 -= foffset0
                A1 -= foffset1
                B0 -= foffset0
                B1 -= foffset1
                C0 -= foffset0
                C1 -= foffset1
                D0 -= foffset0
                D1 -= foffset1
                if B0 != A0:
                    pAB = (B1 - A1) / (B0 - A0)
                    cAB = A1 - pAB * A0
                else:
                    pAB = cAB = 0.0
                if C0 != B0:
                    pBC = (C1 - B1) / (C0 - B0)
                    cBC = B1 - pBC * B0
                else:
                    pBC = cBC = 0.0
                if D0 != C0:
                    pCD = (D1 - C1) / (D0 - C0)
                    cCD = C1 - pCD * C0
                else:
                    pCD = cCD = 0.0
                if A0 != D0:
                    pDA = (A1 - D1) / (A0 - D0)
                    cDA = D1 - pDA * D0
                else:
                    pDA = cDA = 0.0
                integrate(buffer, B0, A0, pAB, cAB)
                integrate(buffer, A0, D0, pDA, cDA)
                integrate(buffer, D0, C0, pCD, cCD)
                integrate(buffer, C0, B0, pBC, cBC)
                area = 0.5 * ((C0 - A0) * (D1 - B1) - (C1 - A1) * (D0 - B0))
                for ms in range(box_size0):
                    ml = ms + offset0
                    if ml < 0 or ml >= shape0:
                        continue
                    for ns in range(box_size1):
                        # ms,ns are indexes of the corrected image in short form, ml & nl are the same
                        nl = ns + offset1
                        if nl < 0 or nl >= shape1:
                            continue
                        value = buffer[ms, ns] / area
                        if value == 0.0:
                            continue
                        if value < 0.0 or value > 1.0001:
                            # here we print pathological cases for debugging
                            if err_cnt < 1000:
                                with gil:
                                    print(i, j, ms, box_size0, ns, box_size1, buffer[ms, ns], area, value, buffer[0, 0], buffer[0, 1], buffer[1, 0], buffer[1, 1])
                                    print(" A0=%s; A1=%s; B0=%s; B1=%s; C0=%s; C1=%s; D0=%s; D1=%s" % (A0, A1, B0, B1, C0, C1, D0, D1))
                                err_cnt += 1
                            continue

                        k = outMax[ml, nl]
                        tmp_index = indptr[ml * shape1 + nl]
                        indices[tmp_index + k] = idx
                        data[tmp_index + k] = value
                        outMax[ml, nl] = k + 1
                idx += 1
    return (numpy.asarray(data), numpy.asarray(indices), numpy.asarray(indptr))


@cython.boundscheck(False)
@cython.boundscheck(False)
@cython.cdivision(True)
def calc_sparse(cnumpy.float32_t[:, :, :, ::1] pos not None,
                shape,
                max_pixel_size=(8, 8),
                cnumpy.int8_t[:, ::1] mask=None,
                format="csr",
                int bins_per_pixel=8):
    """Calculate the look-up table (or CSR) using OpenMP

    :param pos: 4D position array
    :param shape: output shape
    :param max_pixel_size: (2-tuple of int) size of a buffer covering the largest pixel
    :param format: can be "CSR" or "LUT"
    :param bins_per_pixel: average splitting factor (number of pixels per bin)
    :return: look-up table in CSR/LUT format
    """
    cdef:
        int shape_in0, shape_in1, shape_out0, shape_out1, size_in, delta0, delta1, bins, large_size
    format = format.lower()
    shape_out0, shape_out1 = shape
    delta0, delta1 = max_pixel_size
    bins = shape_out0 * shape_out1
    large_size = bins * bins_per_pixel
    shape_in0 = pos.shape[0]
    shape_in1 = pos.shape[1]
    size_in = shape_in0 * shape_in1
    cdef:
        int i, j, k, ms, ml, ns, nl
        int i0, i1, lut_size, offset0, offset1, box_size0, box_size1
        int counter, bin_number
        int idx, err_cnt = 0
        float A0, A1, B0, B1, C0, C1, D0, D1, pAB, pBC, pCD, pDA, cAB, cBC, cCD, cDA,
        float area, value, foffset0, foffset1
        cnumpy.int32_t[::1] indptr, indices, idx_bin, idx_pixel, pixel_count
        cnumpy.float32_t[::1] data, large_data
        cnumpy.float32_t[:, ::1] buffer
        bint do_mask = mask is not None
        lut_t[:, :] lut
    if do_mask:
        assert shape_in0 == mask.shape[0], "shape_in0 == mask.shape[0]"
        assert shape_in1 == mask.shape[1], "shape_in1 == mask.shape[1]"

    #  count the number of pixel falling into every single bin
    pixel_count = numpy.zeros(bins, dtype=numpy.int32)
    idx_pixel = numpy.zeros(large_size, dtype=numpy.int32)
    idx_bin = numpy.zeros(large_size, dtype=numpy.int32)
    large_data = numpy.zeros(large_size, dtype=numpy.float32)
    logger.info("Temporary storage: %.3fMB",
                (large_data.nbytes + pixel_count.nbytes + idx_pixel.nbytes + idx_bin.nbytes) / 1e6)

    buffer = numpy.empty((delta0, delta1), dtype=numpy.float32)
    counter = -1  # bin index
    with nogil:
        # i, j, idx are indices of the raw image uncorrected
        for idx in range(size_in):
            i = idx // shape_in1
            j = idx % shape_in1
            if do_mask and mask[i, j]:
                continue
            idx = i * shape_in1 + j  # pixel index
            buffer[:, :] = 0.0
            A0 = pos[i, j, 0, 0]
            A1 = pos[i, j, 0, 1]
            B0 = pos[i, j, 1, 0]
            B1 = pos[i, j, 1, 1]
            C0 = pos[i, j, 2, 0]
            C1 = pos[i, j, 2, 1]
            D0 = pos[i, j, 3, 0]
            D1 = pos[i, j, 3, 1]
            foffset0 = _floor_min4(A0, B0, C0, D0)
            foffset1 = _floor_min4(A1, B1, C1, D1)
            offset0 = <int> foffset0
            offset1 = <int> foffset1
            box_size0 = (<int> _ceil_max4(A0, B0, C0, D0)) - offset0
            box_size1 = (<int> _ceil_max4(A1, B1, C1, D1)) - offset1
            if (box_size0 > delta0) or (box_size1 > delta1):
                # Increase size of the buffer
                delta0 = offset0 if offset0 > delta0 else delta0
                delta1 = offset1 if offset1 > delta1 else delta1
                with gil:
                    buffer = numpy.zeros((delta0, delta1), dtype=numpy.float32)

            A0 = A0 - foffset0
            A1 = A1 - foffset1
            B0 = B0 - foffset0
            B1 = B1 - foffset1
            C0 = C0 - foffset0
            C1 = C1 - foffset1
            D0 = D0 - foffset0
            D1 = D1 - foffset1
            if B0 != A0:
                pAB = (B1 - A1) / (B0 - A0)
                cAB = A1 - pAB * A0
            else:
                pAB = cAB = 0.0
            if C0 != B0:
                pBC = (C1 - B1) / (C0 - B0)
                cBC = B1 - pBC * B0
            else:
                pBC = cBC = 0.0
            if D0 != C0:
                pCD = (D1 - C1) / (D0 - C0)
                cCD = C1 - pCD * C0
            else:
                pCD = cCD = 0.0
            if A0 != D0:
                pDA = (A1 - D1) / (A0 - D0)
                cDA = D1 - pDA * D0
            else:
                pDA = cDA = 0.0

            integrate(buffer, B0, A0, pAB, cAB)
            integrate(buffer, A0, D0, pDA, cDA)
            integrate(buffer, D0, C0, pCD, cCD)
            integrate(buffer, C0, B0, pBC, cBC)
            area = 0.5 * ((C0 - A0) * (D1 - B1) - (C1 - A1) * (D0 - B0))
            for ms in range(box_size0):
                ml = ms + offset0
                if ml < 0 or ml >= shape_out0:
                    continue
                for ns in range(box_size1):
                    # ms,ns are indexes of the corrected image in short form, ml & nl are the same
                    nl = ns + offset1
                    if nl < 0 or nl >= shape_out1:
                        continue
                    value = buffer[ms, ns] / area
                    if value == 0.0:
                        continue
                    if value < 0.0 or value > 1.0001:
                        # here we print pathological cases for debugging
                        if err_cnt < 1000:
                            with gil:
                                print(i, j, ms, box_size0, ns, box_size1, buffer[ms, ns], area, value, buffer[0, 0], buffer[0, 1], buffer[1, 0], buffer[1, 1])
                                print(" A0=%s; A1=%s; B0=%s; B1=%s; C0=%s; C1=%s; D0=%s; D1=%s" % (A0, A1, B0, B1, C0, C1, D0, D1))
                            err_cnt += 1
                        continue

                    bin_number = ml * shape_out1 + nl
                    # with gil: #Use the gil to perform an atomic operation
                    counter += 1
                    pixel_count[bin_number] += 1
                    if counter >= large_size:
                        with gil:
                            raise RuntimeError("Provided temporary space for storage is not enough. " +
                                               "Please increase bins_per_pixel=%s. " % bins_per_pixel +
                                               "The suggested value is %i or greater." % ceil(1.1 * bins_per_pixel * size_in / idx))
                    idx_pixel[counter] += idx
                    idx_bin[counter] += bin_number
                    large_data[counter] += value
    logger.info("number of elements: %s, average per bin %.3f allocated max: %s",
                counter, counter / size_in, bins_per_pixel)

    if format == "csr":
        indptr = numpy.zeros(bins + 1, dtype=numpy.int32)
        # cumsum
        j = 0
        for i in range(bins):
            indptr[i] = j
            j += pixel_count[i]
        indptr[bins] = j
        # indptr[1:] = numpy.asarray(pixel_count).cumsum(dtype=numpy.int32)
        pixel_count[:] = 0
        lut_size = indptr[bins]
        indices = numpy.zeros(shape=lut_size, dtype=numpy.int32)
        data = numpy.zeros(shape=lut_size, dtype=numpy.float32)

        logger.info("CSR matrix: %.3f MByte; Max source pixel in target: %i, average splitting: %.2f",
                    (indices.nbytes + data.nbytes + indptr.nbytes) / 1.0e6, lut_size, (1.0 * counter / bins))

        for idx in range(counter + 1):
            bin_number = idx_bin[idx]
            i = indptr[bin_number] + pixel_count[bin_number]
            pixel_count[bin_number] += 1
            indices[i] = idx_pixel[idx]
            data[i] = large_data[idx]
        res = (numpy.asarray(data), numpy.asarray(indices), numpy.asarray(indptr))
    elif format == "lut":
        lut_size = numpy.asarray(pixel_count).max()
        lut = numpy.zeros(shape=(bins, lut_size), dtype=lut_d)
        pixel_count[:] = 0
        logger.info("LUT matrix: %.3f MByte; Max source pixel in target: %i, average splitting: %.2f",
                    (lut.nbytes) / 1.0e6, lut_size, (1.0 * counter / bins))
        for idx in range(counter + 1):
            bin_number = idx_bin[idx]
            i = pixel_count[bin_number]
            lut[bin_number, i].idx = idx_pixel[idx]
            lut[bin_number, i].coef = large_data[idx]
            pixel_count[bin_number] += 1
        res = numpy.asarray(lut)
    else:
        raise RuntimeError("Unimplemented sparse matrix format: %s", format)
    return res


@cython.boundscheck(False)
@cython.boundscheck(False)
@cython.cdivision(True)
def calc_sparse_v2(cnumpy.float32_t[:, :, :, ::1] pos not None,
                   shape,
                   max_pixel_size=(8, 8),
                   cnumpy.int8_t[:, ::1] mask=None,
                   format="csr",
                   int bins_per_pixel=8,
                   builder_config=None):
    """Calculate the look-up table (or CSR) using OpenMP
    :param pos: 4D position array
    :param shape: output shape
    :param max_pixel_size: (2-tuple of int) size of a buffer covering the largest pixel
    :param format: can be "CSR" or "LUT"
    :param bins_per_pixel: average splitting factor (number of pixels per bin) #deprecated
    :return: look-up table in CSR/LUT format
    """
    cdef:
        int shape_in0, shape_in1, shape_out0, shape_out1, size_in, delta0, delta1, bins, large_size
    format = format.lower()
    shape_out0, shape_out1 = shape
    delta0, delta1 = max_pixel_size
    bins = shape_out0 * shape_out1
    large_size = bins * bins_per_pixel
    shape_in0 = pos.shape[0]
    shape_in1 = pos.shape[1]
    size_in = shape_in0 * shape_in1
    cdef:
        int i, j, k, ms, ml, ns, nl
        int i0, i1, lut_size, offset0, offset1, box_size0, box_size1
        int counter, bin_number
        int idx, err_cnt = 0
        float A0, A1, B0, B1, C0, C1, D0, D1, pAB, pBC, pCD, pDA, cAB, cBC, cCD, cDA,
        float area, value, foffset0, foffset1
        cnumpy.int32_t[::1] indptr, indices, idx_bin, idx_pixel
        cnumpy.float32_t[::1] data, large_data
        cnumpy.float32_t[:, ::1] buffer
        bint do_mask = mask is not None
        lut_t[:, :] lut
    if do_mask:
        assert shape_in0 == mask.shape[0], "shape_in0 == mask.shape[0]"
        assert shape_in1 == mask.shape[1], "shape_in1 == mask.shape[1]"

    # Here we create a builder:
    if builder_config is None:
        builder = SparseBuilder(bins, block_size=6, heap_size=bins)
    else:
        builder = SparseBuilder(bins, **builder_config)
    buffer = numpy.empty((delta0, delta1), dtype=numpy.float32)
    counter = -1  # bin index
    with nogil:
        # i, j, idx are indices of the raw image uncorrected
        for idx in range(size_in):
            i = idx // shape_in1
            j = idx % shape_in1
            if do_mask and mask[i, j]:
                continue
            idx = i * shape_in1 + j  # pixel index
            buffer[:, :] = 0.0
            A0 = pos[i, j, 0, 0]
            A1 = pos[i, j, 0, 1]
            B0 = pos[i, j, 1, 0]
            B1 = pos[i, j, 1, 1]
            C0 = pos[i, j, 2, 0]
            C1 = pos[i, j, 2, 1]
            D0 = pos[i, j, 3, 0]
            D1 = pos[i, j, 3, 1]
            foffset0 = _floor_min4(A0, B0, C0, D0)
            foffset1 = _floor_min4(A1, B1, C1, D1)
            offset0 = <int> foffset0
            offset1 = <int> foffset1
            box_size0 = (<int> _ceil_max4(A0, B0, C0, D0)) - offset0
            box_size1 = (<int> _ceil_max4(A1, B1, C1, D1)) - offset1
            if (box_size0 > delta0) or (box_size1 > delta1):
                # Increase size of the buffer
                delta0 = offset0 if offset0 > delta0 else delta0
                delta1 = offset1 if offset1 > delta1 else delta1
                with gil:
                    buffer = numpy.zeros((delta0, delta1), dtype=numpy.float32)

            A0 = A0 - foffset0
            A1 = A1 - foffset1
            B0 = B0 - foffset0
            B1 = B1 - foffset1
            C0 = C0 - foffset0
            C1 = C1 - foffset1
            D0 = D0 - foffset0
            D1 = D1 - foffset1
            if B0 != A0:
                pAB = (B1 - A1) / (B0 - A0)
                cAB = A1 - pAB * A0
            else:
                pAB = cAB = 0.0
            if C0 != B0:
                pBC = (C1 - B1) / (C0 - B0)
                cBC = B1 - pBC * B0
            else:
                pBC = cBC = 0.0
            if D0 != C0:
                pCD = (D1 - C1) / (D0 - C0)
                cCD = C1 - pCD * C0
            else:
                pCD = cCD = 0.0
            if A0 != D0:
                pDA = (A1 - D1) / (A0 - D0)
                cDA = D1 - pDA * D0
            else:
                pDA = cDA = 0.0

            integrate(buffer, B0, A0, pAB, cAB)
            integrate(buffer, A0, D0, pDA, cDA)
            integrate(buffer, D0, C0, pCD, cCD)
            integrate(buffer, C0, B0, pBC, cBC)
            area = 0.5 * ((C0 - A0) * (D1 - B1) - (C1 - A1) * (D0 - B0))
            for ms in range(box_size0):
                ml = ms + offset0
                if ml < 0 or ml >= shape_out0:
                    continue
                for ns in range(box_size1):
                    # ms,ns are indexes of the corrected image in short form, ml & nl are the same
                    nl = ns + offset1
                    if nl < 0 or nl >= shape_out1:
                        continue
                    value = buffer[ms, ns] / area
                    if value == 0.0:
                        continue
                    if value < 0.0 or value > 1.0001:
                        # here we print pathological cases for debugging
                        if err_cnt < 1000:
                            with gil:
                                print(i, j, ms, box_size0, ns, box_size1, buffer[ms, ns], area, value, buffer[0, 0], buffer[0, 1], buffer[1, 0], buffer[1, 1])
                                print(" A0=%s; A1=%s; B0=%s; B1=%s; C0=%s; C1=%s; D0=%s; D1=%s" % (A0, A1, B0, B1, C0, C1, D0, D1))
                            err_cnt += 1
                        continue

                    bin_number = ml * shape_out1 + nl
                    # with gil: #Use the gil to perform an atomic operation
                    counter += 1
                    if counter >= large_size:
                        with gil:
                            raise RuntimeError("Provided temporary space for storage is not enough. " +
                                               "Please increase bins_per_pixel=%s. " % bins_per_pixel +
                                               "The suggested value is %i or greater." % ceil(1.1 * bins_per_pixel * size_in / idx))
                    builder.cinsert(bin_number, idx, value)
    logger.info("number of elements: %s, average per bin %.3f allocated max: %s",
                counter, counter / size_in, bins_per_pixel)

    if format == "csr":
        res = builder.to_csr()
    elif format == "lut":
        raise NotImplementedError("")
    else:
        raise RuntimeError("Unimplemented sparse matrix format: %s", format)
    return res


def resize_image_2D(image not None,
                    shape=None):
    """
    Reshape the image in such a way it has the required shape

    :param image: 2D-array with the image
    :param shape: expected shape of input image
    :return: 2D image with the proper shape
    """
    if shape is None:
        return image
    assert image.ndim == 2, "image is 2D"
    shape_in0, shape_in1 = shape
    shape_img0, shape_img1 = image.shape
    if (shape_img0 == shape_in0) and (shape_img1 == shape_in1):
        return image

    new_image = numpy.zeros((shape_in0, shape_in1), dtype=numpy.float32)
    if shape_img0 < shape_in0:
        if shape_img1 < shape_in1:
            new_image[:shape_img0, :shape_img1] = image
        else:
            new_image[:shape_img0, :] = image[:, :shape_in1]
    else:
        if shape_img1 < shape_in1:
            new_image[:, :shape_img1] = image[:shape_in0, :]
        else:
            new_image[:, :] = image[:shape_in0, :shape_in1]
    logger.warning("Patching image of shape %ix%i on expected size of %ix%i",
                   shape_img1, shape_img0, shape_in1, shape_in0)
    return new_image


def resize_image_3D(image not None,
                    shape=None):
    """
    Reshape the image in such a way it has the required shape
    This version is optimized for n-channel images used after preprocesing like:
    nlines * ncolumn * (value, variance, normalization)

    :param image: 3D-array with the preprocessed image
    :param shape: expected shape of input image (2D only)
    :return: 3D image with the proper shape
    """
    if shape is None:
        return image
    assert image.ndim == 3, "image is 3D"
    shape_in0, shape_in1 = shape
    shape_img0, shape_img1, nchan = image.shape
    if (shape_img0 == shape_in0) and (shape_img1 == shape_in1):
        return image

    new_image = numpy.zeros((shape_in0, shape_in1, nchan), dtype=numpy.float32)
    if shape_img0 < shape_in0:
        if shape_img1 < shape_in1:
            new_image[:shape_img0, :shape_img1, :] = image
        else:
            new_image[:shape_img0, :, :] = image[:, :shape_in1, :]
    else:
        if shape_img1 < shape_in1:
            new_image[:, :shape_img1, :] = image[:shape_in0, :, :]
        else:
            new_image[:, :, :] = image[:shape_in0, :shape_in1, :]
    logger.warning("Patching image of shape %ix%i on expected size of %ix%i",
                   shape_img1, shape_img0, shape_in1, shape_in0)
    return new_image


def correct(image, shape_in, shape_out, LUT not None, dummy=None, delta_dummy=None,
            method="double"):
    """Correct an image based on the look-up table calculated ...
    dispatch according to LUT type

    :param image: 2D-array with the image
    :param shape_in: shape of input image
    :param shape_out: shape of output image
    :param LUT: Look up table, here a 2D-array of struct
    :param dummy: value for invalid pixels
    :param delta_dummy: precision for invalid pixels
    :param method: integration method: can be "kahan" using single precision
            compensated for error or "double" in double precision (64 bits)

    :return: corrected 2D image
    """
    if (image.ndim == 3):
        # new generation of processing with (signal, variance, normalization)
        preprocessed_data = True
        image = resize_image_3D(image, shape_in)
    else:
        preprocessed_data = False
        image = resize_image_2D(image, shape_in)

    if len(LUT) == 3:
        # CSR format:
        if preprocessed_data:
            return correct_CSR_preproc_double(image, shape_out, LUT, dummy, delta_dummy)
        else:
            return correct_CSR(image, shape_in, shape_out, LUT, dummy, delta_dummy, method)
    else:
        # LUT format
        if preprocessed_data:
            shape_out0, shape_out1 = shape_out
            lshape0 = LUT.shape[0]
            lshape1 = LUT.shape[1]
            assert shape_out0 * shape_out1 == LUT.shape[0], "shape_out0 * shape_out1 == LUT.shape[0]"
#             if method == "kahan":
#                 return correct_LUT_preproc_kahan(image, shape_out, LUT, dummy, delta_dummy)
#             else:
#                 return correct_LUT_preproc_double(image, shape_out, LUT, dummy, delta_dummy)
            return correct_LUT_preproc_double(image, shape_out, LUT, dummy, delta_dummy)
        else:
            return correct_LUT(image, shape_in, shape_out, LUT, dummy, delta_dummy, method)


@cython.cdivision(True)
@cython.boundscheck(False)
@cython.wraparound(False)
@cython.initializedcheck(False)
def correct_LUT(image, shape_in, shape_out, lut_t[:, ::1] LUT not None,
                dummy=None, delta_dummy=None, method="double"):
    """Correct an image based on the look-up table calculated ...
    dispatch between kahan and double

    :param image: 2D-array with the image
    :param shape_in: shape of input image
    :param shape_out: shape of output image
    :param LUT: Look up table, here a 2D-array of struct
    :param dummy: value for invalid pixels
    :param delta_dummy: precision for invalid pixels
    :param method: integration method: can be "kahan" using single precision
            compensated for error or "double" in double precision (64 bits)

    :return: corrected 2D image
    """
    shape_out0, shape_out1 = shape_out
    lshape0 = LUT.shape[0]
    lshape1 = LUT.shape[1]
    assert shape_out0 * shape_out1 == LUT.shape[0], "shape_out0 * shape_out1 == LUT.shape[0]"
    image = resize_image_2D(image, shape_in)
    if method == "kahan":
        return correct_LUT_kahan(image, shape_out, LUT, dummy, delta_dummy)
    else:
        return correct_LUT_double(image, shape_out, LUT, dummy, delta_dummy)


@cython.cdivision(True)
@cython.boundscheck(False)
@cython.wraparound(False)
@cython.initializedcheck(False)
def correct_LUT_kahan(image, shape_out, lut_t[:, ::1] LUT not None,
                      dummy=None, delta_dummy=None):
    """Correct an image based on the look-up table calculated ...

    :param image: 2D-array with the image
    :param shape_in: shape of input image
    :param shape_out: shape of output image
    :param LUT: Look up table, here a 2D-array of struct
    :param dummy: value for invalid pixels
    :param delta_dummy: precision for invalid pixels
    :return: corrected 2D image
    """
    cdef:
        int i, j, lshape0, lshape1, idx, size
        int shape_in0, shape_in1, shape_out0, shape_out1, shape_img0, shape_img1
        float coef, sum, error, t, y, value, cdummy, cdelta_dummy
        cnumpy.float32_t[::1] lout, lin
        bint do_dummy = dummy is not None
    if do_dummy:
        cdummy = dummy
        if delta_dummy is None:
            cdelta_dummy = 0.0
    lshape0 = LUT.shape[0]
    lshape1 = LUT.shape[1]
    assert numpy.prod(shape_out) == LUT.shape[0], "shape_out0 * shape_out1 == LUT.shape[0]"

    out = numpy.zeros(shape_out, dtype=numpy.float32)
    lout = out.ravel()
    lin = numpy.ascontiguousarray(image.ravel(), dtype=numpy.float32)
    size = lin.size
    for i in prange(lshape0, nogil=True, schedule="static"):
        sum = 0.0
        error = 0.0  # Implement Kahan summation
        for j in range(lshape1):
            idx = LUT[i, j].idx
            coef = LUT[i, j].coef
            if coef <= 0:
                continue
            if idx >= size:
                with gil:
                    logger.warning("Accessing %i >= %i !!!" % (idx, size))
                    continue
            value = lin[idx]
            if do_dummy and fabs(value - cdummy) <= cdelta_dummy:
                continue
            y = value * coef - error
            t = sum + y
            error = (t - sum) - y
            sum = t
        if do_dummy and (sum == 0.0):
            sum = cdummy
        lout[i] += sum  # this += is for Cython's reduction
    return out


@cython.cdivision(True)
@cython.boundscheck(False)
@cython.wraparound(False)
@cython.initializedcheck(False)
def correct_LUT_double(image, shape_out, lut_t[:, ::1] LUT not None,
                       dummy=None, delta_dummy=None):
    """Correct an image based on the look-up table calculated ...
    double precision accumulated

    :param image: 2D-array with the image
    :param shape_in: shape of input image
    :param shape_out: shape of output image
    :param LUT: Look up table, here a 2D-array of struct
    :param dummy: value for invalid pixels
    :param delta_dummy: precision for invalid pixels
    :return: corrected 2D image
    """
    cdef:
        int i, j, lshape0, lshape1, idx, size
        float value, cdummy, cdelta_dummy
        double sum, coef
        cnumpy.float32_t[::1] lout, lin
        bint do_dummy = dummy is not None
    if do_dummy:
        cdummy = dummy
        if delta_dummy is None:
            cdelta_dummy = 0.0
    lshape0 = LUT.shape[0]
    lshape1 = LUT.shape[1]
    assert numpy.prod(shape_out) == LUT.shape[0], "shape_out0 * shape_out1 == LUT.shape[0]"

    out = numpy.zeros(shape_out, dtype=numpy.float32)
    lout = out.ravel()
    lin = numpy.ascontiguousarray(image.ravel(), dtype=numpy.float32)
    size = lin.size
    for i in prange(lshape0, nogil=True, schedule="static"):
        sum = 0.0
        for j in range(lshape1):
            idx = LUT[i, j].idx
            coef = LUT[i, j].coef
            if coef <= 0:
                continue
            if idx >= size:
                with gil:
                    logger.warning("Accessing %i >= %i !!!" % (idx, size))
                    continue
            value = lin[idx]
            if do_dummy and fabs(value - cdummy) <= cdelta_dummy:
                continue
            sum = value * coef + sum
        if do_dummy and (sum == 0.0):
            sum = cdummy
        lout[i] += sum  # this += is for Cython's reduction
    return out


@cython.cdivision(True)
@cython.boundscheck(False)
@cython.wraparound(False)
@cython.initializedcheck(False)
def correct_CSR(image, shape_in, shape_out, LUT, dummy=None, delta_dummy=None,
                variance=None, method="double"):
    """
    Correct an image based on the look-up table calculated ...

    :param image: 2D-array with the image
    :param shape_in: shape of input image
    :param shape_out: shape of output image
    :param LUT: Look up table, here a 3-tuple array of ndarray
    :param dummy: value for invalid pixels
    :param delta_dummy: precision for invalid pixels
    :param method: integration method: can be "kahan" using single precision compensated for error or "double" in double precision (64 bits)
    :return: corrected 2D image

    Nota: patch image on proper buffer size if needed.

    """
    image = resize_image_2D(image, shape_in)

    if method == "kahan":
        return correct_CSR_kahan(image, shape_out, LUT, dummy, delta_dummy)
    else:
        return correct_CSR_double(image, shape_out, LUT, dummy, delta_dummy)


@cython.cdivision(True)
@cython.boundscheck(False)
@cython.wraparound(False)
@cython.initializedcheck(False)
def correct_CSR_kahan(image, shape_out, LUT, dummy=None, delta_dummy=None):
    """
    Correct an image based on the look-up table calculated ...
    using kahan's error compensated algorithm

    :param image: 2D-array with the image
    :param shape_in: shape of input image
    :param shape_out: shape of output image
    :param LUT: Look up table, here a 3-tuple array of ndarray
    :param dummy: value for invalid pixels
    :param delta_dummy: precision for invalid pixels
    :return: corrected 2D image
    """
    cdef:
        int i, j, idx, size, bins
        float coef, tmp, error, sum, y, t, value, cdummy, cdelta_dummy
        cnumpy.float32_t[::1] lout, lin, data
        int[::1] indices, indptr
        bint do_dummy = dummy is not None

    if do_dummy:
        cdummy = dummy
        if delta_dummy is None:
            cdelta_dummy = 0.0

    data, indices, indptr = LUT
    bins = indptr.size - 1

    out = numpy.zeros(shape_out, dtype=numpy.float32)
    lout = out.ravel()
    lin = numpy.ascontiguousarray(image.ravel(), dtype=numpy.float32)
    size = image.size

    for i in prange(bins, nogil=True, schedule="static"):
        sum = 0.0    # Implement Kahan summation
        error = 0.0
        for j in range(indptr[i], indptr[i + 1]):
            idx = indices[j]
            coef = data[j]
            if coef <= 0:
                continue
            if idx >= size:
                with gil:
                    logger.warning("Accessing %i >= %i !!!" % (idx, size))
                    continue
            value = lin[idx]
            if do_dummy and fabs(value - cdummy) <= cdelta_dummy:
                continue
            y = value * coef - error
            t = sum + y
            error = (t - sum) - y
            sum = t
        if do_dummy and (sum == 0.0):
            sum = cdummy
        lout[i] += sum  # this += is for Cython's reduction
    return out


@cython.cdivision(True)
@cython.boundscheck(False)
@cython.wraparound(False)
@cython.initializedcheck(False)
def correct_CSR_double(image, shape_out, LUT, dummy=None, delta_dummy=None):
    """
    Correct an image based on the look-up table calculated ...
    using double precision accumulator

    :param image: 2D-array with the image
    :param shape_in: shape of input image
    :param shape_out: shape of output image
    :param LUT: Look up table, here a 3-tuple array of ndarray
    :param dummy: value for invalid pixels
    :param delta_dummy: precision for invalid pixels
    :return: corrected 2D image
    """
    cdef:
        int i, j, idx, size, bins
        float value, cdummy, cdelta_dummy
        double coef, sum
        cnumpy.float32_t[::1] lout, lin, data
        int[::1] indices, indptr
        bint do_dummy = dummy is not None

    if do_dummy:
        cdummy = dummy
        if delta_dummy is None:
            cdelta_dummy = 0.0

    data, indices, indptr = LUT
    bins = indptr.size - 1
    assert numpy.prod(shape_out) == bins, "shape_out0*shape_out1 == indptr.size-1"
    out = numpy.zeros(shape_out, dtype=numpy.float32)
    lout = out.ravel()
    lin = numpy.ascontiguousarray(image.ravel(), dtype=numpy.float32)
    size = image.size

    for i in prange(bins, nogil=True, schedule="static"):
        sum = 0.0    # double precision
        for j in range(indptr[i], indptr[i + 1]):
            idx = indices[j]
            coef = data[j]
            if coef <= 0.0:
                continue
            if idx >= size:
                with gil:
                    logger.warning("Accessing %i >= %i !!!" % (idx, size))
                    continue
            value = lin[idx]
            if do_dummy and fabs(value - cdummy) <= cdelta_dummy:
                continue
            sum = sum + value * coef  # += operator not allowed in // sections
        if do_dummy and (sum == 0.0):
            sum = cdummy
        lout[i] += sum  # this += is for Cython's reduction
    return out


@cython.cdivision(True)
@cython.boundscheck(False)
@cython.wraparound(False)
@cython.initializedcheck(False)
def correct_LUT_preproc_double(image, shape_out,
<<<<<<< HEAD
                               lut_t[:, ::1] LUT not None,
                               dummy=None, delta_dummy=None):
=======
                               lut_point[:, ::1] LUT not None,
                               dummy=None, delta_dummy=None,
                               empty=numpy.NaN):
>>>>>>> dab2c21a
    """Correct an image based on the look-up table calculated ...
    implementation using double precision accumulator

    :param image: 2D-array with the image (signal, variance, normalization)
    :param shape_in: shape of input image
    :param shape_out: shape of output image
    :param LUT: Look up table, here a 2D-array of struct
    :param dummy: value for invalid pixels
    :param delta_dummy: precision for invalid pixels
    :param empty: numerical value for empty pixels (if dummy is not provided)
    :param method: integration method: can be "kahan" using single precision
            compensated for error or "double" in double precision (64 bits)

    :return: corrected 2D image + array with (signal, variance, norm)
    """

    cdef:
        int i, j, lshape0, lshape1, idx, size, nchan
        float value, cdummy, cdelta_dummy
        double sum_sig, sum_var, sum_norm, coef
        cnumpy.float32_t[::1]  lout, lerr
        cnumpy.float32_t[:, ::1] lin, lprop
        bint do_dummy = dummy is not None

    if do_dummy:
        cdummy = dummy
        if delta_dummy is None:
            cdelta_dummy = 0.0
    else:
        cdummy = empty
    lshape0 = LUT.shape[0]
    lshape1 = LUT.shape[1]
    assert numpy.prod(shape_out) == LUT.shape[0], "shape_out0 * shape_out1 == LUT.shape[0]"

    nchan = image.shape[2]
    shape_out0, shape_out1 = shape_out

    prop = numpy.zeros((shape_out0, shape_out1, nchan), dtype=numpy.float32)
    lprop = prop.reshape((-1, nchan))
    out = numpy.zeros((shape_out0, shape_out1), dtype=numpy.float32)
    lout = out.ravel()
    lin = numpy.ascontiguousarray(image, dtype=numpy.float32).reshape((-1, nchan))
    if nchan == 3:
        err = numpy.zeros((shape_out0, shape_out1), dtype=numpy.float32)
        lerr = err.ravel()
    size = lin.shape[0]
    for i in prange(lshape0, nogil=True, schedule="static"):
        sum_sig = 0.0
        sum_var = 0.0
        sum_norm = 0.0
        for j in range(lshape1):
            idx = LUT[i, j].idx
            coef = LUT[i, j].coef
            if coef <= 0:
                continue
            if idx >= size:
                with gil:
                    logger.warning("Accessing %i >= %i !!!" % (idx, size))
                    continue
            value = lin[idx, 0]
            if do_dummy and fabs(value - cdummy) <= cdelta_dummy:
                continue
            sum_sig = value * coef + sum_sig
            if nchan == 2:
                # case (signal, norm)
                sum_norm = coef * lin[idx, 1] + sum_norm
            elif nchan == 3:
                # case (signal, variance,  normalization)
                sum_var = coef * coef * lin[idx, 1] + sum_var
                sum_norm = coef * lin[idx, 2] + sum_norm
            else:
                sum_norm = sum_norm + coef

        if sum_norm == 0.0:  # No contribution to this output pixel
            lout[i] += cdummy  # this += is for Cython's reduction
            if nchan == 3:
                lerr[i] += cdummy
        else:
            lprop[i, 0] += sum_sig
            if nchan == 2:
                # case (signal, norm)
                lprop[i, 1] += sum_norm
                lout[i] += sum_sig / sum_norm
            elif nchan == 3:
                # case (signal, variance,  normalization)
                lprop[i, 1] += sum_var
                lprop[i, 2] += sum_norm
                lout[i] += sum_sig / sum_norm 
                lerr[i] += sqrt(sum_var) / sum_norm
            else:
                # Case signal only. No normalization to behave like FIT2D does
                lout[i] += sum_sig

    if nchan == 3:
        return out, err, prop
    else:
        return out, prop


@cython.cdivision(True)
@cython.boundscheck(False)
@cython.wraparound(False)
@cython.initializedcheck(False)
def correct_CSR_preproc_double(image, shape_out,
                               LUT not None,
                               dummy=None, delta_dummy=None,
                               empty=numpy.NaN):
    """Correct an image based on the look-up table calculated ...
    implementation using double precision accumulator

    :param image: 2D-array with the image (signal, variance, normalization)
    :param shape_in: shape of input image
    :param shape_out: shape of output image
    :param LUT: Look up table, here a 3-tuple array of ndarray
    :param dummy: value for invalid pixels
    :param delta_dummy: precision for invalid pixels
    :param empty: numerical value for empty pixels (if dummy is not provided)
    :param method: integration method: can be "kahan" using single precision
            compensated for error or "double" in double precision (64 bits)

    :return: corrected 2D image + array with (signal, variance, norm)
    """

    cdef:
        int i, j, lshape0, lshape1, idx, size, bins, nchan
        float value, cdummy, cdelta_dummy
        double sum_sig, sum_var, sum_norm, coef
        cnumpy.float32_t[::1]  lout, lerr, data
        cnumpy.float32_t[:, ::1] lin, lprop
        int[::1] indices, indptr
        bint do_dummy = dummy is not None

    if do_dummy:
        cdummy = dummy
        if delta_dummy is None:
            cdelta_dummy = 0.0
    else:
        cdummy = numpy.NaN
    data, indices, indptr = LUT
    bins = indptr.size - 1
    assert numpy.prod(shape_out) == bins, "shape_out0*shape_out1 == indptr.size-1"

    nchan = image.shape[2]
    shape_out0, shape_out1 = shape_out

    prop = numpy.zeros((shape_out0, shape_out1, nchan), dtype=numpy.float32)
    lprop = prop.reshape((-1, nchan))
    out = numpy.zeros((shape_out0, shape_out1), dtype=numpy.float32)
    lout = out.ravel()
    lin = numpy.ascontiguousarray(image, dtype=numpy.float32).reshape((-1, nchan))
    if nchan == 3:
        err = numpy.zeros((shape_out0, shape_out1), dtype=numpy.float32)
        lerr = err.ravel()
    size = lin.shape[0]

    for i in prange(bins, nogil=True, schedule="static"):
        sum_sig = 0.0
        sum_var = 0.0
        sum_norm = 0.0

        for j in range(indptr[i], indptr[i + 1]):
            idx = indices[j]
            coef = data[j]
            if coef <= 0.0:
                continue
            if idx >= size:
                with gil:
                    logger.warning("Accessing %i >= %i !!!" % (idx, size))
                    continue

            value = lin[idx, 0]
            if do_dummy and fabs(value - cdummy) <= cdelta_dummy:
                continue
            sum_sig = value * coef + sum_sig
            if nchan == 2:
                # case (signal, norm)
                sum_norm = coef * lin[idx, 1] + sum_norm
            elif nchan == 3:
                # case (signal, variance,  normalization)
                sum_var = coef * coef * lin[idx, 1] + sum_var
                sum_norm = coef * lin[idx, 2] + sum_norm
            else:
                sum_norm = sum_norm + coef

        if sum_norm == 0.0:  # No contribution to this output pixel
            lout[i] += cdummy  # this += is for Cython's reduction
            if nchan == 3:
                lerr[i] += cdummy
        else:
            lprop[i, 0] += sum_sig
            if nchan == 2:
                # case (signal, norm)
                lout[i] += sum_sig / sum_norm
                lprop[i, 1] += sum_norm
            elif nchan == 3:
                # case (signal, variance,  normalization)
                lprop[i, 1] += sum_var
                lprop[i, 2] += sum_norm
                lout[i] += sum_sig / sum_norm 
                lerr[i] += sqrt(sum_var) / sum_norm
            else:
                # Case signal only. No normalization to behave like FIT2D does
                lout[i] += sum_sig

    if nchan == 3:
        return out, err, prop
    else:
        return out, prop


@cython.cdivision(True)
@cython.boundscheck(False)
@cython.wraparound(False)
@cython.initializedcheck(False)
def uncorrect_LUT(image, shape, lut_t[:, :]LUT):
    """
    Take an image which has been corrected and transform it into it's raw (with loss of information)

    :param image: 2D-array with the image
    :param shape: shape of output image
    :param LUT: Look up table, here a 2D-array of struct
    :return: uncorrected 2D image and a mask (pixels in raw image not existing)
    """
    cdef:
        int idx, j
        float total, coef
        cnumpy.int8_t[::1] lmask
        cnumpy.float32_t[::1] lout, lin

    lin = numpy.ascontiguousarray(image, dtype=numpy.float32).ravel()
    out = numpy.zeros(shape, dtype=numpy.float32)
    mask = numpy.zeros(shape, dtype=numpy.int8)
    lmask = mask.ravel()
    lout = out.ravel()
    for idx in range(LUT.shape[0]):
        total = 0.0
        for j in range(LUT.shape[1]):
            coef = LUT[idx, j].coef
            if coef > 0:
                total += coef
        if total <= 0:
            lmask[idx] = 1
            continue
        val = lin[idx] / total
        for j in range(LUT.shape[1]):
            coef = LUT[idx, j].coef
            if coef > 0:
                lout[LUT[idx, j].idx] += val * coef
    return out, mask


@cython.cdivision(True)
@cython.boundscheck(False)
@cython.wraparound(False)
@cython.initializedcheck(False)
def uncorrect_CSR(image, shape, LUT):
    """Take an image which has been corrected and transform it into it's raw (with loss of information)

    :param image: 2D-array with the image
    :param shape: shape of output image
    :param LUT: Look up table, here a 3-tuple of ndarray
    :return: uncorrected 2D image and a mask (pixels in raw image not existing)
    """
    cdef:
        int idx, j, nbins
        float total, coef
        cnumpy.int8_t[:] lmask
        cnumpy.float32_t[::1] lout, lin, data
        cnumpy.int32_t[::1] indices = LUT[1]
        cnumpy.int32_t[::1] indptr = LUT[2]
    out = numpy.zeros(shape, dtype=numpy.float32)
    lout = out.ravel()
    lin = numpy.ascontiguousarray(image, dtype=numpy.float32).ravel()
    mask = numpy.zeros(shape, dtype=numpy.int8)
    lmask = mask.ravel()
    data = LUT[0]
    nbins = indptr.size - 1
    for idx in range(nbins):
        total = 0.0
        for j in range(indptr[idx], indptr[idx + 1]):
            coef = data[j]
            if coef > 0:
                total += coef
        if total <= 0:
            lmask[idx] = 1
            continue
        val = lin[idx] / total
        for j in range(indptr[idx], indptr[idx + 1]):
            coef = data[j]
            if coef > 0:
                lout[indices[j]] += val * coef
    return out, mask

###########################################################################
# Deprecated but used to give correct results in the case of spline
###########################################################################


class Distortion(object):
    """

    This class applies a distortion correction on an image.

    It is also able to apply an inversion of the correction.

    """
    def __init__(self, detector="detector", shape=None):
        """
        :param detector: detector instance or detector name
        """
        if isinstance(detector, six.string_types):
            self.detector = detector_factory(detector)
        else:  # we assume it is a Detector instance
            self.detector = detector
        if shape:
            self.shape = shape
        elif "max_shape" in dir(self.detector):
            self.shape = self.detector.max_shape
        self.shape = tuple([int(i) for i in self.shape])
        self._sem = threading.Semaphore()
        self.lut_size = None
        self.pos = None
        self.LUT = None
        self.delta0 = self.delta1 = None  # max size of an pixel on a regular grid ...

    def __repr__(self):
        return os.linesep.join(["Distortion correction for detector:",
                                self.detector.__repr__()])

    def calc_pos(self):
        if self.pos is None:
            with self._sem:
                if self.pos is None:
                    pos_corners = numpy.empty((self.shape[0] + 1, self.shape[1] + 1, 2), dtype=numpy.float64)
                    d1 = expand2d(numpy.arange(self.shape[0] + 1.0), self.shape[1] + 1, False) - 0.5
                    d2 = expand2d(numpy.arange(self.shape[1] + 1.0), self.shape[0] + 1, True) - 0.5
                    p = self.detector.calc_cartesian_positions(d1, d2)
                    if p[-1] is not None:
                        logger.warning("makes little sense to correct for distortion non-flat detectors: %s",
                                       self.detector)
                    pos_corners[:, :, 0], pos_corners[:, :, 1] = p[:2]
                    pos_corners[:, :, 0] /= self.detector.pixel1
                    pos_corners[:, :, 1] /= self.detector.pixel2
                    pos = numpy.empty((self.shape[0], self.shape[1], 4, 2), dtype=numpy.float32)
                    pos[:, :, 0, :] = pos_corners[:-1, :-1]
                    pos[:, :, 1, :] = pos_corners[:-1, 1:]
                    pos[:, :, 2, :] = pos_corners[1:, 1:]
                    pos[:, :, 3, :] = pos_corners[1:, :-1]
                    self.pos = pos
                    self.delta0 = int((numpy.ceil(pos_corners[1:, :, 0]) - numpy.floor(pos_corners[:-1, :, 0])).max())
                    self.delta1 = int((numpy.ceil(pos_corners[:, 1:, 1]) - numpy.floor(pos_corners[:, :-1, 1])).max())
        return self.pos

    @cython.wraparound(False)
    @cython.boundscheck(False)
    def calc_LUT_size(self):
        """
        Considering the "half-CCD" spline from ID11 which describes a (1025,2048) detector,
        the physical location of pixels should go from:
        [-17.48634 : 1027.0543, -22.768829 : 2028.3689]
        We chose to discard pixels falling outside the [0:1025,0:2048] range with a lose of intensity

        We keep self.pos: pos_corners will not be compatible with systems showing non adjacent pixels (like some xpads)

        """
        cdef int i, j, k, l, shape0, shape1
        cdef cnumpy.ndarray[cnumpy.float32_t, ndim=4] pos
        cdef int[:, ::1] pos0min, pos1min, pos0max, pos1max
        cdef cnumpy.ndarray[cnumpy.int32_t, ndim=2] lut_size
        if self.pos is None:
            pos = self.calc_pos()
        else:
            pos = self.pos
        if self.lut_size is None:
            with self._sem:
                if self.lut_size is None:
                    shape0, shape1 = self.shape
                    pos0min = numpy.floor(pos[:, :, :, 0].min(axis=-1)).astype(numpy.int32).clip(0, self.shape[0])
                    pos1min = numpy.floor(pos[:, :, :, 1].min(axis=-1)).astype(numpy.int32).clip(0, self.shape[1])
                    pos0max = (numpy.ceil(pos[:, :, :, 0].max(axis=-1)).astype(numpy.int32) + 1).clip(0, self.shape[0])
                    pos1max = (numpy.ceil(pos[:, :, :, 1].max(axis=-1)).astype(numpy.int32) + 1).clip(0, self.shape[1])
                    lut_size = numpy.zeros(self.shape, dtype=numpy.int32)
                    with nogil:
                        for i in range(shape0):
                            for j in range(shape1):
                                for k in range(pos0min[i, j], pos0max[i, j]):
                                    for l in range(pos1min[i, j], pos1max[i, j]):
                                        lut_size[k, l] += 1
                    self.lut_size = lut_size.max()
                    return lut_size

    @cython.wraparound(False)
    @cython.boundscheck(False)
    @cython.cdivision(True)
    def calc_LUT(self):
        cdef:
            int i, j, ms, ml, ns, nl, shape0, shape1, delta0, delta1, buffer_size, i0, i1, size
            int offset0, offset1, box_size0, box_size1
            cnumpy.int32_t k, idx = 0
            float A0, A1, B0, B1, C0, C1, D0, D1, pAB, pBC, pCD, pDA, cAB, cBC, cCD, cDA, area, value
            cnumpy.float32_t[:, :, :, ::1] pos
            cnumpy.ndarray[lut_t, ndim=3] lut
            cnumpy.ndarray[cnumpy.int32_t, ndim=2] outMax = numpy.zeros(self.shape, dtype=numpy.int32)
            cnumpy.float32_t[:, ::1] buffer
        shape0, shape1 = self.shape

        if self.lut_size is None:
            self.calc_LUT_size()
        if self.LUT is None:
            with self._sem:
                if self.LUT is None:
                    pos = self.pos
                    lut = numpy.recarray(shape=(self.shape[0], self.shape[1], self.lut_size), dtype=[("idx", numpy.int32), ("coef", numpy.float32)])
                    size = self.shape[0] * self.shape[1] * self.lut_size * sizeof(lut_t)
                    memset(&lut[0, 0, 0], 0, size)
                    logger.info("LUT shape: (%i,%i,%i) %.3f MByte" % (lut.shape[0], lut.shape[1], lut.shape[2], size / 1.0e6))
                    buffer = numpy.empty((self.delta0, self.delta1), dtype=numpy.float32)
                    buffer_size = self.delta0 * self.delta1 * sizeof(float)
                    logger.info("Max pixel size: %ix%i; Max source pixel in target: %i" % (buffer.shape[1], buffer.shape[0], self.lut_size))
                    with nogil:
                        # i,j, idx are indexes of the raw image uncorrected
                        for i in range(shape0):
                            for j in range(shape1):
                                # reinit of buffer
                                buffer[:, :] = 0
                                A0 = pos[i, j, 0, 0]
                                A1 = pos[i, j, 0, 1]
                                B0 = pos[i, j, 1, 0]
                                B1 = pos[i, j, 1, 1]
                                C0 = pos[i, j, 2, 0]
                                C1 = pos[i, j, 2, 1]
                                D0 = pos[i, j, 3, 0]
                                D1 = pos[i, j, 3, 1]
                                offset0 = (<int> floor(min(A0, B0, C0, D0)))
                                offset1 = (<int> floor(min(A1, B1, C1, D1)))
                                box_size0 = (<int> ceil(max(A0, B0, C0, D0))) - offset0
                                box_size1 = (<int> ceil(max(A1, B1, C1, D1))) - offset1
                                A0 -= <float> offset0
                                A1 -= <float> offset1
                                B0 -= <float> offset0
                                B1 -= <float> offset1
                                C0 -= <float> offset0
                                C1 -= <float> offset1
                                D0 -= <float> offset0
                                D1 -= <float> offset1
                                if B0 != A0:
                                    pAB = (B1 - A1) / (B0 - A0)
                                    cAB = A1 - pAB * A0
                                else:
                                    pAB = cAB = 0.0
                                if C0 != B0:
                                    pBC = (C1 - B1) / (C0 - B0)
                                    cBC = B1 - pBC * B0
                                else:
                                    pBC = cBC = 0.0
                                if D0 != C0:
                                    pCD = (D1 - C1) / (D0 - C0)
                                    cCD = C1 - pCD * C0
                                else:
                                    pCD = cCD = 0.0
                                if A0 != D0:
                                    pDA = (A1 - D1) / (A0 - D0)
                                    cDA = D1 - pDA * D0
                                else:
                                    pDA = cDA = 0.0
                                # ABCD is ANTI-trigonometric order: order input position accordingly
                                integrate(buffer, B0, A0, pAB, cAB)
                                integrate(buffer, A0, D0, pDA, cDA)
                                integrate(buffer, D0, C0, pCD, cCD)
                                integrate(buffer, C0, B0, pBC, cBC)
                                area = 0.5 * ((C0 - A0) * (D1 - B1) - (C1 - A1) * (D0 - B0))
                                for ms in range(box_size0):
                                    ml = ms + offset0
                                    if ml < 0 or ml >= shape0:
                                        continue
                                    for ns in range(box_size1):
                                        # ms,ns are indexes of the corrected image in short form, ml & nl are the same
                                        nl = ns + offset1
                                        if nl < 0 or nl >= shape1:
                                            continue
                                        value = buffer[ms, ns] / area
                                        if value <= 0:
                                            continue
                                        k = outMax[ml, nl]
                                        lut[ml, nl, k].idx = idx
                                        lut[ml, nl, k].coef = value
                                        outMax[ml, nl] = k + 1
                                idx += 1
                    self.LUT = lut.reshape(self.shape[0] * self.shape[1], self.lut_size)
        return self.LUT

################################################################################
# TODO: profile for select between ArrayBuilder and SparseBuilder
################################################################################

#     def demo_ArrayBuilder(self, int n=10):
#         "this just ensures the shared C-library works"
#         cdef:
#             ArrayBuilder ab
#             int i
#
#         ab = ArrayBuilder(n)
#         for i in range(n):
#             ab._append(i, i, 1.0)
#         return ab

    @cython.wraparound(False)
    @cython.boundscheck(False)
    def correct(self, image):
        """
        Correct an image based on the look-up table calculated ...

        :param image: 2D-array with the image
        :return: corrected 2D image
        """
        cdef:
            int i, j, lshape0, lshape1, idx, size
            float coef
            lut_t[:, ::1] LUT
            cnumpy.float32_t[::1] lout, lin
        if self.LUT is None:
            self.calc_LUT()
        LUT = self.LUT
        lshape0 = LUT.shape[0]
        lshape1 = LUT.shape[1]
        img_shape = image.shape
        if (img_shape[0] < self.shape[0]) or (img_shape[1] < self.shape[1]):
            new_image = numpy.zeros(self.shape, dtype=numpy.float32)
            new_image[:img_shape[0], :img_shape[1]] = image
            image = new_image
            logger.warning("Patching image as image is %ix%i and spline is %ix%i" % (img_shape[1], img_shape[0], self.shape[1], self.shape[0]))

        out = numpy.zeros(self.shape, dtype=numpy.float32)
        lout = out.ravel()
        lin = numpy.ascontiguousarray(image.ravel(), dtype=numpy.float32)
        size = lin.size
        for i in prange(lshape0, nogil=True, schedule="static"):
            for j in range(lshape1):
                idx = LUT[i, j].idx
                coef = LUT[i, j].coef
                if coef <= 0:
                    continue
                if idx >= size:
                    with gil:
                        logger.warning("Accessing %i >= %i !!!" % (idx, size))
                        continue
                lout[i] += lin[idx] * coef
        return out[:img_shape[0], :img_shape[1]]

    def uncorrect(self, image):
        """
        Take an image which has been corrected and transform it into it's raw (with loss of information)

        :param image: 2D-array with the image
        :return: uncorrected 2D image and a mask (pixels in raw image
        """
        if self.LUT is None:
            self.calc_LUT()
        out = numpy.zeros(self.shape, dtype=numpy.float32)
        mask = numpy.zeros(self.shape, dtype=numpy.int8)
        lmask = mask.ravel()
        lout = out.ravel()
        lin = image.ravel()
        tot = self.LUT.coef.sum(axis=-1)
        for idx in range(self.LUT.shape[0]):
            t = tot[idx]
            if t <= 0:
                lmask[idx] = 1
                continue
            val = lin[idx] / t
            lout[self.LUT[idx].idx] += val * self.LUT[idx].coef
        return out, mask<|MERGE_RESOLUTION|>--- conflicted
+++ resolved
@@ -1412,14 +1412,9 @@
 @cython.wraparound(False)
 @cython.initializedcheck(False)
 def correct_LUT_preproc_double(image, shape_out,
-<<<<<<< HEAD
                                lut_t[:, ::1] LUT not None,
-                               dummy=None, delta_dummy=None):
-=======
-                               lut_point[:, ::1] LUT not None,
                                dummy=None, delta_dummy=None,
                                empty=numpy.NaN):
->>>>>>> dab2c21a
     """Correct an image based on the look-up table calculated ...
     implementation using double precision accumulator
 
