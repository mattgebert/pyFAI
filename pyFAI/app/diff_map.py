--- conflicted
+++ resolved
@@ -33,11 +33,7 @@
 __contact__ = "Jerome.Kieffer@ESRF.eu"
 __license__ = "MIT"
 __copyright__ = "European Synchrotron Radiation Facility, Grenoble, France"
-<<<<<<< HEAD
-__date__ = "17/01/2020"
-=======
-__date__ = "20/01/2020"
->>>>>>> 6fb66c37
+__date__ = "21/01/2020"
 __satus__ = "Production"
 
 import sys
@@ -46,10 +42,9 @@
 logging.captureWarnings(True)
 logger = logging.getLogger(__name__)
 try:
-    # it should be loaded before h5py ... init looks like the right place
     import hdf5plugin  # noqa
 except ImportError:
-    logger.debug("Backtrace", exc_info=True)
+    logger.debug("Unable to load hdf5plugin, backtrace:", exc_info=True)
 
 from pyFAI.diffmap import DiffMap
 
@@ -72,7 +67,7 @@
                             "pyfai",
                             "pyfai-integrate",
                             None)
-        
+        # initialization of the singleton
         context = ApplicationContext(settings)
         app = qt.QApplication([])
         window = DiffMapWidget()
