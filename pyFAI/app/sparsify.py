#!/usr/bin/env python3
# coding: utf-8
#
#    Project: Fast Azimuthal integration
#             https://github.com/silx-kit/pyFAI
#
#    Copyright (C) 2012-2021 European Synchrotron Radiation Facility, Grenoble, France
#
#    Authors: Jérôme Kieffer <Jerome.Kieffer@ESRF.eu>
#
#  Permission is hereby granted, free of charge, to any person obtaining a copy
#  of this software and associated documentation files (the "Software"), to deal
#  in the Software without restriction, including without limitation the rights
#  to use, copy, modify, merge, publish, distribute, sublicense, and/or sell
#  copies of the Software, and to permit persons to whom the Software is
#  furnished to do so, subject to the following conditions:
#  .
#  The above copyright notice and this permission notice shall be included in
#  all copies or substantial portions of the Software.
#  .
#  THE SOFTWARE IS PROVIDED "AS IS", WITHOUT WARRANTY OF ANY KIND, EXPRESS OR
#  IMPLIED, INCLUDING BUT NOT LIMITED TO THE WARRANTIES OF MERCHANTABILITY,
#  FITNESS FOR A PARTICULAR PURPOSE AND NONINFRINGEMENT. IN NO EVENT SHALL THE
#  AUTHORS OR COPYRIGHT HOLDERS BE LIABLE FOR ANY CLAIM, DAMAGES OR OTHER
#  LIABILITY, WHETHER IN AN ACTION OF CONTRACT, TORT OR OTHERWISE, ARISING FROM,
#  OUT OF OR IN CONNECTION WITH THE SOFTWARE OR THE USE OR OTHER DEALINGS IN
#  THE SOFTWARE.
#

"""Sparsify 2D single crystall diffraction images by separating Bragg peaks from background signal.

Positive outlier pixels (i.e. Bragg peaks) are all recorded as they are without destruction.
Peaks are not integrated.

Background is calculated by an iterative sigma-clipping in the polar space.
The number of iteration, the clipping value and the number of radial bins could be adjusted.

This program requires OpenCL. The device needs be properly selected.
"""

__author__ = "Jerome Kieffer"
__contact__ = "Jerome.Kieffer@ESRF.eu"
__license__ = "MIT"
__copyright__ = "European Synchrotron Radiation Facility, Grenoble, France"
<<<<<<< HEAD
__date__ = "10/05/2021"
=======
__date__ = "29/03/2021"
>>>>>>> 277b8036
__status__ = "status"

import os
import sys
import argparse
from collections import OrderedDict
import numpy
import numexpr
import logging
logging.basicConfig(level=logging.INFO)
logging.captureWarnings(True)
logger = logging.getLogger(__name__)
import glob
try:
    import hdf5plugin  # noqa
except ImportError:
    logger.debug("Unable to load hdf5plugin, backtrace:", exc_info=True)

import fabio
from .. import version, load
from ..units import to_unit
from ..opencl import ocl

if ocl is None:
    logger.error("Sparsfy requires a valid OpenCL stack to be installed")
else:
    from ..opencl.peak_finder import OCL_PeakFinder
from ..utils.shell import ProgressBar
from ..io.sparse_frame import save_sparse
# Define few constants:
EXIT_SUCCESS = 0
EXIT_FAILURE = 1
EXIT_ARGUMENT_FAILURE = 2


def expand_args(args):
    """
    Takes an argv and expand it (under Windows, cmd does not convert *.tif into
    a list of files.

    :param list args: list of files or wildcards
    :return: list of actual args
    """
    new = []
    for afile in args:
        if glob.has_magic(afile):
            new += glob.glob(afile)
        else:
            new.append(afile)
    return new


def parse():
    epilog = "Current status of the program: " + __status__
    parser = argparse.ArgumentParser(prog="spasify-Bragg",
                                     description=__doc__,
                                     epilog=epilog)
    parser.add_argument("IMAGE", nargs="*",
                        help="File with input images. All frames will be concatenated in a single HDF5 file.")
    parser.add_argument("-V", "--version", action='version', version=version,
                        help="output version and exit")
    parser.add_argument("-v", "--verbose", action='store_true', dest="verbose", default=False,
                        help="show information for each frame")
    parser.add_argument("--debug", action='store_true', dest="debug", default=False,
                        help="show debug information")
    parser.add_argument("--profile", action='store_true', dest="profile", default=False,
                        help="show profiling information")
    group = parser.add_argument_group("main arguments")
#     group.add_argument("-l", "--list", action="store_true", dest="list", default=None,
#                        help="show the list of available formats and exit")
    group.add_argument("-o", "--output", default='sparse.h5', type=str,
                       help="Output filename")
    group.add_argument("--save-source", action='store_true', dest="save_source", default=False,
                       help="save the path for all source files")

# TODO: implement those
#     group = parser.add_argument_group("optional behaviour arguments")
#     group.add_argument("-f", "--force", dest="force", action="store_true", default=False,
#                        help="if an existing destination file cannot be" +
#                        " opened, remove it and try again (this option" +
#                        " is ignored when the -n option is also used)")
#     group.add_argument("-n", "--no-clobber", dest="no_clobber", action="store_true", default=False,
#                        help="do not overwrite an existing file (this option" +
#                        " is ignored when the -i option is also used)")
#     group.add_argument("--remove-destination", dest="remove_destination", action="store_true", default=False,
#                        help="remove each existing destination file before" +
#                        " attempting to open it (contrast with --force)")
#     group.add_argument("-u", "--update", dest="update", action="store_true", default=False,
#                        help="copy only when the SOURCE file is newer" +
#                        " than the destination file or when the" +
#                        " destination file is missing")
#     group.add_argument("-i", "--interactive", dest="interactive", action="store_true", default=False,
#                        help="prompt before overwrite (overrides a previous -n" +
#                        " option)")
#     group.add_argument("--dry-run", dest="dry_run", action="store_true", default=False,
#                        help="do everything except modifying the file system")

    group = parser.add_argument_group("Experimental setup options")
    group.add_argument("-b", "--beamline", type=str, default="beamline",
                       help="Name of the instument (for the HDF5 NXinstrument)")
    group.add_argument("-p", "--poni", type=str, default=None,
                       help="geometry description file")
    group.add_argument("-m", "--mask", type=str, default=None,
                       help="mask to be used for invalid pixels")
    group.add_argument("--dummy", type=float, default=None,
                       help="value of dynamically masked pixels")
    group.add_argument("--delta-dummy", type=float, default=None,
                       help="precision for dummy value")
    group.add_argument("--radial-range", dest="radial_range", nargs=2, type=float, default=None,
                       help="radial range as a 2-tuple of number of pixels, by default all available range")
    group.add_argument("-P", "--polarization", type=float, default=None,
                       help="Polarization factor of the incident beam [-1:1], by default disabled, 0.99 is a good guess")
    group.add_argument("-A", "--solidangle", action='store_true', default=None,
                       help="Correct for solid-angle correction (important if the detector is not mounted normally to the incident beam, off by default")
    group = parser.add_argument_group("Sigma-clipping options")
    group.add_argument("--bins", type=int, default=80,
                       help="Number of radial bins to consider")
    group.add_argument("--unit", type=str, default="r_m",
                       help="radial unit to perform the calculation")
    group.add_argument("--cycle", type=int, default=5,
                       help="precision for dummy value")
    group.add_argument("--cutoff-clip", dest="cutoff_clip", type=float, default=5.0,
                       help="Threshold to be used when performing the sigma-clipping")
    group.add_argument("--cutoff-pick", dest="cutoff_pick", type=float, default=3.0,
                       help="Threshold to be used when picking the pixels to be saved")
    group.add_argument("--error-model", dest="error_model", type=str, default="poisson",
                       help="Statistical model for the signal error, may be `poisson`(default) or `azimuthal` (slower) or even a simple formula like '5*I+8'")
    group.add_argument("--noise", type=float, default=0.5,
                       help="Noise level: n-sigma cannot be smaller than this value")

    group = parser.add_argument_group("Opencl setup options")
    group.add_argument("--workgroup", type=int, default=None,
                       help="Enforce the workgroup size for OpenCL kernel. Impacts only on the execution speed, not on the result.")
    group.add_argument("--device", nargs=2, type=int, default=None,
                       help="definition of the platform and device identifier: 2 integers. Use `clinfo` to get a description of your system")
    group.add_argument("--device-type", type=str, default="all",
                       help="device type like `cpu` or `gpu` or `acc`. Can help to select the proper device.")
    try:
        args = parser.parse_args()

        if args.debug:
            logger.setLevel(logging.DEBUG)

        if len(args.IMAGE) == 0:
            raise argparse.ArgumentError(None, "No input file specified.")
        if ocl is None:
            raise RuntimeError("sparsify-Brgg requires _really_ a valide OpenCL environment. Please install pyopencl !")

    except argparse.ArgumentError as e:
        logger.error(e.message)
        logger.debug("Backtrace", exc_info=True)
        return EXIT_ARGUMENT_FAILURE
    else:
        # the upper case IMAGE is used for the --help auto-documentation
        args.images = expand_args(args.IMAGE)
        args.images.sort()
        return args


def process(options):
    """Perform actually the processing

    :param options: The argument parsed by agrparse.
    :return: EXIT_SUCCESS or EXIT_FAILURE
    """
    if options.verbose:
        pb = None
    else:
        pb = ProgressBar("Sparsification", 100, 30)

    logger.debug("Count the number of frames")
    if pb:
        pb.update(0, message="Count the number of frames")
    dense = [fabio.open(f) for f in options.images]
    nframes = sum([f.nframes for f in dense])

    logger.debug("Initialize the geometry")
    if pb:
        pb.update(0, message="Initialize the geometry", max_value=nframes)
    ai = load(options.poni)
    if options.mask is not None:
        mask = fabio.open(options.mask).data
        ai.detector.mask = mask
    else:
        mask = ai.detector.mask
    shape = dense[0].shape

    unit = to_unit(options.unit)
    if options.radial_range is not None:
        rrange = [ float(i) for i in options.radial_range]
    else:
        rrange = None

    integrator = ai.setup_CSR(shape,
                              options.bins,
                              mask=mask,
                              pos0_range=rrange,
                              unit=unit,
                              split="no",
                              scale=False)

    logger.debug("Initialize the OpenCL device")
    if pb:
        pb.update(0, message="Initialize the OpenCL device")

    if options.device is not None:
        ctx = ocl.create_context(platformid=options.device[0], deviceid=options.device[1],)
    else:
        ctx = ocl.create_context(devicetype=options.device_type)

    logger.debug("Initialize the sparsificator")
    pf = OCL_PeakFinder(integrator.lut,
                        image_size=shape[0] * shape[1],
                        empty=options.dummy,
                        unit=unit,
                        bin_centers=integrator.bin_centers,
                        radius=ai._cached_array[unit.name.split("_")[0] + "_center"],
                        mask=mask,
                        ctx=ctx,
                        profile=options.profile,
                        block_size=options.workgroup)

    logger.debug("Start sparsification")
    frames = []

    cnt = 0
    if "I" in options.error_model:
        variance = numexpr.NumExpr(options.error_model)
        error_model = None
    else:
        error_model = options.error_model
        variance = None

    parameters = OrderedDict([("dummy", options.dummy),
                              ("delta_dummy", options.delta_dummy),
                              ("safe", False),
                              ("error_model", error_model),
                              ("cutoff_clip", options.cutoff_clip),
                              ("cycle", options.cycle),
                              ("noise", options.noise),
                              ("cutoff_pick", options.cutoff_pick),
                              ("radial_range", rrange)])
    if options.solidangle:
        parameters["solidangle"], parameters["solidangle_checksum"] = ai.solidAngleArray(with_checksum=True)
    if options.polarization is not None:
        parameters["polarization"], parameters["polarization_checksum"] = ai.polarization(factor=options.polarization, with_checksum=True)
    for fabioimage in dense:
        for frame in fabioimage:
            intensity = frame.data
            current = pf.sparsify(intensity,
                                  variance=None if variance is None else variance(intensity),
                                  **parameters)
            frames.append(current)
            if pb:
                pb.update(cnt, message="%s: %i pixels" % (os.path.basename(fabioimage.filename), current.intensity.size))
            else:
                print("%s frame #%d, found %d intense pixels" % (fabioimage.filename, fabioimage.currentframe, current.intensity.size))
            cnt += 1

    logger.debug("Save data")
    if pb:
        pb.update(nframes, message="Saving: " + options.output)
    else:
        print("Saving: " + options.output)

<<<<<<< HEAD
    if options.polarization is not None:
        parameters.pop("polarization")
        parameters.pop("polarization_checksum")
        parameters["polarization_factor"] = options.polarization
    if options.solidangle:

        parameters.pop("solidangle")
        parameters.pop("solidangle_checksum")
        parameters["correctSolidAngle"] = True
=======
    parameters["unit"] = unit.name.split("_")[0]
    parameters["error_model"] = options.error_model
>>>>>>> 277b8036
    save_sparse(options.output,
                frames,
                beamline=options.beamline,
                ai=ai,
                source=options.images if options.save_source else None,
                extra=parameters)

    if options.profile:
        try:
            pf.log_profile(True)
        except Exception:
            pf.log_profile()
    return EXIT_SUCCESS


def main():
    options = parse()
    if options == EXIT_ARGUMENT_FAILURE:
        sys.exit(EXIT_ARGUMENT_FAILURE)
    res = process(options)
    sys.exit(res)


if __name__ == "__main__":
    main()<|MERGE_RESOLUTION|>--- conflicted
+++ resolved
@@ -29,10 +29,10 @@
 
 """Sparsify 2D single crystall diffraction images by separating Bragg peaks from background signal.
 
-Positive outlier pixels (i.e. Bragg peaks) are all recorded as they are without destruction.
+Positive outlier pixels (i.e. Bragg peaks) are all recorded as they are without destruction. 
 Peaks are not integrated.
 
-Background is calculated by an iterative sigma-clipping in the polar space.
+Background is calculated by an iterative sigma-clipping in the polar space. 
 The number of iteration, the clipping value and the number of radial bins could be adjusted.
 
 This program requires OpenCL. The device needs be properly selected.
@@ -42,11 +42,7 @@
 __contact__ = "Jerome.Kieffer@ESRF.eu"
 __license__ = "MIT"
 __copyright__ = "European Synchrotron Radiation Facility, Grenoble, France"
-<<<<<<< HEAD
 __date__ = "10/05/2021"
-=======
-__date__ = "29/03/2021"
->>>>>>> 277b8036
 __status__ = "status"
 
 import os
@@ -312,7 +308,9 @@
     else:
         print("Saving: " + options.output)
 
-<<<<<<< HEAD
+    parameters["unit"] = unit.name.split("_")[0]
+    parameters["error_model"] = options.error_model
+
     if options.polarization is not None:
         parameters.pop("polarization")
         parameters.pop("polarization_checksum")
@@ -322,10 +320,6 @@
         parameters.pop("solidangle")
         parameters.pop("solidangle_checksum")
         parameters["correctSolidAngle"] = True
-=======
-    parameters["unit"] = unit.name.split("_")[0]
-    parameters["error_model"] = options.error_model
->>>>>>> 277b8036
     save_sparse(options.output,
                 frames,
                 beamline=options.beamline,
