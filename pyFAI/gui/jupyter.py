--- conflicted
+++ resolved
@@ -35,11 +35,7 @@
 __contact__ = "Jerome.Kieffer@ESRF.eu"
 __license__ = "MIT"
 __copyright__ = "European Synchrotron Radiation Facility, Grenoble, France"
-<<<<<<< HEAD
-__date__ = "14/12/2017"
-=======
 __date__ = "18/12/2017"
->>>>>>> 4b3a5418
 __status__ = "Production"
 __docformat__ = 'restructuredtext'
 
