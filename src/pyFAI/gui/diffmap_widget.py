# coding: utf-8
#
#    Project: Azimuthal integration
#             https://github.com/silx-kit/pyFAI
#
#    Copyright (C) 2015-2025 European Synchrotron Radiation Facility, Grenoble, France
#
#    Principal author:       Jérôme Kieffer (Jerome.Kieffer@ESRF.eu)
#
# Permission is hereby granted, free of charge, to any person obtaining a copy
# of this software and associated documentation files (the "Software"), to deal
# in the Software without restriction, including without limitation the rights
# to use, copy, modify, merge, publish, distribute, sublicense, and/or sell
# copies of the Software, and to permit persons to whom the Software is
# furnished to do so, subject to the following conditions:
#
# The above copyright notice and this permission notice shall be included in
# all copies or substantial portions of the Software.
#
# THE SOFTWARE IS PROVIDED "AS IS", WITHOUT WARRANTY OF ANY KIND, EXPRESS OR
# IMPLIED, INCLUDING BUT NOT LIMITED TO THE WARRANTIES OF MERCHANTABILITY,
# FITNESS FOR A PARTICULAR PURPOSE AND NONINFRINGEMENT. IN NO EVENT SHALL THE
# AUTHORS OR COPYRIGHT HOLDERS BE LIABLE FOR ANY CLAIM, DAMAGES OR OTHER
# LIABILITY, WHETHER IN AN ACTION OF CONTRACT, TORT OR OTHERWISE, ARISING FROM,
# OUT OF OR IN CONNECTION WITH THE SOFTWARE OR THE USE OR OTHER DEALINGS IN
# THE SOFTWARE.

"""Module with GUI for diffraction mapping experiments"""
from __future__ import annotations
__author__ = "Jérôme Kieffer"
__contact__ = "Jerome.Kieffer@ESRF.eu"
__license__ = "MIT"
__copyright__ = "European Synchrotron Radiation Facility, Grenoble, France"
<<<<<<< HEAD
__date__ = "26/01/2025"
=======
__date__ = "24/01/2025"
>>>>>>> 32d4153f
__status__ = "development"
__docformat__ = 'restructuredtext'

import os
import time
import json
import threading
import logging
import numpy
import fabio
from silx.gui import qt
from silx.gui import icons

from .matplotlib import pyplot, colors
from ..utils import int_, str_, get_ui_file
from ..utils.decorators import deprecated_warning
from ..units import to_unit
from .widgets.WorkerConfigurator import WorkerConfigurator
from ..diffmap import DiffMap
from .utils.tree import ListDataSet, DataSet
from .dialog import MessageBox
from .pilx import MainWindow as pilx_main
from ..io.integration_config import WorkerConfig
logger = logging.getLogger(__name__)
lognorm = colors.LogNorm()


class IntegrateDialog(qt.QDialog):

    def __init__(self, parent=None):
        qt.QDialog.__init__(self)
        self.widget = WorkerConfigurator(self)
        # self.widget.set1dIntegrationOnly(True)

        layout = qt.QVBoxLayout(self)
        layout.addWidget(self.widget)
        buttons = qt.QDialogButtonBox(self)
        buttons.setStandardButtons(qt.QDialogButtonBox.Cancel | qt.QDialogButtonBox.Ok)
        layout.addWidget(buttons)

        buttons.accepted.connect(self.accept)
        buttons.rejected.connect(self.reject)


class TreeModel(qt.QAbstractItemModel):

    def __init__(self, win, root_item):
        super(TreeModel, self).__init__(win)
        self._root_item = root_item
        self._win = win
        self._current_branch = None

    def update(self, new_root):
        self.beginResetModel()
        new_labels = [i.label for i in new_root.children]
        old_lables = [i.label for i in self._root_item.children]
        if new_labels == old_lables:
            self._root_item.update(new_root)
        else:
            self._root_item.children = []
            for child in new_root.children:
                self._root_item.add_child(child)
        self.endResetModel()

    def rowCount(self, parent):
        if parent.column() > 0:
            return 0
        pitem = parent.internalPointer()
        if (pitem is None) or (not parent.isValid()):
            pitem = self._root_item
        return len(pitem.children)

    def columnCount(self, parent):
        return 1

    def flags(self, midx):
        # if midx.column()==1:
        return qt.Qt.ItemIsEnabled

    def index(self, row, column, parent):
        pitem = parent.internalPointer()
        if not parent.isValid():
            pitem = self._root_item
        try:
            item = pitem.children[row]
        except IndexError:
            return qt.QModelIndex()
        return self.createIndex(row, column, item)

    def data(self, midx, role):
        """
        What to display depending on model_index and role
        """
        leaf = midx.internalPointer()
        if midx.column() == 0 and role == qt.Qt.DisplayRole:
            return leaf.label

    def headerData(self, section, orientation, role):
        if role == qt.Qt.DisplayRole and orientation == qt.Qt.Horizontal:
            # return ["Path", "shape"][section]
            return ["Path"][section]

    def parent(self, midx):
        item = midx.internalPointer()
        if (item is None) or (item is self._root_item):
            return  # QtCore.QModelIndex()
        pitem = item.parent
        if pitem is self._root_item:
            return qt.QModelIndex()
        row_idx = pitem.parent.children.index(pitem)
        return self.createIndex(row_idx, 0, pitem)


class DiffMapWidget(qt.QWidget):
    progressbarChanged = qt.Signal(int, int)
    processingFinished = qt.Signal(str)
#     progressbarAborted = Signal()
    uif = "diffmap.ui"
    json_file = ".diffmap.json"

    def __init__(self):
        qt.QWidget.__init__(self)

        self.integration_config = None  # can be a WorkConfig dataclass instance
        self.list_dataset = ListDataSet()  # Contains all datasets to be treated.

        try:
            qt.loadUi(get_ui_file(self.uif), self)
        except AttributeError as _error:
            logger.error("It looks like your installation suffers from this bug: http://bugs.debian.org/cgi-bin/bugreport.cgi?bug=697348")
            raise RuntimeError("Please upgrade your installation of PyQt (or apply the patch)")

        pyfaiIcon = icons.getQIcon("pyfai:gui/images/icon")
        self.setWindowIcon(pyfaiIcon)

        self.aborted = False
        self.progressBar.setValue(0)
        self.list_model = TreeModel(self, self.list_dataset.as_tree())
        self.listFiles.setModel(self.list_model)
        self.listFiles.setSelectionBehavior(qt.QAbstractItemView.SelectRows)
        self.listFiles.setSelectionMode(qt.QAbstractItemView.ExtendedSelection)
        self.create_connections()
        self.set_validator()
        self.update_number_of_frames()
        self.update_number_of_points()
        self.processing_thread = None
        self.processing_sem = threading.Semaphore()
        self.update_sem = threading.Semaphore()

        # disable some widgets:
        # self.multiframe.setVisible(False)
        self.zigzagBox.setVisible(False)
        # self.label_10.setVisible(False)
        # self.frameShape.setVisible(False)
        self.frameShape.setText("Click `Scan`")
        # Online visualization
        self.fig = None
        self.axplt = None
        self.aximg = None
        self.img = None
        self.plot = None
        self.pilx_widget = None
        self.radial_data = None
        self.azimuthal_data = None
        self.data_h5 = None  # one in hdf5 dataset while processing.
        self.data_np = None  # The numpy one is used only at the end.
        self.last_idx = -1
        self.slice = slice(0, -1, 1)  # Default slicing
        self._menu_file()
        self.update_period = 1  # Update the live plot every second or so
        self.next_update = time.perf_counter()

    def set_validator(self):
        validator0 = qt.QIntValidator(0, 999999, self)
        validator1 = qt.QIntValidator(1, 999999, self)
        self.fastMotorPts.setValidator(validator1)
        self.slowMotorPts.setValidator(validator1)
        self.offset.setValidator(validator0)

        float_valid = qt.QDoubleValidator(self)
        self.rMin.setValidator(float_valid)
        self.rMax.setValidator(float_valid)
        self.fastMotorMinimum.setValidator(float_valid)
        self.fastMotorMaximum.setValidator(float_valid)
        self.slowMotorMinimum.setValidator(float_valid)
        self.slowMotorMaximum.setValidator(float_valid)

    def create_connections(self):
        """Signal-slot connection
        """
        self.configureDiffraction.clicked.connect(self.configure_diffraction)
        self.outputFileSelector.clicked.connect(self.configure_output)
        self.runButton.clicked.connect(self.start_processing)
        self.saveButton.clicked.connect(self.save_config)
        self.abortButton.clicked.connect(self.do_abort)
        self.fastMotorPts.editingFinished.connect(self.update_number_of_points)
        self.slowMotorPts.editingFinished.connect(self.update_number_of_points)
        self.offset.editingFinished.connect(self.update_number_of_points)
        self.progressbarChanged.connect(self.update_processing)
        self.rMin.editingFinished.connect(self.update_slice)
        self.rMax.editingFinished.connect(self.update_slice)
        self.processingFinished.connect(self.start_visu)
        # self.listFiles.expanded.connect(lambda:self.listFiles.resizeColumnToContents(0))
        self.scanButton.clicked.connect(self.scan_input_files)

    def _menu_file(self):
        # Drop-down file menu
        self.files_menu = qt.QMenu("Files")

        action_more = qt.QAction("add files", self.files)
        self.files_menu.addAction(action_more)
        action_more.triggered.connect(self.input_filer)

        action_sort = qt.QAction("sort files", self.files)
        self.files_menu.addAction(action_sort)
        action_sort.triggered.connect(self.sort_input)

        action_clear = qt.QAction("clear selected files", self.files)
        self.files_menu.addAction(action_clear)
        action_clear.triggered.connect(self.clear_selection)

        self.files.setMenu(self.files_menu)

    def do_abort(self):
        self.aborted = True

    def input_filer(self, *args, **kwargs):
        """
        Called when addFiles clicked: opens a file-browser and populates the
        listFiles object
        """
        filters = [
            "HDF5 files (*.h5)",
            "HDF5 files (*.hdf5)",
            "NeXuS files (*.nxs)",
            "EDF image files (*.edf)",
            "TIFF image files (*.tif)",
            "CBF files (*.cbf)",
            "MarCCD image files (*.mccd)",
            "Any file (*)"]
        fnames = qt.QFileDialog.getOpenFileNames(self,
                                                 "Select one or more diffraction image files",
                                                 qt.QDir.currentPath(),
                                                 filter=self.tr(";;".join(filters)))
        if isinstance(fnames, tuple):
            # Compatibility with PyQt5
            fnames = fnames[0]

        for i in fnames:
            self.list_dataset.append(DataSet(str_(i), None, None, None))

        self.list_model.update(self.list_dataset.as_tree())
        self.update_number_of_frames()
        self.listFiles.resizeColumnToContents(0)

    def clear_selection(self, *args, **kwargs):
        """called to remove selected files from the list
        """
        logger.warning("remove all files for now !! not yet implemented")
        self.list_dataset.empty()
        self.list_model.update(self.list_dataset.as_tree())

    def configure_diffraction(self, *arg, **kwarg):
        """
        """
        logger.info("in configure_diffraction")
        iw = IntegrateDialog(self)
        if self.integration_config is not None:
            iw.widget.setWorkerConfig(self.integration_config)
        while True:
            res = iw.exec_()
            if res == qt.QDialog.Accepted:
                self.integration_config = iw.widget.getWorkerConfig()
                if self.integration_config.nbpt_rad:
                    break
                else:
                    qt.QMessageBox.about(self, "Unconsistent configuration", "Some essential parameters are missing ... Did you set the radial number of points ?")
            else:
                break

    def configure_output(self, *args, **kwargs):
        """
        called when clicking on "outputFileSelector"
        """
        fname = qt.QFileDialog.getSaveFileName(self, "Output file",
                                               qt.QDir.currentPath(),
                                               filter=self.tr("HDF5 file (*.h5);;HDF5 file (*.hdf5);;NeXuS file (*.nxs)"))
        if isinstance(fname, tuple):
            # Compatibility with PyQt5
            fname = fname[0]

        self.outputFile.setText(fname)

    def start_processing(self, *arg, **kwarg):
        logger.info("in start_processing")
        if not self.integration_config:
            result = qt.QMessageBox.warning(self,
                                            "Azimuthal Integration",
                                            "You need to configure first the Azimuthal integration")
            if result:
                self.configure_diffraction()
            else:
                return
        if not str(self.outputFile.text()):
            result = qt.QMessageBox.warning(self,
                                            "Destination",
                                            "You need to configure first the destination file")
            if result:
                self.configure_output()
            else:
                return
        if self.fastMotorPts.text() == "" or self.slowMotorPts.text() == "" or int(self.fastMotorPts.text()) * int(self.slowMotorPts.text()) == 0:
            result = qt.QMessageBox.warning(self,
                                            "Grid size",
                                            "The number of steps for the grid (fast/slow motor) cannot be empty or null")
            if result:
                return

        config = self.get_config()
        self.progressBar.setRange(0, self.number_of_points)
        self.aborted = False
        self.display_processing(config)
        self.last_idx = -1
        self.processing_thread = threading.Thread(name="process", target=self.process, args=(config,))
        self.processing_thread.start()

    def update_number_of_frames(self):
        cnt = len(self.list_dataset)
        self.numberOfFrames.setText(f"list: {cnt}, tree: {self.list_model._root_item.size}")

    @property
    def number_of_points(self):
        try:
            slow = int(self.slowMotorPts.text())
        except ValueError:
            slow = 1
        try:
            fast = int(self.fastMotorPts.text())
        except ValueError:
            fast = 1
        try:
            offset = int(self.offset.text())
        except ValueError:
            offset = 0
        return slow * fast + offset

    def update_number_of_points(self):
        self.numberOfPoints.setText(str(self.number_of_points))

    def sort_input(self):
        self.list_dataset.sort(key=lambda i: i.path)
        self.list_model.update(self.list_dataset.as_tree())

    def scan_input_files(self):
        """ open all files, count the number of frames and check their size ?

        :return: number of frames
        """
        total_frames = 0
        shape = None
        for i in self.list_dataset:
            fn = i.path
            if os.path.exists(fn):
                try:
                    with fabio.open(fn) as fimg:
                        new_shape = fimg.shape
                        nframes = fimg.nframes
                except Exception as error:
                    MessageBox.exception(self, f"Unable to read file {fn}", error, None)
                    return
                if shape is None:
                    shape = new_shape
                elif shape != new_shape:
                    MessageBox.exception(self, "Frame shape missmatch: got {fimg.shape}, expected {shape}", None, None)
                    return
                total_frames += nframes
        self.numberOfFrames.setText(str(total_frames))
        if shape:
            self.frameShape.setText(f"{shape[1]} x {shape[0]}")
            if self.integration_config is not None:
                self.integration_config["shape"] = shape
        return total_frames

    def get_config(self):
        """Return a dict with the plugin configuration which is JSON-serializable
        """
        res = {"ai": self.integration_config.as_dict(),
               "experiment_title": str_(self.experimentTitle.text()).strip(),
               "fast_motor_name": str_(self.fastMotorName.text()).strip(),
               "slow_motor_name": str_(self.slowMotorName.text()).strip(),
               "nbpt_fast": int_(self.fastMotorPts.text()),
               "nbpt_slow": int_(self.slowMotorPts.text()),
               "offset": int_(self.offset.text()),
               "output_file": str_(self.outputFile.text()).strip(),
               "input_data": [i.as_tuple() for i in self.list_dataset]
               }
        fast_motor_minimum = str_(self.fastMotorMinimum.text()).strip()
        fast_motor_maximum = str_(self.fastMotorMaximum.text()).strip()
        slow_motor_minimum = str_(self.slowMotorMinimum.text()).strip()
        slow_motor_maximum = str_(self.slowMotorMaximum.text()).strip()
        if fast_motor_minimum and fast_motor_maximum:
            res["fast_motor_range"] = (float(fast_motor_minimum), float(fast_motor_maximum))
        if slow_motor_minimum and slow_motor_maximum:
            res["slow_motor_range"] = (float(slow_motor_minimum), float(slow_motor_maximum))
        return res

    def set_config(self, dico):
        """Set up the widget from dictionary

        :param  dico: dictionary
        """
        self.integration_config = WorkerConfig.from_dict(dico.get("ai", {}))
        setup_data = {"experiment_title": self.experimentTitle.setText,
                      "fast_motor_name": self.fastMotorName.setText,
                      "slow_motor_name": self.slowMotorName.setText,
                      "nbpt_fast": lambda a: self.fastMotorPts.setText(str_(a)),
                      "nbpt_slow": lambda a: self.slowMotorPts.setText(str_(a)),
                      "offset": lambda a: self.offset.setText(str_(a)),
                      "output_file": self.outputFile.setText
                      }

        deprecated_keys = {
            "fast_motor_points": "nbpt_fast",
            "slow_motor_points": "nbpt_slow",
            }

        for key in dico.keys():
            if key in deprecated_keys.keys():
                deprecated_warning("Argument", key, deprecated_since="2024.3.0")
                dico[deprecated_keys[key]] = dico.pop(key)

        for key, value in setup_data.items():
            if key in dico:
                value(dico[key])
        if "fast_motor_range" in dico:
            self.fastMotorMinimum.setText(str(dico["fast_motor_range"][0]))
            self.fastMotorMaximum.setText(str(dico["fast_motor_range"][1]))
        if "slow_motor_range" in dico:
            self.slowMotorMinimum.setText(str(dico["slow_motor_range"][0]))
            self.slowMotorMaximum.setText(str(dico["slow_motor_range"][1]))
        self.list_dataset = ListDataSet(DataSet(*(str_(j) for j in i)) for i in dico.get("input_data", []))
        self.list_model.update(self.list_dataset.as_tree())
        self.update_number_of_frames()
        self.update_number_of_points()
        self.listFiles.resizeColumnToContents(0)

    def dump(self, fname=None):
        """Save the configuration in a JSON file

        :param fname: file where the config is saved as JSON
        """
        if fname is None:
            fname = self.json_file
        config = self.get_config()
        with open(fname, "w") as fd:
            fd.write(json.dumps(config, indent=2))
        return config

    def restore(self, fname=None):
        """Restore the widget from saved config

        :param fname: file where the config is saved as JSON
        """
        if fname is None:
            fname = self.json_file
        if not os.path.exists(fname):
            logger.warning("No such configuration file: %s", fname)
            return
        with open(fname, "r") as fd:
            dico = json.loads(fd.read())
        self.set_config(dico)

    def save_config(self):
        logger.debug("save_config")
        json_file = qt.QFileDialog.getSaveFileName(caption="Save configuration as json",
                                                   directory=self.json_file,
                                                   filter="Config (*.json)")
        if isinstance(json_file, tuple):
            # Compatibility with PyQt5
            json_file = json_file[0]

        if json_file:
            self.dump(json_file)

    def process(self, config=None):
        """
        Called in a separate thread
        """
        logger.info("process")
        t0 = time.perf_counter()
        self.next_update = t0 + self.update_period
        last_processed_file = None
        with self.processing_sem:
            config = self.dump()
            config_ai = config.get("ai", {})
            config_ai = config_ai.copy()
            diffmap_kwargs = {}

            diffmap_kwargs["nbpt_rad"] = config_ai.get("nbpt_rad")
            for key in ["nbpt_fast", "nbpt_slow"]:
                if key in config:
                    diffmap_kwargs[key] = config[key]
            if config_ai.get("do_2D"):
                diffmap_kwargs["nbpt_azim"] = config_ai.get("nbpt_azim", 1)

            diffmap = DiffMap(**diffmap_kwargs)
            diffmap.inputfiles = [i.path for i in self.list_dataset]  # in case generic detector without shape
            diffmap.experiment_title = config.get("experiment_title", "--")
            diffmap.slow_motor_name = config.get("slow_motor_name", "slow")
            diffmap.fast_motor_name = config.get("fast_motor_name", "fast")
            diffmap.slow_motor_range = config.get("slow_motor_range")
            diffmap.fast_motor_range = config.get("fast_motor_range")

            diffmap.configure_worker(config_ai)
            diffmap.hdf5 = config.get("output_file", "unamed.h5")
            self.radial_data, self.azimuthal_data = diffmap.init_ai()
            self.data_h5 = diffmap.dataset
            for i, fn in enumerate(self.list_dataset):
                diffmap.process_one_file(fn.path, callback=lambda fn, idx:self.progressbarChanged.emit(i, diffmap._idx))

                if self.aborted:
                    logger.warning("Aborted by user")
                    self.progressbarChanged.emit(0, 0)
                    break
            if diffmap.nxs:
                self.data_np = diffmap.dataset[()]
                last_processed_file = diffmap.nxs.filename
                diffmap.nxs.close()
        if not self.aborted:
            logger.warning("Processing finished in %.3fs", time.perf_counter() - t0)
            self.progressbarChanged.emit(len(self.list_dataset), diffmap._idx)
            self.finish_processing(last_processed_file)

    def display_processing(self, config):
        """Setup the display for visualizing the processing

        :param config: configuration of the processing ongoing
        """
        self.fig = pyplot.figure(figsize=(12, 5))
        self.aximg = self.fig.add_subplot(1, 2, 1,
                                          xlabel=config.get("fast_motor_name", "Fast motor"),
                                          ylabel=config.get("slow_motor_name", "Slow motor"),
                                          xlim=(-0.5, (config.get("nbpt_fast", 1) or 1) - 0.5),
                                          ylim=(-0.5, (config.get("nbpt_slow", 1) or 1) - 0.5))
        self.aximg.set_title(config.get("experiment_title", "Diffraction imaging"))
        # print(config)
        self.axplt = self.fig.add_subplot(1, 2, 2,
                                          xlabel=to_unit(config.get("ai").get("unit")).label,
                                          # ylabel="Scattered intensity"
                                          )
        self.axplt.set_title("Average diffraction pattern")
        self.fig.show()

    def update_processing(self, idx_file, idx_img):
        """ Update the process bar and the images

        :param idx_file: file number
        :param idx_img: frame number
        """
        cmap = "inferno"

        if idx_img >= 0:
            self.progressBar.setValue(idx_img)

        if time.perf_counter() < self.next_update:
            # Do not update too frequently (kills performances
            return

        if self.update_sem.acquire(blocking=False):
            # Check if there is a free semaphore without blocking
            self.update_sem.release()
        else:
            # It's full
            return

        with self.update_sem:
            self.next_update = time.perf_counter() + self.update_period
            try:
                data = self.data_h5[()]
            except (ValueError, RuntimeError):
                data = self.data_np
            if self.radial_data is None or self.fig is None:
                return

            intensity = numpy.nanmean(data, axis=(0, 1))
            if self.last_idx < 0:
                self.update_slice()

                if data.ndim == 4:
                    img = data[..., self.slice].mean(axis=(2, 3))

                    self.plot = self.axplt.imshow(intensity,
                                                  interpolation="nearest",
                                                  norm=lognorm,
                                                  cmap=cmap,
                                                  origin="lower",
                                                  extent=[self.radial_data.min(), self.radial_data.max(),
                                                          self.azimuthal_data.min(), self.azimuthal_data.max()],
                                                  aspect="auto",)
                    self.axplt.set_ylabel("Azimuthal angle (°)")
                else:
                    img = data[..., self.slice].mean(axis=-1)
                    self.axplt.set_ylabel("Scattered intensity")
                    self.plot = self.axplt.plot(self.radial_data, intensity)[0]
                self.img = self.aximg.imshow(img,
                                             interpolation="nearest",
                                             cmap=cmap,
                                             origin="lower",
                                             )
            else:
                if data.ndim == 4:
                    img = numpy.nanmean(data[..., self.slice], axis=(2, 3))
                    img[img <= lognorm.vmin] = numpy.nan
                    self.plot.set_data(intensity)
                else:
                    img = data[:,:, self.slice].mean(axis=2)
                    self.plot.set_ydata(intensity)
                self.img.set_data(img)
            self.last_idx = idx_img
            try:
                self.fig.canvas.draw()
            except Exception as err:
                logger.error(f"{type(err)}: {err} intercepted in matplotlib drawing")

            qt.QCoreApplication.processEvents()
            time.sleep(0.1)

    def finish_processing(self, start_pilx=None):
        """ close the process bar widget and the images

        :param start_pilx: (str) open the pilx visualization tool with the given file
        """
        with self.update_sem:
            if self.fig:
                pyplot.close(self.fig)
                self.fig = None
                self.plot = None
                self.img = None
                self.axplt = None
                self.aximg = None

        if start_pilx and isinstance(start_pilx, str) and os.path.exists(start_pilx):
            self.processingFinished.emit(start_pilx)

    def start_visu(self, filename):
        """Open a pilx window

        :param filename: name of the HDF5 file to open
        """
        if self.pilx_widget is not None:
            self.pilx_widget.close()
        if filename is not None:
            self.pilx_widget = pilx_main.MainWindow()
            self.pilx_widget.initData(filename)
            self.pilx_widget.show()

    def update_slice(self, *args):
        """
        Update the slice
        """
        if self.radial_data is None:
            return
        try:
            qmin = float(self.rMin.text())
        except ValueError:
            qmin = 0
        try:
            qmax = float(self.rMax.text())
        except ValueError:
            qmax = 1e300

        start = (self.radial_data < qmin).sum()
        stop = (self.radial_data <= qmax).sum()
        self.slice = slice(start, stop)
        self.update_processing(-1, self.last_idx)<|MERGE_RESOLUTION|>--- conflicted
+++ resolved
@@ -31,11 +31,7 @@
 __contact__ = "Jerome.Kieffer@ESRF.eu"
 __license__ = "MIT"
 __copyright__ = "European Synchrotron Radiation Facility, Grenoble, France"
-<<<<<<< HEAD
 __date__ = "26/01/2025"
-=======
-__date__ = "24/01/2025"
->>>>>>> 32d4153f
 __status__ = "development"
 __docformat__ = 'restructuredtext'
 
@@ -57,8 +53,8 @@
 from ..diffmap import DiffMap
 from .utils.tree import ListDataSet, DataSet
 from .dialog import MessageBox
+
 from .pilx import MainWindow as pilx_main
-from ..io.integration_config import WorkerConfig
 logger = logging.getLogger(__name__)
 lognorm = colors.LogNorm()
 
@@ -159,7 +155,7 @@
     def __init__(self):
         qt.QWidget.__init__(self)
 
-        self.integration_config = None  # can be a WorkConfig dataclass instance
+        self.integration_config = {}
         self.list_dataset = ListDataSet()  # Contains all datasets to be treated.
 
         try:
