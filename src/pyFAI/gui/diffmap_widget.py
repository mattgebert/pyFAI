--- conflicted
+++ resolved
@@ -30,11 +30,7 @@
 __contact__ = "Jerome.Kieffer@ESRF.eu"
 __license__ = "MIT"
 __copyright__ = "European Synchrotron Radiation Facility, Grenoble, France"
-<<<<<<< HEAD
 __date__ = "13/05/2025"
-=======
-__date__ = "28/04/2025"
->>>>>>> fd7d30ec
 __status__ = "development"
 __docformat__ = 'restructuredtext'
 
