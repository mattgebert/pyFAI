--- conflicted
+++ resolved
@@ -66,11 +66,7 @@
 __author__ = "Jérôme Kieffer"
 __license__ = "MIT"
 __copyright__ = "European Synchrotron Radiation Facility, Grenoble, France"
-<<<<<<< HEAD
-__date__ = "03/02/2025"
-=======
 __date__ = "07/02/2025"
->>>>>>> 9b5e20e3
 __docformat__ = 'restructuredtext'
 
 import sys
