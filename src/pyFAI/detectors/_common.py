# !/usr/bin/env python
# -*- coding: utf-8 -*-
#
#    Project: Azimuthal integration
#             https://github.com/silx-kit/pyFAI
#
#    Copyright (C) 2014-2024 European Synchrotron Radiation Facility, Grenoble, France
#
#    Principal author:       Jérôme Kieffer (Jerome.Kieffer@ESRF.eu)
#
# Permission is hereby granted, free of charge, to any person obtaining a copy
# of this software and associated documentation files (the "Software"), to deal
# in the Software without restriction, including without limitation the rights
# to use, copy, modify, merge, publish, distribute, sublicense, and/or sell
# copies of the Software, and to permit persons to whom the Software is
# furnished to do so, subject to the following conditions:
#
# The above copyright notice and this permission notice shall be included in
# all copies or substantial portions of the Software.
#
# THE SOFTWARE IS PROVIDED "AS IS", WITHOUT WARRANTY OF ANY KIND, EXPRESS OR
# IMPLIED, INCLUDING BUT NOT LIMITED TO THE WARRANTIES OF MERCHANTABILITY,
# FITNESS FOR A PARTICULAR PURPOSE AND NONINFRINGEMENT. IN NO EVENT SHALL THE
# AUTHORS OR COPYRIGHT HOLDERS BE LIABLE FOR ANY CLAIM, DAMAGES OR OTHER
# LIABILITY, WHETHER IN AN ACTION OF CONTRACT, TORT OR OTHERWISE, ARISING FROM,
# OUT OF OR IN CONNECTION WITH THE SOFTWARE OR THE USE OR OTHER DEALINGS IN
# THE SOFTWARE.
#

"""Description of all detectors with a factory to instantiate them"""


__author__ = "Jérôme Kieffer"
__contact__ = "Jerome.Kieffer@ESRF.eu"
__license__ = "MIT"
__copyright__ = "European Synchrotron Radiation Facility, Grenoble, France"
<<<<<<< HEAD
__date__ = "16/02/2024"
=======
__date__ = "07/03/2024"
>>>>>>> 6deba0eb
__status__ = "stable"

import logging
import numpy
import os
import posixpath
import threading
import json
from typing import Dict, Any, Union
import inspect

from .orientation import Orientation
from .. import io
from .. import spline
from .. import utils
from .. import average
from ..utils import expand2d, crc32
from ..utils.decorators import deprecated

logger = logging.getLogger(__name__)

try:
    import fabio
except ImportError:
    logger.debug("Backtrace", exc_info=True)
    fabio = None
try:
    from ..ext import bilinear
except ImportError:
    logger.debug("Backtrace", exc_info=True)
    bilinear = None

EPSILON = 1e-6
"Precision for the positionning of a pixel: 1µm"


class DetectorMeta(type):
    """
    Metaclass used to register all detector classes inheriting from Detector
    """

    # we use __init__ rather than __new__ here because we want
    # to modify attributes of the class *after* they have been
    # created
    def __init__(cls, name, bases, dct):
        # "Detector" is a bit peculiar: while abstract it may be needed by the GUI, so adding it to the repository
        if name.startswith("_"):
            # It's not a public class
            return

        if hasattr(cls, 'MAX_SHAPE') or name == "Detector":
            cls.registry[name.lower()] = cls
            if hasattr(cls, "aliases"):
                for alias in cls.aliases:
                    cls.registry[alias.lower().replace(" ", "_")] = cls
                    cls.registry[alias.lower().replace(" ", "")] = cls

        super(DetectorMeta, cls).__init__(name, bases, dct)


class Detector(metaclass=DetectorMeta):
    """
    Generic class representing a 2D detector
    """
    MANUFACTURER = None
    CORNERS = 4
    force_pixel = False  # Used to specify pixel size should be defined by the class itself.
    aliases = []  # list of alternative names
    registry = {}  # list of  detectors ...
    uniform_pixel = True  # tells all pixels have the same size
    IS_FLAT = True  # this detector is flat
    IS_CONTIGUOUS = True  # No gaps: all pixels are adjacents, speeds-up calculation
    API_VERSION = "1.1"
    # 1.1: support for CORNER attribute

    HAVE_TAPER = False
    """If true a spline file is mandatory to correct the geometry"""
    DUMMY = None
    DELTA_DUMMY = None
    ORIENTATION = 0
    _UNMUTABLE_ATTRS = ('_pixel1', '_pixel2', 'max_shape', 'shape', '_binning',
                        '_mask_crc', '_maskfile', "_splineFile", "_flatfield_crc",
                        "_darkcurrent_crc", "flatfiles", "darkfiles", "_dummy", "_delta_dummy",
                        "_orientation")
    _MUTABLE_ATTRS = ('_mask', '_flatfield', "_darkcurrent", "_pixel_corners")


    @classmethod
    def factory(cls, name: str, config: Union[None, str, Dict[str, Any]]=None):
        """
        Create a pyFAI detector from a name.

        If the detector is a known detector class, `config` in injected as constructor
        arguments.

        If the `name` is an existing hdf5 filename, the `config` argument is ignored.

        :param name: A name of a detector or an existing hdf5 detector description file.
        :type name: str
        :param config: configuration of the detector
        :type config: dict or JSON representation of it.

        :return: an instance of the right detector, set-up if possible
        :rtype: pyFAI.detectors.Detector
        """
        if isinstance(name, Detector):
            # It's already a detector
            return name

        if os.path.isfile(name):
            # It's a filename
            return NexusDetector(name)

        # Search for the detector class
        import pyFAI.detectors
        detectorClass = None
        if hasattr(pyFAI.detectors, name):
            # It's a classname
            cls = getattr(pyFAI.detectors, name)
            if issubclass(cls, pyFAI.detectors.Detector):
                # Avoid code injection
                detectorClass = cls

        if detectorClass is None:
            # Search the name using the name database
            name = name.lower()
            names = [name, name.replace(" ", "_")]
            for name in names:
                if name in cls.registry:
                    detectorClass = cls.registry[name]
                    break

        if detectorClass is None:
            msg = ("Detector %s is unknown !, "
                   "please check if the filename exists or select one from %s" % (name, cls.registry.keys()))
            logger.error(msg)
            raise RuntimeError(msg)

        # Create the detector
        detector = None
        if config is not None:
            if isinstance(config, dict):
                config = config.copy()
            else:
                try:
                    config = json.loads(config)
                except Exception as err:  # IGNORE:W0703:
                    logger.error("Unable to parse config %s with JSON: %s, %s",
                                 name, config, err)
                    raise err
            binning = config.pop("binning", None)
            kwargs = {key:config.pop(key) for key in inspect.getfullargspec(detectorClass).args if key in config}
            if config:
                logger.error(f"Factory: Left-over config parameters in detector {detectorClass.__name__}: {config}")

            try:
                detector = detectorClass(**kwargs)
            except Exception as err:  # IGNORE:W0703:
                logger.error("%s: %s\nUnable to configure detector %s with config: %s\n",
                             type(err).__name__, err, name, config)
                raise err
            if binning:
                detector.set_binning(binning)
        else:
            detector = detectorClass()

        return detector

    def __init__(self, pixel1=None, pixel2=None, splineFile=None, max_shape=None, orientation=0):
        """
        :param pixel1: size of the pixel in meter along the slow dimension (often Y)
        :type pixel1: float
        :param pixel2: size of the pixel in meter along the fast dimension (often X)
        :type pixel2: float
        :param splineFile: path to file containing the geometric correction.
        :type splineFile: str
        :param max_shape: maximum size of the detector
        :type max_shape: 2-tuple of integrers
        :param orientation: Orientation of the detector
        """
        self._pixel1 = None
        self._pixel2 = None
        self._pixel_corners = None

        if pixel1:
            self._pixel1 = float(pixel1)
        if pixel2:
            self._pixel2 = float(pixel2)
        if (max_shape is None) and ("MAX_SHAPE" in dir(self.__class__)):
            self.max_shape = tuple(self.MAX_SHAPE)
        else:
            self.max_shape = max_shape
        self.shape = self.max_shape
        self._binning = (1, 1)
        self._mask = False
        self._mask_crc = None
        self._maskfile = None
        self._splineFile = None
        self.spline = None
        self._flatfield = None
        self._flatfield_crc = None  # not saved as part of HDF5 structure
        self._darkcurrent = None
        self._darkcurrent_crc = None  # not saved as part of HDF5 structure
        self.flatfiles = None  # not saved as part of HDF5 structure
        self.darkfiles = None  # not saved as part of HDF5 structure
        self._dummy = None
        self._delta_dummy = None
        self._splineCache = {}  # key=(dx,xpoints,ypoints) value: ndarray
        self._sem = threading.Semaphore()
        if splineFile:
            self.set_splineFile(splineFile)

        orientation = Orientation(orientation or self.ORIENTATION or 3)
        if (orientation < 0) or (orientation > 4):
            raise RuntimeError("Unsupported orientation: "+orientation.__doc__)
        self._orientation = orientation

    def __repr__(self):
        """Nice representation of the instance
        """
        txt = f"Detector {self.name}"
        if self.splineFile:
            txt += f"\t Spline= {self.splineFile}"
        if (self._pixel1 is None) or (self._pixel2 is None):
            return "Undefined detector"
        else:
            txt += f"\t PixelSize= {self._pixel1:.3e}, {self._pixel2:.3e} m"
        if self.orientation:
            txt += f"\t {self.orientation.name} ({self.orientation.value})"
        return txt

    def __copy__(self):
        """
        Copy this detector.

        :rtype: Detector
        :return: A copy of this detector
        """
        new = self.__class__()
        for key in self._UNMUTABLE_ATTRS + self._MUTABLE_ATTRS:
            new.__setattr__(key, self.__getattribute__(key))
        if self._splineFile:
            new.set_splineFile(self._splineFile)
        return new

    def __deepcopy__(self, memo=None):
        """
        Copy this detector all of the sub referenced objects.

        :rtype: Detector
        :return: A copy of this detector
        """
        if memo is None:
            memo = {}
        new = self.__class__()
        memo[id(self)] = new
        for key in self._UNMUTABLE_ATTRS:
            old = self.__getattribute__(key)
            memo[id(old)] = old
            new.__setattr__(key, old)
        for key in self._MUTABLE_ATTRS:
            value = self.__getattribute__(key)
            if (value is None) or (value is False):
                new_value = value
            elif "copy" in dir(value):
                new_value = value.copy()
            else:
                new_value = 1 * value
            memo[id(value)] = new_value
            new.__setattr__(key, new_value)
        if self._splineFile:
            new.set_splineFile(self._splineFile)
        return new

    def __eq__(self, other):
        """Equality checker for detector, used in tests

        Checks for pixel1, pixel2, binning, shape, max_shape.
        """
        if other is None:
            return False
        res = True
        for what in ["pixel1", "pixel2", "binning", "shape", "max_shape", "orientation"]:
            res &= getattr(self, what) == getattr(other, what)
        return res

    def set_config(self, config):
        """
        Sets the configuration of the detector.

        The configuration is either a python dictionary or a JSON string or a
        file containing this JSON configuration

        keys in that dictionary are:  pixel1, pixel2, splineFile, max_shape

        :param config: string or JSON-serialized dict
        :return: self
        """
        if not isinstance(config, dict):
            try:
                config = json.loads(config)
            except Exception as err:  # IGNORE:W0703:
                logger.error("Unable to parse config %s with JSON: %s, %s",
                             config, err)
                raise err
        if not self.force_pixel:
            pixel1 = config.get("pixel1")
            pixel2 = config.get("pixel2")
            if pixel1:
                self.set_pixel1(pixel1)
            if pixel2:
                self.set_pixel2(pixel2)
            if "splineFile" in config:
                self.set_splineFile(config.get("splineFile"))
            if "max_shape" in config:
                self.max_shape = config.get("max_shape")
        self._orientation = Orientation(config.get("orientation", 0))
        return self

    def get_config(self):
        """Return the configuration with arguments to the constructor

        Derivative classes should implement this method
        if they change the constructor!

        :return: dict with param for serialization
        """
        dico = {"pixel1": self._pixel1,
                "pixel2": self._pixel2,
                'max_shape': self.max_shape,
                "orientation": self.orientation or 3}
        if self._splineFile:
            dico["splineFile"] = self._splineFile
        return dico

    def get_splineFile(self):
        return self._splineFile

    def set_splineFile(self, splineFile):
        if splineFile is not None:
            self._splineFile = os.path.abspath(splineFile)
            self.spline = spline.Spline(self._splineFile)
            # NOTA : X is axis 1 and Y is Axis 0
            self._pixel2, self._pixel1 = self.spline.getPixelSize()
            self._splineCache = {}
            self.uniform_pixel = False
            self.max_shape = self.spline.getDetectorSize()
            # assume no binning
            self.shape = self.max_shape
            self._binning = (1, 1)
        else:
            self._splineFile = None
            self.spline = None
            self.uniform_pixel = True

    splineFile = property(get_splineFile, set_splineFile)

    def set_dx(self, dx=None):
        """
        set the pixel-wise displacement along X (dim2)

        units: Displacement of a fraction of pixel in the direction X (along axis2)
        """
        if not self.max_shape:
            raise RuntimeError("Set detector shape before setting the distortion")

        if self._pixel_corners is None:
            self.get_pixel_corners()

        if dx is not None:
            if dx.shape == self.max_shape:
                origin = numpy.atleast_3d(numpy.outer(numpy.ones(self.shape[0]), numpy.arange(self.shape[1])) + dx)
                corners = numpy.array([0., 0., 1., 1.])  # this is specific to X alias direction2, A and B are on the same X,
                positions2 = self._pixel2 * (origin + corners[numpy.newaxis, numpy.newaxis, :])
                self._pixel_corners[..., 2] = positions2

            elif dx.shape == tuple(i + 1 for i in self.max_shape):
                d2 = numpy.outer(numpy.ones(self.shape[0] + 1), numpy.arange(self.shape[1] + 1))
                p2 = (self._pixel2 * (dx + d2))
                self._pixel_corners[:,:, 0, 2] = p2[:-1,:-1]
                self._pixel_corners[:,:, 1, 2] = p2[1:,:-1]
                self._pixel_corners[:,:, 2, 2] = p2[1:, 1:]
                self._pixel_corners[:,:, 3, 2] = p2[:-1, 1:]

            else:
                raise RuntimeError("detector shape:%s while distortionarray: %s" % (self.max_shape, dx.shape))
            self.uniform_pixel = False

        else:
            # Reset a regular grid, uniform_pixel is not necessary True due to y
            origin = numpy.atleast_3d(numpy.outer(numpy.ones(self.shape[0]), numpy.arange(self.shape[1])))
            corners = numpy.array([0., 0., 1., 1.])  # this is specific to X alias direction2, A and B are on the same X,
            positions2 = self._pixel2 * (origin + corners[numpy.newaxis, numpy.newaxis, :])
            self._pixel_corners[..., 2] = positions2

    def set_dy(self, dy=None):
        """
        set the pixel-wise displacement along Y (dim1)

        unit: Displacement of a fraction of pixel in the Y direction (along dim1)
        """
        if not self.max_shape:
            raise RuntimeError("Set detector shape before setting the distortion")

        if self._pixel_corners is None:
            self.get_pixel_corners()

        if dy is not None:
            if dy.shape == self.max_shape:
                origin = numpy.atleast_3d(numpy.outer(numpy.arange(self.shape[0]), numpy.ones(self.shape[1])) + dy)
                corners = numpy.array([0., 1., 1., 0.])  # this is specific to Y alias direction1, A and B are not  the same Y,
                positions1 = self._pixel1 * (origin + corners[numpy.newaxis, numpy.newaxis, :])
                self._pixel_corners[..., 1] = positions1
            elif dy.shape == tuple(i + 1 for i in self.max_shape):
                d1 = numpy.outer(numpy.arange(self.shape[0] + 1), numpy.ones(self.shape[1] + 1))
                p1 = (self._pixel1 * (dy + d1))
                self._pixel_corners[:, :, 0, 1] = p1[:-1, :-1]
                self._pixel_corners[:, :, 1, 1] = p1[1:, :-1]
                self._pixel_corners[:, :, 2, 1] = p1[1:, 1:]
                self._pixel_corners[:, :, 3, 1] = p1[:-1, 1:]
            else:
                raise RuntimeError("detector shape:%s while distortion array: %s" % (self.max_shape, dy.shape))
            self.uniform_pixel = False
        else:
            # Reset a regular grid, uniform_pixel is not necessary True due to x
            origin = numpy.atleast_3d(numpy.outer(numpy.arange(self.shape[0]), numpy.ones(self.shape[1])))
            corners = numpy.array([0., 1., 1., 0.])  # this is specific to Y alias direction1, A and B are not  the same Y,
            positions1 = self._pixel1 * (origin + corners[numpy.newaxis, numpy.newaxis, :])
            self._pixel_corners[..., 1] = positions1

    def reset_pixel_corners(self):
        self._pixel_corners = None

    def get_binning(self):
        return self._binning

    def set_binning(self, bin_size=(1, 1)):
        """
        Set the "binning" of the detector,

        :param bin_size: binning as integer or tuple of integers.
        :type bin_size: (int, int)
        """
        if "__len__" in dir(bin_size) and len(bin_size) >= 2:
            bin_size = int(round(float(bin_size[0]))), int(round(float(bin_size[1])))
        else:
            b = int(round(float(bin_size)))
            bin_size = (b, b)
        if bin_size != self._binning:
            ratioX = bin_size[1] / self._binning[1]
            ratioY = bin_size[0] / self._binning[0]
            if self.spline is not None:
                self.spline.bin((ratioX, ratioY))
                self._pixel2, self._pixel1 = self.spline.getPixelSize()
                self._splineCache = {}
            else:
                self._pixel1 *= ratioY
                self._pixel2 *= ratioX
            self._binning = bin_size
            self.shape = (self.max_shape[0] // bin_size[0],
                          self.max_shape[1] // bin_size[1])

    binning = property(get_binning, set_binning)

    def getPyFAI(self):
        """
        Helper method to serialize the description of a detector using the pyFAI way
        with everything in S.I units.

        :return: representation of the detector easy to serialize
        :rtype: dict
        """
        dico = {"detector": self.name,
                "pixel1": self._pixel1,
                "pixel2": self._pixel2,
                'max_shape': self.max_shape,
                'orientation': self.orientation or 3}
        if self._splineFile:
            dico["splineFile"] = self._splineFile
        return dico

    def getFit2D(self):
        """
        Helper method to serialize the description of a detector using the Fit2d units

        :return: representation of the detector easy to serialize
        :rtype: dict
        """
        return {"pixelX": self._pixel2 * 1e6,
                "pixelY": self._pixel1 * 1e6,
                "splineFile": self._splineFile}

    def setPyFAI(self, **kwarg):
        """
        Twin method of getPyFAI: setup a detector instance according to a description

        :param kwarg: dictionary containing detector, pixel1, pixel2 and splineFile

        """
        if "detector" in kwarg:
            import pyFAI.detectors
            config = {}
            for key in ("pixel1", "pixel2", 'max_shape', "splineFile", "orientation"):
                if key in kwarg:
                    config[key] = kwarg[key]
            self = pyFAI.detectors.detector_factory(kwarg["detector"], config)
        return self

    @classmethod
    def from_dict(cls, dico):
        """Creates a brand new detector from the description of the detector as
        a dict

        :param dico: JSON serializable dictionary
        :return: Detector instance
        """
        if "detector" in dico:
            dico = dico.copy()
            name = dico.pop("detector")
        else:
            name = None
        return cls.factory(name, dico)

    def setFit2D(self, **kwarg):
        """
        Twin method of getFit2D: setup a detector instance according to a description

        :param kwarg: dictionary containing pixel1, pixel2 and splineFile

        """
        for kw, val in kwarg.items():
            if kw == "pixelX":
                self.pixel2 = val * 1e-6
            elif kw == "pixelY":
                self.pixel1 = val * 1e-6
            elif kw == "splineFile":
                self.set_splineFile(kwarg[kw])

    def _calc_pixel_index_from_orientation(self, center=True):
        """Calculate the pixel index when considering the different orientations"""
        if center:
            m1 = self.shape[0]
            m2 = self.shape[1]
        else:  # corner
            m1 = self.shape[0] + 1
            m2 = self.shape[1] + 1

        if self.orientation in (0, 3):
            r1 = numpy.arange(m1, dtype="float32")
            r2 = numpy.arange(m2, dtype="float32")
        elif self.orientation == 1:
            r1 = numpy.arange(m1 - 1, -1, -1, dtype="float32")
            r2 = numpy.arange(m2 - 1, -1, -1, dtype="float32")
        elif self.orientation == 2:
            r1 = numpy.arange(m1 - 1, -1, -1, dtype="float32")
            r2 = numpy.arange(m2, dtype="float32")
        elif self.orientation == 4:
            r1 = numpy.arange(m1, dtype="float32")
            r2 = numpy.arange(m2 - 1, -1, -1, dtype="float32")
        else:
            raise RuntimeError(f"Unsuported orientation: {self.orientation.name} ({self.orientation.value})")
        return r1, r2

    def _reorder_indexes_from_orientation(self, d1, d2, center=True):
        """Helper function to recalculate the index of pixels considering orientation
        # Not +=: do not mangle in place arrays"""
        if self.orientation in (0, 3):
            return d1, d2
        if center:
            shape1 = self.shape[0] - 1
            shape2 = self.shape[1] - 1
        else: #corner
            shape1 = self.shape[0]
            shape2 = self.shape[1]

        if self.orientation == 1:
            d1 = shape1 - d1
            d2 = shape2 - d2
        elif self.orientation == 2:
            d1 = shape1 - d1
        elif self.orientation == 4:
            d2 = shape2 - d2
        else:
            raise RuntimeError(f"Unsuported orientation: {self.orientation.name} ({self.orientation.value})")
        return d1, d2

    def calc_cartesian_positions(self, d1=None, d2=None, center=True, use_cython=True):
        """
        Calculate the position of each pixel center in cartesian coordinate
        and in meter of a couple of coordinates.
        The half pixel offset is taken into account here !!!
        Adapted to Nexus detector definition

        :param d1: the Y pixel positions (slow dimension)
        :type d1: ndarray (1D or 2D)
        :param d2: the X pixel positions (fast dimension)
        :type d2: ndarray (1D or 2D)
        :param center: retrieve the coordinate of the center of the pixel, unless gives one corner
        :param use_cython: set to False to test Python implementation
        :return: position in meter of the center of each pixels.
        :rtype: 3xndarray, the later being None if IS_FLAT

        d1 and d2 must have the same shape, returned array will have
        the same shape.

        pos_z is None for flat detectors
        """
        if self.shape:
            if (d1 is None) or (d2 is None):
                r1, r2 = self._calc_pixel_index_from_orientation(center)
                delta = 0 if center else 1
                d1 = expand2d(r1, self.shape[1] + delta, False)
                d2 = expand2d(r2, self.shape[0] + delta, True)
            else:
                d1, d2 = self._reorder_indexes_from_orientation(d1, d2, center)
        elif "ndim" in dir(d1):
            if d1.ndim == 2:
                if center:
                    self.shape = d1.shape
                else: #corner
                    self.shape = tuple(i-1 for i in d1.shape)
        elif "ndim" in dir(d2):
            if d2.ndim == 2:
                if center:
                    self.shape = d2.shape
                else: #corner
                    self.shape = tuple(i-1 for i in d2.shape)

        if center:
            # avoid += It modifies in place then segfaults
            d1c = d1 + 0.5
            d2c = d2 + 0.5
        else:
            d1c = d1
            d2c = d2

        if self._pixel_corners is not None:
            p3 = None
            if bilinear and use_cython:
                p1, p2, p3 = bilinear.calc_cartesian_positions(d1c.ravel(), d2c.ravel(),
                                                               self._pixel_corners,
                                                               is_flat=self.IS_FLAT)
                p1.shape = d1.shape
                p2.shape = d1.shape
                if p3 is not None:
                    p3.shape = d1.shape
            else:
                i1 = d1.astype(int).clip(0, self._pixel_corners.shape[0] - 1)
                i2 = d2.astype(int).clip(0, self._pixel_corners.shape[1] - 1)
                delta1 = d1 - i1
                delta2 = d2 - i2
                pixels = self._pixel_corners[i1, i2]
                A1 = pixels[..., 0, 1]
                A2 = pixels[..., 0, 2]
                B1 = pixels[..., 1, 1]
                B2 = pixels[..., 1, 2]
                C1 = pixels[..., 2, 1]
                C2 = pixels[..., 2, 2]
                D1 = pixels[..., 3, 1]
                D2 = pixels[..., 3, 2]
                # points A and D are on the same dim1 (Y), they differ in dim2 (X)
                # points B and C are on the same dim1 (Y), they differ in dim2 (X)
                # points A and B are on the same dim2 (X), they differ in dim1 (Y)
                # points C and D are on the same dim2 (X), they differ in dim1 (Y)

                p1 = A1 * (1.0 - delta1) * (1.0 - delta2) \
                    +B1 * delta1 * (1.0 - delta2) \
                    +C1 * delta1 * delta2 \
                    +D1 * (1.0 - delta1) * delta2
                p2 = A2 * (1.0 - delta1) * (1.0 - delta2) \
                    +B2 * delta1 * (1.0 - delta2) \
                    +C2 * delta1 * delta2 \
                    +D2 * (1.0 - delta1) * delta2
                if not self.IS_FLAT:
                    A0 = pixels[..., 0, 0]
                    B0 = pixels[..., 1, 0]
                    C0 = pixels[..., 2, 0]
                    D0 = pixels[..., 3, 0]
                    p3 = A0 * (1.0 - delta1) * (1.0 - delta2) \
                        +B0 * delta1 * (1.0 - delta2) \
                        +C0 * delta1 * delta2 \
                        +D0 * (1.0 - delta1) * delta2
            return p1, p2, p3

        elif self.spline is not None:
            if d2.ndim == 1:
                keyX = ("dX", tuple(d1), tuple(d2))
                keyY = ("dY", tuple(d1), tuple(d2))
                if keyX not in self._splineCache:
                    self._splineCache[keyX] = self.spline.splineFuncX(d2c, d1c, True).astype(numpy.float64)
                if keyY not in self._splineCache:
                    self._splineCache[keyY] = self.spline.splineFuncY(d2c, d1c, True).astype(numpy.float64)
                dX = self._splineCache[keyX]
                dY = self._splineCache[keyY]
            else:
                dX = self.spline.splineFuncX(d2c, d1c)
                dY = self.spline.splineFuncY(d2c, d1c)
        else:
            dX = 0.
            dY = 0.

        p1 = (self._pixel1 * (dY + d1c))
        p2 = (self._pixel2 * (dX + d2c))
        return p1, p2, None

    def get_pixel_corners(self, correct_binning=False):
        """Calculate the position of the corner of the pixels

        This should be overwritten by class representing non-contiguous detector (Xpad, ...)

        Precision float32 is ok: precision of 1µm for a detector size of 1m
        :param correct_binning: If True, check that the produced array have the right shape regarding binning
        :return:  4D array containing ...
                  * pixel index (slow dimension)
                  * pixel index (fast dimension)
                  * corner index (A, B, C or D), triangles or hexagons can be handled the same way
                  * vertex position (z,y,x)
        """
        if self._pixel_corners is None:
            with self._sem:
                if self._pixel_corners is None:
                    assert self.CORNERS == 4, "overwrite this method when hexagonal !"
                    # r1, r2 = self._calc_pixel_index_from_orientation(False)
                    # like numpy.ogrid
                    # d1 = expand2d(r1, self.shape[1] + 1, False)
                    # d2 = expand2d(r2, self.shape[0] + 1, True)
                    p1, p2, p3 = self.calc_cartesian_positions(center=False)
                    self._pixel_corners = numpy.zeros((self.shape[0], self.shape[1], 4, 3), dtype=numpy.float32)
                    self._pixel_corners[:,:, 0, 1] = p1[:-1, :-1]
                    self._pixel_corners[:,:, 0, 2] = p2[:-1, :-1]
                    self._pixel_corners[:,:, 1, 1] = p1[1:, :-1]
                    self._pixel_corners[:,:, 1, 2] = p2[1:, :-1]
                    self._pixel_corners[:,:, 2, 1] = p1[1:, 1:]
                    self._pixel_corners[:,:, 2, 2] = p2[1:, 1:]
                    self._pixel_corners[:,:, 3, 1] = p1[:-1, 1:]
                    self._pixel_corners[:,:, 3, 2] = p2[:-1, 1:]
                    if p3 is not None:
                        # non flat detector
                        self._pixel_corners[:, :, 0, 0] = p3[:-1, :-1]
                        self._pixel_corners[:, :, 1, 0] = p3[1:, :-1]
                        self._pixel_corners[:, :, 2, 0] = p3[1:, 1:]
                        self._pixel_corners[:, :, 3, 0] = p3[:-1, 1:]
        if correct_binning and self._pixel_corners.shape[:2] != self.shape:
            return self._rebin_pixel_corners()
        else:
            return self._pixel_corners

    def _rebin_pixel_corners(self):
        if self._pixel_corners is None:
            self.get_pixel_corners(correct_binning=False)
        if self._pixel_corners.shape[:2] != self.shape:
            # we need to rebin the pixel corners. Assume the
            r0 = self._pixel_corners.shape[0] // self.shape[0]
            r1 = self._pixel_corners.shape[1] // self.shape[1]
            if r0 == 0 or r1 == 0:
                raise RuntimeError("Cannot unbin an image ")
            assert self.CORNERS == 4, "Only valid with quadrilateral pixels"
            pixel_corners = numpy.zeros((self.shape[0], self.shape[1], 4, 3), dtype=numpy.float32)
            pixel_corners[:, :, 0,:] = self._pixel_corners[::r0, ::r1, 0, :]
            pixel_corners[:, :, 1,:] = self._pixel_corners[r0 - 1::r0, ::r1, 1, :]
            pixel_corners[:, :, 2,:] = self._pixel_corners[r0 - 1::r0, r1 - 1::r1, 2, :]
            pixel_corners[:, :, 3,:] = self._pixel_corners[::r0, r1 - 1::r1, 3, :]
            return pixel_corners
        else:
            return self._pixel_corners

    def set_pixel_corners(self, ary):
        """Sets the position of pixel corners with some additional validation

        :param ary: This a 4D array which contains: number of lines,
                                                    number of columns,
                                                    corner index,
                                                    position in space Z, Y, X
        """
        if ary is None:
            # Leave as it is ... just reset the array
            self._pixel_corners = None
        else:
            ary = numpy.ascontiguousarray(ary, dtype=numpy.float32)
            # Validation for the array
            assert ary.ndim == 4
            assert ary.shape[3] == 3  # 3 coordinates in Z Y X
            assert ary.shape[2] == self.CORNERS  # at least 3 corners per pixel

            z = ary[..., 0]
            is_flat = (z.max() == z.min() == 0.0)
            with self._sem:
                self.IS_CONTIGUOUS = False
                self.IS_FLAT = is_flat
                self.uniform_pixel = False  # This enforces the usage of pixel_corners
                self._pixel_corners = ary

    def save(self, filename):
        """
        Saves the detector description into a NeXus file, adapted from:
        http://download.nexusformat.org/sphinx/classes/base_classes/NXdetector.html
        Main differences:

            * differentiate pixel center from pixel corner offsets
            * store all offsets are ndarray according to slow/fast dimension (not x, y)

        :param filename: name of the file on the disc
        """
        if not io.h5py:
            logger.error("h5py module missing: NeXus detectors not supported")
            raise RuntimeError("H5py module is missing")

        with io.Nexus(filename, "a") as nxs:
            det_grp = nxs.new_detector(name=self.name.replace(" ", "_"))
            det_grp["API_VERSION"] = numpy.string_(self.API_VERSION)
            det_grp["IS_FLAT"] = self.IS_FLAT
            det_grp["IS_CONTIGUOUS"] = self.IS_CONTIGUOUS
            det_grp["CORNERS"] = self.CORNERS
            if self.dummy is not None:
                det_grp["dummy"] = self.dummy
            if self.delta_dummy is not None:
                det_grp["delta_dummy"] = self.delta_dummy
            det_grp["pixel_size"] = numpy.array([self.pixel1, self.pixel2], dtype=numpy.float32)
            det_grp["force_pixel"] = self.force_pixel
            det_grp["force_pixel"].attrs["info"] = "The detector class specifies the pixel size"
            if self.max_shape is not None:
                det_grp["max_shape"] = numpy.array(self.max_shape, dtype=numpy.int32)
            if self.shape is not None:
                det_grp["shape"] = numpy.array(self.shape, dtype=numpy.int32)
            if self.binning is not None:
                det_grp["binning"] = numpy.array(self._binning, dtype=numpy.int32)
            if self.orientation:
                det_grp["orientation"] = numpy.array(self.orientation.value, dtype=numpy.int32)
                det_grp["orientation"].attrs["value"] = self.orientation.name
                det_grp["orientation"].attrs["doc"] = self.orientation.__doc__
            if self.flatfield is not None:
                dset = det_grp.create_dataset("flatfield", data=self.flatfield,
                                              compression="gzip", compression_opts=9, shuffle=True)
                dset.attrs["interpretation"] = "image"
            if self.darkcurrent is not None:
                dset = det_grp.create_dataset("darkcurrent", data=self.darkcurrent,
                                              compression="gzip", compression_opts=9, shuffle=True)
                dset.attrs["interpretation"] = "image"
            if self.mask is not None:
                dset = det_grp.create_dataset("mask", data=self.mask,
                                              compression="gzip", compression_opts=9, shuffle=True)
                dset.attrs["interpretation"] = "image"
            if not (self.uniform_pixel and self.IS_FLAT):
                # Get ready for the worse case: 4 corner per pixel, position 3D: z,y,x
                dset = det_grp.create_dataset("pixel_corners", data=self.get_pixel_corners(),
                                              compression="gzip", compression_opts=9, shuffle=True)
                dset.attrs["interpretation"] = "vertex"

    def guess_binning(self, data):
        """Guess the binning/mode depending on the image shape

        If the binning changes, this enforces the reset of the mask.

        :param data: 2-tuple with the shape of the image or the image with a .shape attribute.
        :return: True if the data fit the detector
        :rtype: bool
        """
        if hasattr(data, "shape"):
            shape = data.shape
        elif hasattr(data, "__len__"):
            shape = tuple(data[:2])
        else:
            logger.warning("No shape available to guess the binning: %s", data)
            self._binning = 1, 1
            return False

        if shape == self.shape:
            return True

        if not self.force_pixel:
            if shape != self.max_shape:
                logger.warning("guess_binning is not implemented for %s detectors!\
                 and image size %s is wrong, expected %s!" % (self.name, shape, self.shape))
                return False
            self._binning = 1, 1
            return True
        elif self.max_shape:
            bin1 = self.max_shape[0] // shape[0]
            bin2 = self.max_shape[1] // shape[1]
            if bin1 == 0 or bin2 == 0:
                # cancel
                logger.warning("Impossible binning: image bigger than the detector")
                return False
            res = self.max_shape[0] % shape[0] + self.max_shape[1] % shape[1]
            if res != 0:
                logger.warning("Impossible binning: max_shape is %s, requested shape %s", self.max_shape, shape)

            old_binning = self._binning
            self._binning = (bin1, bin2)
            self.shape = shape
            self._pixel1 *= (1.0 * bin1 / old_binning[0])
            self._pixel2 *= (1.0 * bin2 / old_binning[1])
            self._mask = False
            self._mask_crc = None
            return res == 0
        else:
            logger.debug("guess_binning for generic detectors !")
            self._binning = 1, 1
            return False

    def calc_mask(self):
        """Method calculating the mask for a given detector

        Detectors with gaps should overwrite this method with
        something actually calculating the mask!

        :return: the mask with valid pixel to 0
        :rtype: numpy ndarray of int8 or None
        """
#        logger.debug("Detector.calc_mask is not implemented for generic detectors")
        return None

    def dynamic_mask(self, img):
        """Calculate the dynamic mask for the given image.

        This uses the `dummy` and `delta_dummy` properties in addition to the static mask.

        :param img: 2D array with the image to analyse
        :return: the mask with valid pixel to 0
        :rtype: numpy ndarray of int8 or None
        """
        if not self.guess_binning(img):
            self.shape = img.shape

        static_mask = self.mask
        if static_mask is None:
            static_mask = numpy.zeros(self.shape, numpy.int8)
        if img.shape != self.shape:
            logger.warning(f"Detector {self.name} has shape {self.shape} while image has shape {img.shape}. Use static mask only !")
            return static_mask
        if self.dummy is None:
            logger.info("dynamic_mask makes sense only when dummy is defined !")
            return static_mask
        else:
            actual_dummy = numpy.dtype(img.dtype).type(self.dummy)
        delta_dummy = self.delta_dummy
        if delta_dummy is None:
            dummy_mask = (actual_dummy == img)
        else:
            dummy_mask = abs(float(actual_dummy) - img) < delta_dummy
        dynamic_mask = numpy.logical_or(static_mask, dummy_mask, out=static_mask)
        return dynamic_mask.astype(numpy.int8)


    ############################################################################
    # Few properties
    ############################################################################
    def get_mask(self):
        if self._mask is False:
            with self._sem:
                if self._mask is False:
                    self._mask = self.calc_mask()  # gets None in worse cases
                    if self._mask is not None:
                        self._mask = numpy.ascontiguousarray(self._mask, numpy.int8)
                        self._mask_crc = crc32(self._mask)
        return self._mask

    def get_mask_crc(self):
        return self._mask_crc

    def set_mask(self, mask):
        with self._sem:
            if mask is None:
                self._mask = self._mask_crc = None
            else:
                mask = numpy.ascontiguousarray(mask, numpy.int8)
                # Mind the order: guess_binning deletes the mask
                self.guess_binning(mask)
                self._mask = mask
                self._mask_crc = crc32(self._mask)

    mask = property(get_mask, set_mask)

    def set_maskfile(self, maskfile):
        if fabio:
            mask = numpy.ascontiguousarray(fabio.open(maskfile).data,
                                           dtype=numpy.int8)
            self.set_mask(mask)
            self._maskfile = maskfile
        else:
            logger.error("FabIO is not available, unable to load the image to set the mask.")

    def get_maskfile(self):
        return self._maskfile

    maskfile = property(get_maskfile, set_maskfile)

    def get_pixel1(self):
        return self._pixel1

    def set_pixel1(self, value):
        if isinstance(value, float):
            value = value
        elif isinstance(value, (tuple, list)):
            value = float(value[0])
        else:
            value = float(value)
        if self._pixel1:
            err = abs(value - self._pixel1) / self._pixel1
            if self.force_pixel and (err > EPSILON):
                logger.warning("Enforcing pixel size 1 for a detector %s" %
                               self.__class__.__name__)
        self._pixel1 = value

    pixel1 = property(get_pixel1, set_pixel1)

    def get_pixel2(self):
        return self._pixel2

    def set_pixel2(self, value):
        if isinstance(value, float):
            value = value
        elif isinstance(value, (tuple, list)):
            value = float(value[0])
        else:
            value = float(value)
        if self._pixel2:
            err = abs(value - self._pixel2) / self._pixel2
            if self.force_pixel and (err > EPSILON):
                logger.warning("Enforcing pixel size 2 for a detector %s" %
                               self.__class__.__name__)
        self._pixel2 = value

    pixel2 = property(get_pixel2, set_pixel2)

    def get_name(self):
        """
        Get a meaningful name for detector
        """
        if self.aliases:
            name = self.aliases[0]
        else:
            name = self.__class__.__name__
        return name

    name = property(get_name)

    def get_flatfield(self):
        return self._flatfield

    def get_flatfield_crc(self):
        return self._flatfield_crc

    def set_flatfield(self, flat):
        if numpy.isscalar(flat):
            flat_ = numpy.empty(self.shape, dtype=numpy.float32)
            flat_[...] = flat
            flat = flat_
        self._flatfield = flat
        self._flatfield_crc = crc32(flat) if flat is not None else None

    flatfield = property(get_flatfield, set_flatfield)

    @deprecated(reason="Not maintained", since_version="0.17")
    def set_flatfiles(self, files, method="mean"):
        """
        :param files: file(s) used to compute the flat-field.
        :type files: str or list(str) or None
        :param method: method used to compute the dark, "mean" or "median"
        :type method: str

        Set the flat field from one or mutliple files, averaged
        according to the method provided
        """
        if type(files) in utils.StringTypes:
            files = [i.strip() for i in files.split(",")]
        elif not files:
            files = []
        if len(files) == 0:
            self.set_flatfield(None)
        elif len(files) == 1:
            if fabio is None:
                raise RuntimeError("FabIO is missing")
            self.set_flatfield(fabio.open(files[0]).data.astype(numpy.float32))
            self.flatfiles = files[0]
        else:
            self.set_flatfield(average.average_images(files, filter_=method, fformat=None, threshold=0))
            self.flatfiles = "%s(%s)" % (method, ",".join(files))

    def get_darkcurrent(self):
        return self._darkcurrent

    def get_darkcurrent_crc(self):
        return self._darkcurrent_crc

    def set_darkcurrent(self, dark):
        if numpy.isscalar(dark):
            dark_ = numpy.empty(self.shape, dtype=numpy.float32)
            dark_[...] = dark
            dark = dark_
        self._darkcurrent = dark
        self._darkcurrent_crc = crc32(dark) if dark is not None else None

    darkcurrent = property(get_darkcurrent, set_darkcurrent)

    @deprecated(reason="Not maintained", since_version="0.17")
    def set_darkfiles(self, files=None, method="mean"):
        """
        :param files: file(s) used to compute the dark.
        :type files: str or list(str) or None
        :param method: method used to compute the dark, "mean" or "median"
        :type method: str

        Set the dark current from one or mutliple files, avaraged
        according to the method provided
        """
        if type(files) in utils.StringTypes:
            files = [i.strip() for i in files.split(",")]
        elif not files:
            files = []
        if len(files) == 0:
            self.set_darkcurrent(None)
        elif len(files) == 1:
            if fabio is None:
                raise RuntimeError("FabIO is missing")
            self.set_darkcurrent(fabio.open(files[0]).data.astype(numpy.float32))
            self.darkfiles = files[0]
        else:
            self.set_darkcurrent(average.average_images(files, filter_=method, fformat=None, threshold=0))
            self.darkfiles = "%s(%s)" % (method, ",".join(files))

    def __getnewargs_ex__(self):
        "Helper function for pickling detectors"
        return (self.pixel1, self.pixel2, self.splineFile, self.max_shape), {}

    def __getstate__(self):
        """Helper function for pickling detectors

        :return: the state of the object
        """
        state_blacklist = ('_sem',)
        state = self.__dict__.copy()
        for key in state_blacklist:
            if key in state:
                del state[key]
        return state

    def __setstate__(self, state):
        """Helper function for unpickling detectors

        :param state: the state of the object
        """
        for statekey, statevalue in state.items():
            setattr(self, statekey, statevalue)
        self._sem = threading.Semaphore()

    @property
    def dummy(self):
        dummy = self.__class__.DUMMY
        if self._dummy is not None:
            dummy = self._dummy
        return dummy
    @dummy.setter
    def dummy(self, value=None):
        self._dummy = value

    @property
    def delta_dummy(self):
        delta_dummy = self.__class__.DELTA_DUMMY
        if self._delta_dummy is not None:
            delta_dummy = self._delta_dummy
        return delta_dummy
    @delta_dummy.setter
    def delta_dummy(self, value=None):
        self._delta_dummy = value

    @property
    def orientation(self):
        return self._orientation


class NexusDetector(Detector):
    """
    Class representing a 2D detector loaded from a NeXus file
    """

    _ATTRIBUTES_TO_CLONE = (
        "aliases",
        "IS_FLAT",
        "IS_CONTIGUOUS",
        "CORNERS"
        "force_pixel",
        "_filename",
        "uniform_pixel") + Detector._UNMUTABLE_ATTRS + Detector._MUTABLE_ATTRS

    def __init__(self, filename=None):
        Detector.__init__(self)
        self.uniform_pixel = True
        self._filename = None
        if filename is not None:
            self.load(filename)

    def __repr__(self):
        return "%s detector from NeXus file: %s\t PixelSize= %.3e, %.3e m" % \
            (self.name, self._filename, self._pixel1, self._pixel2)

    def load(self, filename):
        """
        Loads the detector description from a NeXus file, adapted from:
        http://download.nexusformat.org/sphinx/classes/base_classes/NXdetector.html

        :param filename: name of the file on the disk
        """
        if not io.h5py:
            logger.error("h5py module missing: NeXus detectors not supported")
            raise RuntimeError("H5py module is missing")
        with io.Nexus(filename, "r") as nxs:
            det_grp = nxs.find_detector()
            if not det_grp:
                raise RuntimeError("No detector definition in this file %s" % filename)
            name = posixpath.split(det_grp.name)[-1]
            self.aliases = [name.replace("_", " "), det_grp.name]
            if "API_VERSION" in det_grp:
                self.API_VERSION = det_grp["API_VERSION"][()].decode()
                api = [int(i) for i in self.API_VERSION.split(".")]
                if api>=[1,1] and "CORNERS" in det_grp:
                    self.CORNERS = det_grp["CORNERS"][()]
            if "IS_FLAT" in det_grp:
                self.IS_FLAT = det_grp["IS_FLAT"][()]
            if "IS_CONTIGUOUS" in det_grp:
                self.IS_CONTIGUOUS = det_grp["IS_CONTIGUOUS"][()]
            if "flatfield" in det_grp:
                self.flatfield = det_grp["flatfield"][()]
            if "darkcurrent" in det_grp:
                self.darkcurrent = det_grp["darkcurrent"][()]
            if "force_pixel" in det_grp:
                self.force_pixel = det_grp["force_pixel"][()]
            if "binning" in det_grp:
                self._binning = tuple(i for i in det_grp["binning"][()])
            if "pixel_size" in det_grp:
                self._pixel1, self._pixel2 = det_grp["pixel_size"][()]
            if "dummy"  in det_grp:
                self._dummy = det_grp["dummy"][()]
            if "delta_dummy"  in det_grp:
                self._delta_dummy = det_grp["delta_dummy"][()]
            for what in ("max_shape", "shape"):
                if what in det_grp:
                    self.__setattr__(what, tuple(i for i in det_grp[what][()]))
            if "mask" in det_grp:
                self.mask = det_grp["mask"][()]
            if "pixel_corners" in det_grp:
                self._pixel_corners = det_grp["pixel_corners"][()]
                self.uniform_pixel = False
                if not numpy.isfinite(self._pixel_corners.sum()):
                    # Mask out non-finite coordinates
                    logger.warning("Non finite coordinates found in detector. Masking them out.")
                    previous_mask = self.mask
                    if previous_mask is None:
                        previous_mask = numpy.zeros(self.shape)
                    new_mask = numpy.logical_not(numpy.isfinite(self._pixel_corners.sum(axis=(2, 3))))
                    self.mask = numpy.logical_or(previous_mask, new_mask).astype(numpy.int8)
            else:
                self.uniform_pixel = True
            if "orientation" in det_grp:
                self._orientation = Orientation(det_grp["orientation"][()])
            else:
                self._orientation = Orientation(3)
        # Populate shape and max_shape if needed
        if self.max_shape is None:
            if self.shape is None:
                if self.mask is not None:
                    self.shape = self.mask.shape
                elif self.darkcurrent is not None:
                    self.shape = self.darkcurrent.shape
                elif self.flatfield is not None:
                    self.shape = self.flatfield.shape
                else:
                    raise RuntimeError("Detector has no shape")
            if self._binning is None:
                self.max_shape = self.shape
            else:
                self.max_shape = tuple(i * j for i, j in zip(self.shape, self._binning))
        self._filename = filename

    def get_filename(self):
        """Returns the filename containing the description of this detector.

        :rtype: Enum[None|str]
        """
        return self._filename

    filename = property(get_filename)

    def __copy__(self):
        cloned = self.__class__()
        for name in self._ATTRIBUTES_TO_CLONE:
            if hasattr(self, name):
                value = getattr(self, name)
                setattr(cloned, name, value)
        return cloned

    def __deepcopy__(self, memo=None):
        import copy
        cloned = self.__class__()
        if memo is not None:
            memo[id(self)] = cloned
        for name in self._ATTRIBUTES_TO_CLONE:
            if hasattr(self, name):
                value = getattr(self, name)
                value = copy.deepcopy(value, memo)
                setattr(cloned, name, value)
        return cloned

    @classmethod
    def sload(cls, filename):
        """
        Instantiate the detector description from a NeXus file, adapted from:
        http://download.nexusformat.org/sphinx/classes/base_classes/NXdetector.html

        :param filename: name of the file on the disk
        :return: Detector instance
        """
        obj = cls()
        cls.load(filename)
        return obj

    def set_config(self, config):
        """set the config of the detector

        For Nexus detector, the only valid key is "filename"

        :param config: dict or JSON serialized dict
        :return: detector instance
        """
        if not isinstance(config, dict):
            try:
                config = json.loads(config)
            except Exception as err:  # IGNORE:W0703:
                logger.error("Unable to parse config %s with JSON: %s, %s",
                             config, err)
                raise err
        filename = config.get("filename")
        if os.path.exists(filename):
            self.load(filename)
        else:
            logger.error("Unable to configure Nexus detector, config: %s",
                         config)
        return self

    def get_config(self):
        """Return the configuration with arguments to the constructor

        :return: dict with param for serialization
        """
        return {"filename": self._filename}

    def getPyFAI(self):
        """
        Helper method to serialize the description of a detector using the pyFAI way
        with everything in S.I units.

        :return: representation of the detector easy to serialize
        :rtype: dict
        """
        return {"detector": self._filename or self.name,
                "pixel1": self._pixel1,
                "pixel2": self._pixel2,
                "orientation": self.orientation or 3
                }

    def getFit2D(self):
        """
        Helper method to serialize the description of a detector using the Fit2d units

        :return: representation of the detector easy to serialize
        :rtype: dict
        """
        return {"pixelX": self._pixel2 * 1e6,
                "pixelY": self._pixel1 * 1e6
                }<|MERGE_RESOLUTION|>--- conflicted
+++ resolved
@@ -34,11 +34,7 @@
 __contact__ = "Jerome.Kieffer@ESRF.eu"
 __license__ = "MIT"
 __copyright__ = "European Synchrotron Radiation Facility, Grenoble, France"
-<<<<<<< HEAD
-__date__ = "16/02/2024"
-=======
 __date__ = "07/03/2024"
->>>>>>> 6deba0eb
 __status__ = "stable"
 
 import logging
