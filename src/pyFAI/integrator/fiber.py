#!/usr/bin/env python
# -*- coding: utf-8 -*-
#
#    Project: Azimuthal integration
#             https://github.com/silx-kit/pyFAI
#
#    Copyright (C) 2023-2024 European Synchrotron Radiation Facility, Grenoble, France
#
#    Principal author:       Jérôme Kieffer (Jerome.Kieffer@ESRF.eu)
#
#  Permission is hereby granted, free of charge, to any person obtaining a copy
#  of this software and associated documentation files (the "Software"), to deal
#  in the Software without restriction, including without limitation the rights
#  to use, copy, modify, merge, publish, distribute, sublicense, and/or sell
#  copies of the Software, and to permit persons to whom the Software is
#  furnished to do so, subject to the following conditions:
#  .
#  The above copyright notice and this permission notice shall be included in
#  all copies or substantial portions of the Software.
#  .
#  THE SOFTWARE IS PROVIDED "AS IS", WITHOUT WARRANTY OF ANY KIND, EXPRESS OR
#  IMPLIED, INCLUDING BUT NOT LIMITED TO THE WARRANTIES OF MERCHANTABILITY,
#  FITNESS FOR A PARTICULAR PURPOSE AND NONINFRINGEMENT. IN NO EVENT SHALL THE
#  AUTHORS OR COPYRIGHT HOLDERS BE LIABLE FOR ANY CLAIM, DAMAGES OR OTHER
#  LIABILITY, WHETHER IN AN ACTION OF CONTRACT, TORT OR OTHERWISE, ARISING FROM,
#  OUT OF OR IN CONNECTION WITH THE SOFTWARE OR THE USE OR OTHER DEALINGS IN
#  THE SOFTWARE.

__author__ = "Edgar Gutiérrez Fernández "
__contact__ = "edgar.gutierrez-fernandez@esr.fr"
__license__ = "MIT"
__copyright__ = "European Synchrotron Radiation Facility, Grenoble, France"
__date__ = "24/10/2024"
__status__ = "stable"
__docformat__ = 'restructuredtext'

import logging
logger = logging.getLogger(__name__)
import numpy
import matplotlib.pyplot as plt
from .azimuthal import AzimuthalIntegrator
from ..containers import Integrate1dResult
from ..method_registry import IntegrationMethod
from ..io import save_integrate_result
from .. import units
from ..gui.jupyter import subplots, plot2d, plot1d

class FiberIntegrator(AzimuthalIntegrator):

    @property
    def incident_angle(self):
        return self._cache_parameters.get('incident_angle', 0.0)

    @property
    def tilt_angle(self):
        return self._cache_parameters.get('tilt_angle', 0.0)

    @property
    def sample_orientation(self):
        return self._cache_parameters.get('sample_orientation', 1)

    def parse_units(self, unit_ip, unit_oop, incident_angle=None, tilt_angle=None, sample_orientation=None):
        if unit_ip is None:
            unit_ip = units.get_unit_fiber("qip_nm^-1")
        else:
            unit_ip = units.to_unit(unit_ip)

        if unit_oop is None:
            unit_oop = units.get_unit_fiber("qoop_nm^-1")
        else:
            unit_oop = units.to_unit(unit_oop)

        if incident_angle is None:
            if isinstance(unit_ip, units.UnitFiber):
                incident_angle = unit_ip.incident_angle
            elif isinstance(unit_oop, units.UnitFiber):
                incident_angle = unit_oop.incident_angle
            else:
                incident_angle = 0.0

        if tilt_angle is None:
            if isinstance(unit_ip, units.UnitFiber):
                tilt_angle = unit_ip.tilt_angle
            elif isinstance(unit_oop, units.UnitFiber):
                tilt_angle = unit_oop.tilt_angle
            else:
                tilt_angle = 0.0

        if sample_orientation is None:
            if isinstance(unit_ip, units.UnitFiber):
                sample_orientation = unit_ip.sample_orientation
            elif isinstance(unit_oop, units.UnitFiber):
                sample_orientation = unit_oop.sample_orientation
            else:
                sample_orientation = 1

        unit_ip = units.to_unit(unit_ip)
        unit_ip.set_incident_angle(incident_angle)
        unit_ip.set_tilt_angle(tilt_angle)
        unit_ip.set_sample_orientation(sample_orientation)

        unit_oop = units.to_unit(unit_oop)
        unit_oop.set_incident_angle(incident_angle)
        unit_oop.set_tilt_angle(tilt_angle)
        unit_oop.set_sample_orientation(sample_orientation)

        return unit_ip, unit_oop

    def reset_integrator(self, incident_angle, tilt_angle, sample_orientation):
        reset = False
        if incident_angle != self.incident_angle:
            logger.info(f"Incident angle set to {incident_angle}. AzimuthalIntegrator will be reset.")
            reset = True
        if tilt_angle != self.tilt_angle:
            logger.info(f"Tilt angle set to {tilt_angle}. AzimuthalIntegrator will be reset.")
            reset = True
        if sample_orientation != self.sample_orientation:
            logger.info(f"Sample orientation set to {sample_orientation}. AzimuthalIntegrator will be reset.")
            reset = True

        if reset:
            self.reset()
            logger.info(f"AzimuthalIntegrator was reset. Current grazing parameters: incident_angle: {incident_angle}, tilt_angle: {tilt_angle}, sample_orientation: {sample_orientation}.")

            self._cache_parameters['incident_angle'] = incident_angle
            self._cache_parameters['tilt_angle'] = tilt_angle
            self._cache_parameters['sample_orientation'] = sample_orientation


    def integrate_fiber(self, data,
                        npt_ip, ip_range=None, unit_ip=None,
                        npt_oop=1000, oop_range=None, unit_oop=None,
                        vertical_integration = True,
                        sample_orientation=None,
                        filename=None,
                        correctSolidAngle=True,
                        mask=None, dummy=None, delta_dummy=None,
                        polarization_factor=None, dark=None, flat=None,
                        method=("no", "histogram", "cython"),
                        normalization_factor=1.0,
                        plot_integrated_area=False,
                        **kwargs):
        """Calculate the integrated profile curve along a specific FiberUnit, additional input for sample_orientation

        :param ndarray data: 2D array from the Detector/CCD camera
        :param int npt_ip: number of points to be used along the in-plane axis
        :param pyFAI.units.UnitFiber/str unit_ip: unit to describe the in-plane axis. If not provided, it takes qip_nm^-1
        :param list ip_range: The lower and upper range of the in-plane unit. If not provided, range is simply (data.min(), data.max()). Values outside the range are ignored. Optional.
        :param int npt_oop: number of points to be used along the out-of-plane axis
        :param pyFAI.units.UnitFiber/str unit_oop: unit to describe the out-of-plane axis. If not provided, it takes qoop_nm^-1
        :param list oop_range: The lower and upper range of the out-of-plane unit. If not provided, range is simply (data.min(), data.max()). Values outside the range are ignored. Optional.
        :param bool vertical_integration: If True, integrates along unit_ip; if False, integrates along unit_oop
        :param int sample_orientation: 1-4, four different orientation of the fiber axis regarding the detector main axis, from 1 to 4 is +90º
        :param str filename: output filename in 2/3 column ascii format
        :param bool correctSolidAngle: correct for solid angle of each pixel if True
        :param ndarray mask: array (same size as image) with 1 for masked pixels, and 0 for valid pixels
        :param float dummy: value for dead/masked pixels
        :param float delta_dummy: precision for dummy value
        :param float polarization_factor: polarization factor between -1 (vertical) and +1 (horizontal).
                * 0 for circular polarization or random,
                * None for no correction,
                * True for using the former correction
        :param ndarray dark: dark noise image
        :param ndarray flat: flat field image
        :param IntegrationMethod method: IntegrationMethod instance or 3-tuple with (splitting, algorithm, implementation)
        :param float normalization_factor: Value of a normalization monitor
        :param bool plot_integrated_area: Visual aid to show the integrated area of the pattern and the result. DOES NOT SAVE NOR RETURN THE RESULT!
        :return: chi bins center positions and regrouped intensity
        :rtype: Integrate1dResult
        """

        if "npt_output" or "npt_integrated" in kwargs:
            logger.warning(f"npt_output and npt_integrated are deprecated parameters. Use npt_oop and npt_ip instead")

        if "output_unit" or "integrated_unit" in kwargs:
            logger.warning(f"output_unit and integrated_unit are deprecated parameters. Use unit_oop and unit_ip instead")

        if "output_unit_range" or "integrated_unit_range" in kwargs:
            logger.warning(f"output_unit_range and integrated_unit_range are deprecated parameters. Use oop_range and ip_range instead")

        unit_ip, unit_oop = self.parse_units(unit_ip=unit_ip, unit_oop=unit_oop,
                                             sample_orientation=sample_orientation)

        self.reset_integrator(incident_angle=unit_ip.incident_angle,
                              tilt_angle=unit_ip.tilt_angle,
                              sample_orientation=unit_ip.sample_orientation)

        if (isinstance(method, (tuple, list)) and method[0] != "no") or (isinstance(method, IntegrationMethod) and method.split != "no"):
            logger.warning(f"Method {method} is using a pixel-splitting scheme. GI integration should be use WITHOUT PIXEL-SPLITTING! The results could be wrong!")

<<<<<<< HEAD
=======

        if plot_integrated_area:
            array_ip_unit = self.array_from_unit(unit=unit_ip)
            array_oop_unit = self.array_from_unit(unit=unit_oop)
            data_masked = data * numpy.logical_and(array_ip_unit > ip_range[0], array_ip_unit < ip_range[1]) \
                               * numpy.logical_and(array_oop_unit > oop_range[0], array_oop_unit < oop_range[1])

            res2d = self.integrate2d_ng(data, npt_rad=1000,
                                  correctSolidAngle=correctSolidAngle,
                                  mask=mask, dummy=dummy, delta_dummy=delta_dummy,
                                  polarization_factor=polarization_factor,
                                  dark=dark, flat=flat, method=method,
                                  normalization_factor=normalization_factor,
                                  unit=(unit_ip, unit_oop))

            res2d_masked = self.integrate2d_ng(data_masked, npt_rad=1000,
                                  correctSolidAngle=correctSolidAngle,
                                  mask=mask, dummy=dummy, delta_dummy=delta_dummy,
                                  polarization_factor=polarization_factor,
                                  dark=dark, flat=flat, method=method,
                                  normalization_factor=normalization_factor,
                                  unit=(unit_ip, unit_oop))

            fig, ax = subplots()
            plot2d(res2d, ax=ax)
            plot2d(res2d_masked, ax=ax)

            ax.get_images()[0].set_cmap('gray')
            ax.get_images()[1].set_cmap('viridis')
            ax.get_images()[1].set_alpha(0.5)

            plt.show()
            return


>>>>>>> f2578405
        if vertical_integration:
            npt_integrated = npt_ip
            integrated_unit_range = ip_range
            integrated_unit = unit_ip
            npt_output = npt_oop
            output_unit_range = oop_range
            output_unit = unit_oop
        else:
            npt_integrated = npt_oop
            integrated_unit_range = oop_range
            integrated_unit = unit_oop
            npt_output = npt_ip
            output_unit_range = ip_range
            output_unit = unit_ip

        res = self.integrate2d_ng(data, npt_rad=npt_integrated, npt_azim=npt_output,
                                  correctSolidAngle=correctSolidAngle,
                                  mask=mask, dummy=dummy, delta_dummy=delta_dummy,
                                  polarization_factor=polarization_factor,
                                  dark=dark, flat=flat, method=method,
                                  normalization_factor=normalization_factor,
                                  radial_range=integrated_unit_range,
                                  azimuth_range=output_unit_range,
                                  unit=(integrated_unit, output_unit))

        unit_scale = output_unit.scale
        sum_signal = res.sum_signal.sum(axis=-1)
        count = res.count.sum(axis=-1)
        sum_normalization = res._sum_normalization.sum(axis=-1)
        mask_ = numpy.where(count == 0)
        empty = dummy if dummy is not None else self._empty
        intensity = sum_signal / sum_normalization
        intensity[mask_] = empty

        if res.sigma is not None:
            sum_variance = res.sum_variance.sum(axis=-1)
            sigma = numpy.sqrt(sum_variance) / sum_normalization
            sigma[mask_] = empty
        else:
            sum_variance = None
            sigma = None
        result = Integrate1dResult(res.azimuthal * unit_scale, intensity, sigma)
        result._set_method_called("integrate_radial")
        result._set_unit(output_unit)
        result._set_sum_normalization(sum_normalization)
        result._set_count(count)
        result._set_sum_signal(sum_signal)
        result._set_sum_variance(sum_variance)
        result._set_has_dark_correction(dark is not None)
        result._set_has_flat_correction(flat is not None)
        result._set_polarization_factor(polarization_factor)
        result._set_normalization_factor(normalization_factor)
        result._set_method = res.method
        result._set_compute_engine = res.compute_engine

        if plot_integrated_area:
            array_ip_unit = self.array_from_unit(unit=unit_ip)
            array_oop_unit = self.array_from_unit(unit=unit_oop)            
            data_masked = data * numpy.logical_and(array_ip_unit > ip_range[0], array_ip_unit < ip_range[1]) \
                               * numpy.logical_and(array_oop_unit > oop_range[0], array_oop_unit < oop_range[1])

            res2d = self.integrate2d_ng(data, npt_rad=1000,
                                  correctSolidAngle=correctSolidAngle,
                                  mask=mask, dummy=dummy, delta_dummy=delta_dummy,
                                  polarization_factor=polarization_factor,
                                  dark=dark, flat=flat, method=method,
                                  normalization_factor=normalization_factor,
                                  unit=(unit_ip, unit_oop))            

            res2d_masked = self.integrate2d_ng(data_masked, npt_rad=1000,
                                  correctSolidAngle=correctSolidAngle,
                                  mask=mask, dummy=dummy, delta_dummy=delta_dummy,
                                  polarization_factor=polarization_factor,
                                  dark=dark, flat=flat, method=method,
                                  normalization_factor=normalization_factor,
                                  unit=(unit_ip, unit_oop))
            
            fig, axes = subplots(ncols=2)
            plot2d(res2d, ax=axes[0])
            plot2d(res2d_masked, ax=axes[0])

            axes[0].get_images()[0].set_cmap('gray')
            axes[0].get_images()[1].set_cmap('viridis')
            axes[0].get_images()[1].set_alpha(0.5)

            plot1d(result, ax=axes[1])
            plt.show()
            return

        if filename is not None:
            save_integrate_result(filename, result)

        return result

    def integrate_grazing_incidence(self, data,
                                    npt_ip, unit_ip=None, ip_range=None, 
                                    npt_oop=1000, unit_oop=None, oop_range=None,
                                    vertical_integration = True,
                                    incident_angle=None, tilt_angle=None, sample_orientation=None,
                                    filename=None,
                                    correctSolidAngle=True,
                                    mask=None, dummy=None, delta_dummy=None,
                                    polarization_factor=None, dark=None, flat=None,
                                    method=("no", "histogram", "cython"),
                                    normalization_factor=1.0,
                                    plot_integrated_area = False,
                                    **kwargs):
        """Calculate the integrated profile curve along a specific FiberUnit, additional inputs for incident angle, tilt angle and sample_orientation

        :param ndarray data: 2D array from the Detector/CCD camera
        :param int npt_ip: number of points to be used along the in-plane axis
        :param pyFAI.units.UnitFiber/str unit_ip: unit to describe the in-plane axis. If not provided, it takes qip_nm^-1
        :param list ip_range: The lower and upper range of the in-plane unit. If not provided, range is simply (data.min(), data.max()). Values outside the range are ignored. Optional.
        :param int npt_oop: number of points to be used along the out-of-plane axis
        :param pyFAI.units.UnitFiber/str unit_oop: unit to describe the out-of-plane axis. If not provided, it takes qoop_nm^-1
        :param list oop_range: The lower and upper range of the out-of-plane unit. If not provided, range is simply (data.min(), data.max()). Values outside the range are ignored. Optional.
        :param bool vertical_integration: If True, integrates along unit_ip; if False, integrates along unit_oop
        :param incident_angle: tilting of the sample towards the beam (analog to rot2): in radians
        :param tilt_angle: tilting of the sample orthogonal to the beam direction (analog to rot3): in radians
        :param int sample_orientation: 1-4, four different orientation of the fiber axis regarding the detector main axis, from 1 to 4 is +90º
        :param str filename: output filename in 2/3 column ascii format
        :param bool correctSolidAngle: correct for solid angle of each pixel if True
        :param ndarray mask: array (same size as image) with 1 for masked pixels, and 0 for valid pixels
        :param float dummy: value for dead/masked pixels
        :param float delta_dummy: precision for dummy value
        :param float polarization_factor: polarization factor between -1 (vertical) and +1 (horizontal).
                * 0 for circular polarization or random,
                * None for no correction,
                * True for using the former correction
        :param ndarray dark: dark noise image
        :param ndarray flat: flat field image
        :param IntegrationMethod method: IntegrationMethod instance or 3-tuple with (splitting, algorithm, implementation)
        :param float normalization_factor: Value of a normalization monitor
        :param bool plot_integrated_area: Visual aid to show the integrated area of the pattern and the result. DOES NOT SAVE NOR RETURN THE RESULT!
        :return: chi bins center positions and regrouped intensity
        :rtype: Integrate1dResult
        """

        if "npt_output" or "npt_integrated" in kwargs:
            logger.warning(f"npt_output and npt_integrated are deprecated parameters. Use npt_oop and npt_ip instead")

        if "output_unit" or "integrated_unit" in kwargs:
            logger.warning(f"output_unit and integrated_unit are deprecated parameters. Use unit_oop and unit_ip instead")

        if "output_unit_range" or "integrated_unit_range" in kwargs:
            logger.warning(f"output_unit_range and integrated_unit_range are deprecated parameters. Use oop_range and ip_range instead")

        unit_ip, unit_oop = self.parse_units(unit_ip=unit_ip, unit_oop=unit_oop,
                                             incident_angle=incident_angle,
                                             tilt_angle=tilt_angle,
                                             sample_orientation=sample_orientation)

        self.reset_integrator(incident_angle=unit_ip.incident_angle,
                              tilt_angle=unit_ip.tilt_angle,
                              sample_orientation=unit_ip.sample_orientation)

        return self.integrate_fiber(data=data,
                                    npt_oop=npt_oop, unit_oop=unit_oop, oop_range=oop_range,
                                    npt_ip=npt_ip, unit_ip=unit_ip, ip_range=ip_range,
                                    vertical_integration=vertical_integration,
                                    sample_orientation=sample_orientation,
                                    filename=filename,
                                    correctSolidAngle=correctSolidAngle,
                                    mask=mask, dummy=dummy, delta_dummy=delta_dummy,
                                    polarization_factor=polarization_factor, dark=dark, flat=flat,
                                    method=method,
                                    normalization_factor=normalization_factor,
                                    plot_integrated_area=plot_integrated_area,
                                    )
    
    integrate1d_grazing_incidence = integrate_grazing_incidence
    integrate1d_fiber = integrate_fiber

    def integrate2d_fiber(self, data,
                          npt_ip=1000, unit_ip=None, ip_range=None,
                          npt_oop=1000, unit_oop=None, oop_range=None,
                          sample_orientation=None,
                          filename=None,
                          correctSolidAngle=True,
                          mask=None, dummy=None, delta_dummy=None,
                          polarization_factor=None, dark=None, flat=None,
                          method=("no", "histogram", "cython"),
                          normalization_factor=1.0, **kwargs):
        """Reshapes the data pattern as a function of two FiberUnits, additional inputs for sample_orientation

        :param ndarray data: 2D array from the Detector/CCD camera
        :param int npt_ip: number of points to be used along the in-plane axis
        :param pyFAI.units.UnitFiber/str unit_ip: unit to describe the in-plane axis. If not provided, it takes qip_nm^-1
        :param list ip_range: The lower and upper range of the in-plane unit. If not provided, range is simply (data.min(), data.max()). Values outside the range are ignored. Optional.
        :param int npt_oop: number of points to be used along the out-of-plane axis
        :param pyFAI.units.UnitFiber/str unit_oop: unit to describe the out-of-plane axis. If not provided, it takes qoop_nm^-1
        :param list oop_range: The lower and upper range of the out-of-plane unit. If not provided, range is simply (data.min(), data.max()). Values outside the range are ignored. Optional.
        :param int sample_orientation: 1-4, four different orientation of the fiber axis regarding the detector main axis, from 1 to 4 is +90º
        :param str filename: output filename in 2/3 column ascii format
        :param bool correctSolidAngle: correct for solid angle of each pixel if True
        :param ndarray mask: array (same size as image) with 1 for masked pixels, and 0 for valid pixels
        :param float dummy: value for dead/masked pixels
        :param float delta_dummy: precision for dummy value
        :param float polarization_factor: polarization factor between -1 (vertical) and +1 (horizontal).
                * 0 for circular polarization or random,
                * None for no correction,
                * True for using the former correction
        :param ndarray dark: dark noise image
        :param ndarray flat: flat field image
        :param IntegrationMethod method: IntegrationMethod instance or 3-tuple with (splitting, algorithm, implementation)
        :param float normalization_factor: Value of a normalization monitor
        :return: regrouped intensity and unit arrays
        :rtype: Integrate2dResult
        """
        if "npt_horizontal" in kwargs:
            logger.warning(f"npt_horizontal is a valid, but deprecated parameter. Use npt_ip instead")
            npt_ip = kwargs["npt_horizontal"]
        if "npt_vertical" in kwargs:
            logger.warning(f"npt_vertical is a valid, but deprecated parameter. Use npt_oop instead")
            npt_oop = kwargs["npt_vertical"]
        if "horizontal_unit" in kwargs:
            logger.warning(f"horizontal_unit is a valid, but deprecated parameter. Use unit_ip instead")
            unit_ip = kwargs["horizontal_unit"]
        if "vertical_unit" in kwargs:
            logger.warning(f"vertical_unit is a valid, but deprecated parameter. Use unit_oop instead")
            unit_oop = kwargs["vertical_unit"]
        if "horizontal_unit_range" in kwargs:
            logger.warning(f"horizontal_unit_range is a valid, but deprecated parameter. Use ip_range instead")
            ip_range = kwargs["horizontal_unit_range"]
        if "vertical_unit_range" in kwargs:
            logger.warning(f"vertical_unit_range is a valid, but deprecated parameter. Use oop_range instead")
            oop_range = kwargs["horizontal_unit_range"]

        unit_ip, unit_oop = self.parse_units(unit_ip=unit_ip, unit_oop=unit_oop,
                                             sample_orientation=sample_orientation)

        self.reset_integrator(incident_angle=unit_ip.incident_angle,
                              tilt_angle=unit_ip.tilt_angle,
                              sample_orientation=unit_ip.sample_orientation)

        if (isinstance(method, (tuple, list)) and method[0] != "no") or (isinstance(method, IntegrationMethod) and method.split != "no"):
            logger.warning(f"Method {method} is using a pixel-splitting scheme. GI integration should be use WITHOUT PIXEL-SPLITTING! The results could be wrong!")

        return self.integrate2d_ng(data, npt_rad=npt_ip, npt_azim=npt_oop,
                                  correctSolidAngle=correctSolidAngle,
                                  mask=mask, dummy=dummy, delta_dummy=delta_dummy,
                                  polarization_factor=polarization_factor,
                                  dark=dark, flat=flat, method=method,
                                  normalization_factor=normalization_factor,
                                  radial_range=ip_range,
                                  azimuth_range=oop_range,
                                  unit=(unit_ip, unit_oop),
                                  filename=filename)

    def integrate2d_grazing_incidence(self, data,
                                      npt_ip=1000, unit_ip=None, ip_range=None,
                                      npt_oop=1000, unit_oop=None, oop_range=None,
                                      incident_angle=None, tilt_angle=None, sample_orientation=None,
                                      filename=None,
                                      correctSolidAngle=True,
                                      mask=None, dummy=None, delta_dummy=None,
                                      polarization_factor=None, dark=None, flat=None,
                                      method=("no", "histogram", "cython"),
                                      normalization_factor=1.0, **kwargs):
        """Reshapes the data pattern as a function of two FiberUnits, additional inputs for incident angle, tilt angle and sample_orientation

        :param ndarray data: 2D array from the Detector/CCD camera
        :param int npt_ip: number of points to be used along the in-plane axis
        :param pyFAI.units.UnitFiber/str unit_ip: unit to describe the in-plane axis. If not provided, it takes qip_nm^-1
        :param list ip_range: The lower and upper range of the in-plane unit. If not provided, range is simply (data.min(), data.max()). Values outside the range are ignored. Optional.
        :param int npt_oop: number of points to be used along the out-of-plane axis
        :param pyFAI.units.UnitFiber/str unit_oop: unit to describe the out-of-plane axis. If not provided, it takes qoop_nm^-1
        :param list oop_range: The lower and upper range of the out-of-plane unit. If not provided, range is simply (data.min(), data.max()). Values outside the range are ignored. Optional.
        :param incident_angle: tilting of the sample towards the beam (analog to rot2): in radians
        :param tilt_angle: tilting of the sample orthogonal to the beam direction (analog to rot3): in radians
        :param int sample_orientation: 1-4, four different orientation of the fiber axis regarding the detector main axis, from 1 to 4 is +90º
        :param str filename: output filename in 2/3 column ascii format
        :param bool correctSolidAngle: correct for solid angle of each pixel if True
        :param ndarray mask: array (same size as image) with 1 for masked pixels, and 0 for valid pixels
        :param float dummy: value for dead/masked pixels
        :param float delta_dummy: precision for dummy value
        :param float polarization_factor: polarization factor between -1 (vertical) and +1 (horizontal).
                * 0 for circular polarization or random,
                * None for no correction,
                * True for using the former correction
        :param ndarray dark: dark noise image
        :param ndarray flat: flat field image
        :param IntegrationMethod method: IntegrationMethod instance or 3-tuple with (splitting, algorithm, implementation)
        :param float normalization_factor: Value of a normalization monitor
        :return: regrouped intensity and unit arrays
        :rtype: Integrate2dResult
        """

        if "npt_horizontal" in kwargs:
            logger.warning(f"npt_horizontal is a valid, but deprecated parameter. Use npt_ip instead")
            npt_ip = kwargs["npt_horizontal"]
        if "npt_vertical" in kwargs:
            logger.warning(f"npt_vertical is a valid, but deprecated parameter. Use npt_oop instead")
            npt_oop = kwargs["npt_vertical"]
        if "horizontal_unit" in kwargs:
            logger.warning(f"horizontal_unit is a valid, but deprecated parameter. Use unit_ip instead")
            unit_ip = kwargs["horizontal_unit"]
        if "vertical_unit" in kwargs:
            logger.warning(f"vertical_unit is a valid, but deprecated parameter. Use unit_oop instead")
            unit_oop = kwargs["vertical_unit"]
        if "horizontal_unit_range" in kwargs:
            logger.warning(f"horizontal_unit_range is a valid, but deprecated parameter. Use ip_range instead")
            ip_range = kwargs["horizontal_unit_range"]
        if "vertical_unit_range" in kwargs:
            logger.warning(f"vertical_unit_range is a valid, but deprecated parameter. Use oop_range instead")
            oop_range = kwargs["horizontal_unit_range"]

        unit_ip, unit_oop = self.parse_units(unit_ip=unit_ip, unit_oop=unit_oop,
                                             incident_angle=incident_angle,
                                             tilt_angle=tilt_angle,
                                             sample_orientation=sample_orientation)

        self.reset_integrator(incident_angle=unit_ip.incident_angle,
                              tilt_angle=unit_ip.tilt_angle,
                              sample_orientation=unit_ip.sample_orientation)

        if (isinstance(method, (tuple, list)) and method[0] != "no") or (isinstance(method, IntegrationMethod) and method.split != "no"):
            logger.warning(f"Method {method} is using a pixel-splitting scheme. GI integration should be use WITHOUT PIXEL-SPLITTING! The results could be wrong!")

        return self.integrate2d_fiber(data=data, npt_ip=npt_ip, npt_oop=npt_oop,
                                      unit_ip=unit_ip, unit_oop=unit_oop,
                                      ip_range=ip_range,
                                      oop_range=oop_range,
                                      sample_orientation=sample_orientation,
                                      filename=filename,
                                      correctSolidAngle=correctSolidAngle,
                                      mask=mask, dummy=dummy, delta_dummy=delta_dummy,
                                      polarization_factor=polarization_factor, dark=dark, flat=flat,
                                      method=method,
                                      normalization_factor=normalization_factor,
                                      )<|MERGE_RESOLUTION|>--- conflicted
+++ resolved
@@ -188,8 +188,6 @@
         if (isinstance(method, (tuple, list)) and method[0] != "no") or (isinstance(method, IntegrationMethod) and method.split != "no"):
             logger.warning(f"Method {method} is using a pixel-splitting scheme. GI integration should be use WITHOUT PIXEL-SPLITTING! The results could be wrong!")
 
-<<<<<<< HEAD
-=======
 
         if plot_integrated_area:
             array_ip_unit = self.array_from_unit(unit=unit_ip)
@@ -225,7 +223,6 @@
             return
 
 
->>>>>>> f2578405
         if vertical_integration:
             npt_integrated = npt_ip
             integrated_unit_range = ip_range
